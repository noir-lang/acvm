[package]
name = "acvm"
description = "The virtual machine that processes ACIR given a backend/proof system."
<<<<<<< HEAD
version = "0.20.0"
=======
version = "0.20.1"
>>>>>>> 77a2241a
authors.workspace = true
edition.workspace = true
license.workspace = true
rust-version.workspace = true
repository.workspace = true

# See more keys and their definitions at https://doc.rust-lang.org/cargo/reference/manifest.html

[dependencies]
num-bigint.workspace = true
num-traits.workspace = true
thiserror.workspace = true
rmp-serde.workspace = true

acir.workspace = true
stdlib.workspace = true
<<<<<<< HEAD
brillig_vm = { version = "0.20.0", path = "../brillig_vm", default-features = false }
=======
brillig_vm = { version = "0.20.1", path = "../brillig_vm", default-features = false }
>>>>>>> 77a2241a
blackbox_solver.workspace = true

indexmap = "1.7.0"
async-trait = "0.1"

[features]
<<<<<<< HEAD
default = ["bn254"]
=======
default = ["bn254", "testing"]
>>>>>>> 77a2241a
bn254 = [
    "acir/bn254",
    "stdlib/bn254",
    "brillig_vm/bn254",
    "blackbox_solver/bn254",
]
bls12_381 = [
    "acir/bls12_381",
    "stdlib/bls12_381",
    "brillig_vm/bls12_381",
    "blackbox_solver/bls12_381",
]
testing = ["stdlib/testing", "unstable-fallbacks"]
unstable-fallbacks = []

[dev-dependencies]
rand = "0.8.5"
proptest = "1.2.0"
paste = "1.0.14"<|MERGE_RESOLUTION|>--- conflicted
+++ resolved
@@ -1,11 +1,7 @@
 [package]
 name = "acvm"
 description = "The virtual machine that processes ACIR given a backend/proof system."
-<<<<<<< HEAD
-version = "0.20.0"
-=======
 version = "0.20.1"
->>>>>>> 77a2241a
 authors.workspace = true
 edition.workspace = true
 license.workspace = true
@@ -22,22 +18,14 @@
 
 acir.workspace = true
 stdlib.workspace = true
-<<<<<<< HEAD
-brillig_vm = { version = "0.20.0", path = "../brillig_vm", default-features = false }
-=======
 brillig_vm = { version = "0.20.1", path = "../brillig_vm", default-features = false }
->>>>>>> 77a2241a
 blackbox_solver.workspace = true
 
 indexmap = "1.7.0"
 async-trait = "0.1"
 
 [features]
-<<<<<<< HEAD
-default = ["bn254"]
-=======
 default = ["bn254", "testing"]
->>>>>>> 77a2241a
 bn254 = [
     "acir/bn254",
     "stdlib/bn254",
