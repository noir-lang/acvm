[package]
name = "acvm"
description = "The virtual machine that processes ACIR given a backend/proof system."
version = "0.15.1"
authors.workspace = true
edition.workspace = true
license.workspace = true
rust-version.workspace = true
repository.workspace = true

# See more keys and their definitions at https://doc.rust-lang.org/cargo/reference/manifest.html

[dependencies]
num-bigint.workspace = true
num-traits.workspace = true
thiserror.workspace = true

acir.workspace = true
stdlib.workspace = true

<<<<<<< HEAD
blake2 = "0.10.6"
sha2 = "0.10.6"
sha3 = "0.10.6"
k256 = { version = "0.11.0", features = [
    "ecdsa",
    "ecdsa-core",
    "sha256",
    "digest",
    "arithmetic",
] }
p256 = { version = "0.11.0", features = [
    "ecdsa",
    "ecdsa-core",
    "sha256",
    "digest",
    "arithmetic",
] }
=======
blake2.workspace = true
sha2.workspace = true
sha3.workspace = true
k256.workspace = true
>>>>>>> 69a6c224
indexmap = "1.7.0"
async-trait = "0.1"

[features]
default = ["bn254"]
bn254 = ["acir/bn254", "stdlib/bn254"]
bls12_381 = ["acir/bls12_381", "stdlib/bls12_381"]

[dev-dependencies]
rand = "0.8.5"<|MERGE_RESOLUTION|>--- conflicted
+++ resolved
@@ -18,30 +18,12 @@
 acir.workspace = true
 stdlib.workspace = true
 
-<<<<<<< HEAD
-blake2 = "0.10.6"
-sha2 = "0.10.6"
-sha3 = "0.10.6"
-k256 = { version = "0.11.0", features = [
-    "ecdsa",
-    "ecdsa-core",
-    "sha256",
-    "digest",
-    "arithmetic",
-] }
-p256 = { version = "0.11.0", features = [
-    "ecdsa",
-    "ecdsa-core",
-    "sha256",
-    "digest",
-    "arithmetic",
-] }
-=======
 blake2.workspace = true
 sha2.workspace = true
 sha3.workspace = true
 k256.workspace = true
->>>>>>> 69a6c224
+p256.workspace = true
+
 indexmap = "1.7.0"
 async-trait = "0.1"
 
