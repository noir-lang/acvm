use std::collections::{BTreeMap, HashMap};

use acir::{
    circuit::{
        brillig::BrilligOutputs, directives::Directive, opcodes::UnsupportedMemoryOpcode, Circuit,
        Opcode, OpcodeLocation,
    },
    native_types::{Expression, Witness},
    BlackBoxFunc, FieldElement,
};
use indexmap::IndexMap;
use thiserror::Error;

use crate::Language;

// The various passes that we can use over ACIR
mod optimizers;
mod transformers;

use optimizers::{GeneralOptimizer, RangeOptimizer};
use transformers::{CSatTransformer, FallbackTransformer, R1CSTransformer};

#[derive(PartialEq, Eq, Debug, Error)]
pub enum CompileError {
    #[error("The blackbox function {0} is not supported by the backend and acvm does not have a fallback implementation")]
    UnsupportedBlackBox(BlackBoxFunc),
    #[error("The opcode {0} is not supported by the backend and acvm does not have a fallback implementation")]
    UnsupportedMemoryOpcode(UnsupportedMemoryOpcode),
}

<<<<<<< HEAD
fn apply_transformation_map_to_assert_messages(
    transformation_map: &HashMap<OpcodeLocation, OpcodeLocation>,
    assert_messages: BTreeMap<OpcodeLocation, String>,
) -> BTreeMap<OpcodeLocation, String> {
    assert_messages.into_iter().fold(
        BTreeMap::new(),
        |mut assert_messages, (opcode_location, message)| {
            let new_opcode_location = transformation_map.get(&opcode_location);
            if let Some(new_opcode_location) = new_opcode_location {
                assert_messages.insert(*new_opcode_location, message);
            } else {
                assert_messages.insert(opcode_location, message);
            }
            assert_messages
        },
    )
}

fn create_acir_transformation_map(
    transformed_bytecode: &[Opcode],
    new_acir_opcode_positions: &[usize],
) -> HashMap<OpcodeLocation, OpcodeLocation> {
    let mut transformation_map = HashMap::new();

    for (original_index, new_index) in new_acir_opcode_positions.iter().enumerate() {
        if original_index != *new_index {
            transformation_map
                .insert(OpcodeLocation::Acir(original_index), OpcodeLocation::Acir(*new_index));
            if let Opcode::Brillig(brillig) = &transformed_bytecode[*new_index] {
                for (brillig_opcode_index, _) in brillig.bytecode.iter().enumerate() {
                    transformation_map.insert(
                        OpcodeLocation::Brillig(original_index, brillig_opcode_index),
                        OpcodeLocation::Brillig(*new_index, brillig_opcode_index),
                    );
                }
            }
        }
    }

    transformation_map
=======
/// This module moves and decomposes acir opcodes. The transformation map allows consumers of this module to map
/// metadata they had about the opcodes to the new opcode structure generated after the transformation.
#[derive(Debug)]
pub struct AcirTransformationMap {
    /// This is a vector of pointers to the old acir opcodes. The index of the vector is the new opcode index.
    /// The value of the vector is the old opcode index pointed.
    acir_opcode_positions: Vec<usize>,
}

impl AcirTransformationMap {
    pub fn new_locations(&self, old_location: OpcodeLocation) -> Vec<OpcodeLocation> {
        let old_acir_index = match old_location {
            OpcodeLocation::Acir(index) => index,
            OpcodeLocation::Brillig { acir_index, .. } => acir_index,
        };

        let new_opcode_indexes: Vec<usize> = self
            .acir_opcode_positions
            .iter()
            .enumerate()
            .filter_map(
                |(new_index, &old_index)| {
                    if old_index == old_acir_index {
                        Some(new_index)
                    } else {
                        None
                    }
                },
            )
            .collect();

        match old_location {
            OpcodeLocation::Acir(_) => new_opcode_indexes
                .iter()
                .map(|&new_index| OpcodeLocation::Acir(new_index))
                .collect(),
            OpcodeLocation::Brillig { brillig_index, .. } => {
                assert!(
                    new_opcode_indexes.len() == 1,
                    "The transformation must not decompose or remove brillig opcodes"
                );

                vec![OpcodeLocation::Brillig { acir_index: new_opcode_indexes[0], brillig_index }]
            }
        }
    }
>>>>>>> 3f093448
}

/// Applies [`ProofSystemCompiler`][crate::ProofSystemCompiler] specific optimizations to a [`Circuit`].
pub fn compile(
    acir: Circuit,
    np_language: Language,
    is_opcode_supported: impl Fn(&Opcode) -> bool,
<<<<<<< HEAD
) -> Result<(Circuit, HashMap<OpcodeLocation, OpcodeLocation>), CompileError> {
=======
) -> Result<(Circuit, AcirTransformationMap), CompileError> {
>>>>>>> 3f093448
    // Instantiate the optimizer.
    // Currently the optimizer and reducer are one in the same
    // for CSAT

    // Track original acir opcode positions throughout the transformation passes of the compilation
    // by applying the modifications done to the circuit opcodes and also to the opcode_positions (delete and insert)
    let acir_opcode_positions = acir.opcodes.iter().enumerate().map(|(i, _)| i).collect();

    // Fallback transformer pass
    let (acir, acir_opcode_positions) =
        FallbackTransformer::transform(acir, is_opcode_supported, acir_opcode_positions)?;

    // General optimizer pass
    let mut opcodes: Vec<Opcode> = Vec::new();
    for opcode in acir.opcodes {
        match opcode {
            Opcode::Arithmetic(arith_expr) => {
                opcodes.push(Opcode::Arithmetic(GeneralOptimizer::optimize(arith_expr)))
            }
            other_gate => opcodes.push(other_gate),
        };
    }
    let acir = Circuit { opcodes, ..acir };

    // Range optimization pass
    let range_optimizer = RangeOptimizer::new(acir);
<<<<<<< HEAD
    let (mut acir, acir_opcode_positions) =
=======
    let (acir, acir_opcode_positions) =
>>>>>>> 3f093448
        range_optimizer.replace_redundant_ranges(acir_opcode_positions);

    let mut transformer = match &np_language {
        crate::Language::R1CS => {
<<<<<<< HEAD
            let transformation_map =
                create_acir_transformation_map(&acir.opcodes, &acir_opcode_positions);
            acir.assert_messages = apply_transformation_map_to_assert_messages(
                &transformation_map,
                acir.assert_messages,
            );
=======
            let transformation_map = AcirTransformationMap { acir_opcode_positions };
>>>>>>> 3f093448
            let transformer = R1CSTransformer::new(acir);
            return Ok((transformer.transform(), transformation_map));
        }
        crate::Language::PLONKCSat { width } => {
            let mut csat = CSatTransformer::new(*width);
            for value in acir.circuit_arguments() {
                csat.mark_solvable(value);
            }
            csat
        }
    };

    // TODO: the code below is only for CSAT transformer
    // TODO it may be possible to refactor it in a way that we do not need to return early from the r1cs
    // TODO or at the very least, we could put all of it inside of CSatOptimizer pass

    let mut new_acir_opcode_positions: Vec<usize> = Vec::with_capacity(acir_opcode_positions.len());
    // Optimize the arithmetic gates by reducing them into the correct width and
    // creating intermediate variables when necessary
    let mut transformed_gates = Vec::new();

    let mut next_witness_index = acir.current_witness_index + 1;
    // maps a normalized expression to the intermediate variable which represents the expression, along with its 'norm'
    // the 'norm' is simply the value of the first non zero coefficient in the expression, taken from the linear terms, or quadratic terms if there is none.
    let mut intermediate_variables: IndexMap<Expression, (FieldElement, Witness)> = IndexMap::new();
    for (index, opcode) in acir.opcodes.iter().enumerate() {
        match opcode {
            Opcode::Arithmetic(arith_expr) => {
                let len = intermediate_variables.len();

                let arith_expr = transformer.transform(
                    arith_expr.clone(),
                    &mut intermediate_variables,
                    &mut next_witness_index,
                );

                // Update next_witness counter
                next_witness_index += (intermediate_variables.len() - len) as u32;
                let mut new_gates = Vec::new();
                for (g, (norm, w)) in intermediate_variables.iter().skip(len) {
                    // de-normalize
                    let mut intermediate_gate = g * *norm;
                    // constrain the intermediate gate to the intermediate variable
                    intermediate_gate.linear_combinations.push((-FieldElement::one(), *w));
                    intermediate_gate.sort();
                    new_gates.push(intermediate_gate);
                }
                new_gates.push(arith_expr);
                for gate in new_gates {
                    new_acir_opcode_positions.push(acir_opcode_positions[index]);
                    transformed_gates.push(Opcode::Arithmetic(gate));
                }
            }
            Opcode::BlackBoxFuncCall(func) => {
                match func {
                    acir::circuit::opcodes::BlackBoxFuncCall::AND { output, .. }
                    | acir::circuit::opcodes::BlackBoxFuncCall::XOR { output, .. } => {
                        transformer.mark_solvable(*output)
                    }
                    acir::circuit::opcodes::BlackBoxFuncCall::RANGE { .. } => (),
                    acir::circuit::opcodes::BlackBoxFuncCall::SHA256 { outputs, .. }
                    | acir::circuit::opcodes::BlackBoxFuncCall::Keccak256 { outputs, .. }
                    | acir::circuit::opcodes::BlackBoxFuncCall::Keccak256VariableLength {
                        outputs,
                        ..
                    }
                    | acir::circuit::opcodes::BlackBoxFuncCall::RecursiveAggregation {
                        output_aggregation_object: outputs,
                        ..
                    }
                    | acir::circuit::opcodes::BlackBoxFuncCall::Blake2s { outputs, .. } => {
                        for witness in outputs {
                            transformer.mark_solvable(*witness);
                        }
                    }
                    acir::circuit::opcodes::BlackBoxFuncCall::FixedBaseScalarMul {
                        outputs,
                        ..
                    }
                    | acir::circuit::opcodes::BlackBoxFuncCall::Pedersen { outputs, .. } => {
                        transformer.mark_solvable(outputs.0);
                        transformer.mark_solvable(outputs.1)
                    }
                    acir::circuit::opcodes::BlackBoxFuncCall::HashToField128Security {
                        output,
                        ..
                    }
                    | acir::circuit::opcodes::BlackBoxFuncCall::EcdsaSecp256k1 { output, .. }
                    | acir::circuit::opcodes::BlackBoxFuncCall::EcdsaSecp256r1 { output, .. }
                    | acir::circuit::opcodes::BlackBoxFuncCall::SchnorrVerify { output, .. } => {
                        transformer.mark_solvable(*output)
                    }
                }

                new_acir_opcode_positions.push(acir_opcode_positions[index]);
                transformed_gates.push(opcode.clone());
            }
            Opcode::Directive(directive) => {
                match directive {
                    Directive::Invert { result, .. } => {
                        transformer.mark_solvable(*result);
                    }
                    Directive::Quotient(quotient_directive) => {
                        transformer.mark_solvable(quotient_directive.q);
                        transformer.mark_solvable(quotient_directive.r);
                    }
                    Directive::ToLeRadix { b, .. } => {
                        for witness in b {
                            transformer.mark_solvable(*witness);
                        }
                    }
                    Directive::PermutationSort { bits, .. } => {
                        for witness in bits {
                            transformer.mark_solvable(*witness);
                        }
                    }
                    Directive::Log(_) => (),
                }
                new_acir_opcode_positions.push(acir_opcode_positions[index]);
                transformed_gates.push(opcode.clone());
            }
            Opcode::MemoryInit { .. } => {
                // `MemoryInit` does not write values to the `WitnessMap`
                new_acir_opcode_positions.push(acir_opcode_positions[index]);
                transformed_gates.push(opcode.clone());
            }
            Opcode::MemoryOp { op, .. } => {
                for (_, witness1, witness2) in &op.value.mul_terms {
                    transformer.mark_solvable(*witness1);
                    transformer.mark_solvable(*witness2);
                }
                for (_, witness) in &op.value.linear_combinations {
                    transformer.mark_solvable(*witness);
                }
                new_acir_opcode_positions.push(acir_opcode_positions[index]);
                transformed_gates.push(opcode.clone());
            }
            Opcode::Brillig(brillig) => {
                for output in &brillig.outputs {
                    match output {
                        BrilligOutputs::Simple(w) => transformer.mark_solvable(*w),
                        BrilligOutputs::Array(v) => {
                            for witness in v {
                                transformer.mark_solvable(*witness);
                            }
                        }
                    }
                }
                new_acir_opcode_positions.push(acir_opcode_positions[index]);
                transformed_gates.push(opcode.clone());
            }
        }
    }

    let current_witness_index = next_witness_index - 1;

<<<<<<< HEAD
    let transformation_map =
        create_acir_transformation_map(&transformed_gates, &new_acir_opcode_positions);

=======
>>>>>>> 3f093448
    let acir = Circuit {
        current_witness_index,
        opcodes: transformed_gates,
        // The optimizer does not add new public inputs
        private_parameters: acir.private_parameters,
        public_parameters: acir.public_parameters,
        return_values: acir.return_values,
<<<<<<< HEAD
        assert_messages: apply_transformation_map_to_assert_messages(
            &transformation_map,
            acir.assert_messages,
        ),
    };

=======
    };

    let transformation_map =
        AcirTransformationMap { acir_opcode_positions: new_acir_opcode_positions };

>>>>>>> 3f093448
    Ok((acir, transformation_map))
}<|MERGE_RESOLUTION|>--- conflicted
+++ resolved
@@ -1,4 +1,4 @@
-use std::collections::{BTreeMap, HashMap};
+use std::collections::BTreeMap;
 
 use acir::{
     circuit::{
@@ -28,48 +28,6 @@
     UnsupportedMemoryOpcode(UnsupportedMemoryOpcode),
 }
 
-<<<<<<< HEAD
-fn apply_transformation_map_to_assert_messages(
-    transformation_map: &HashMap<OpcodeLocation, OpcodeLocation>,
-    assert_messages: BTreeMap<OpcodeLocation, String>,
-) -> BTreeMap<OpcodeLocation, String> {
-    assert_messages.into_iter().fold(
-        BTreeMap::new(),
-        |mut assert_messages, (opcode_location, message)| {
-            let new_opcode_location = transformation_map.get(&opcode_location);
-            if let Some(new_opcode_location) = new_opcode_location {
-                assert_messages.insert(*new_opcode_location, message);
-            } else {
-                assert_messages.insert(opcode_location, message);
-            }
-            assert_messages
-        },
-    )
-}
-
-fn create_acir_transformation_map(
-    transformed_bytecode: &[Opcode],
-    new_acir_opcode_positions: &[usize],
-) -> HashMap<OpcodeLocation, OpcodeLocation> {
-    let mut transformation_map = HashMap::new();
-
-    for (original_index, new_index) in new_acir_opcode_positions.iter().enumerate() {
-        if original_index != *new_index {
-            transformation_map
-                .insert(OpcodeLocation::Acir(original_index), OpcodeLocation::Acir(*new_index));
-            if let Opcode::Brillig(brillig) = &transformed_bytecode[*new_index] {
-                for (brillig_opcode_index, _) in brillig.bytecode.iter().enumerate() {
-                    transformation_map.insert(
-                        OpcodeLocation::Brillig(original_index, brillig_opcode_index),
-                        OpcodeLocation::Brillig(*new_index, brillig_opcode_index),
-                    );
-                }
-            }
-        }
-    }
-
-    transformation_map
-=======
 /// This module moves and decomposes acir opcodes. The transformation map allows consumers of this module to map
 /// metadata they had about the opcodes to the new opcode structure generated after the transformation.
 #[derive(Debug)]
@@ -116,7 +74,19 @@
             }
         }
     }
->>>>>>> 3f093448
+}
+
+fn transform_assert_messages(
+    assert_messages: BTreeMap<OpcodeLocation, String>,
+    map: &AcirTransformationMap,
+) -> BTreeMap<OpcodeLocation, String> {
+    assert_messages
+        .into_iter()
+        .flat_map(|(location, message)| {
+            let new_locations = map.new_locations(location);
+            new_locations.into_iter().map(move |new_location| (new_location, message.clone()))
+        })
+        .collect()
 }
 
 /// Applies [`ProofSystemCompiler`][crate::ProofSystemCompiler] specific optimizations to a [`Circuit`].
@@ -124,11 +94,7 @@
     acir: Circuit,
     np_language: Language,
     is_opcode_supported: impl Fn(&Opcode) -> bool,
-<<<<<<< HEAD
-) -> Result<(Circuit, HashMap<OpcodeLocation, OpcodeLocation>), CompileError> {
-=======
 ) -> Result<(Circuit, AcirTransformationMap), CompileError> {
->>>>>>> 3f093448
     // Instantiate the optimizer.
     // Currently the optimizer and reducer are one in the same
     // for CSAT
@@ -155,25 +121,14 @@
 
     // Range optimization pass
     let range_optimizer = RangeOptimizer::new(acir);
-<<<<<<< HEAD
     let (mut acir, acir_opcode_positions) =
-=======
-    let (acir, acir_opcode_positions) =
->>>>>>> 3f093448
         range_optimizer.replace_redundant_ranges(acir_opcode_positions);
 
     let mut transformer = match &np_language {
         crate::Language::R1CS => {
-<<<<<<< HEAD
-            let transformation_map =
-                create_acir_transformation_map(&acir.opcodes, &acir_opcode_positions);
-            acir.assert_messages = apply_transformation_map_to_assert_messages(
-                &transformation_map,
-                acir.assert_messages,
-            );
-=======
             let transformation_map = AcirTransformationMap { acir_opcode_positions };
->>>>>>> 3f093448
+            acir.assert_messages =
+                transform_assert_messages(acir.assert_messages, &transformation_map);
             let transformer = R1CSTransformer::new(acir);
             return Ok((transformer.transform(), transformation_map));
         }
@@ -330,12 +285,9 @@
 
     let current_witness_index = next_witness_index - 1;
 
-<<<<<<< HEAD
     let transformation_map =
-        create_acir_transformation_map(&transformed_gates, &new_acir_opcode_positions);
-
-=======
->>>>>>> 3f093448
+        AcirTransformationMap { acir_opcode_positions: new_acir_opcode_positions };
+
     let acir = Circuit {
         current_witness_index,
         opcodes: transformed_gates,
@@ -343,19 +295,8 @@
         private_parameters: acir.private_parameters,
         public_parameters: acir.public_parameters,
         return_values: acir.return_values,
-<<<<<<< HEAD
-        assert_messages: apply_transformation_map_to_assert_messages(
-            &transformation_map,
-            acir.assert_messages,
-        ),
+        assert_messages: transform_assert_messages(acir.assert_messages, &transformation_map),
     };
 
-=======
-    };
-
-    let transformation_map =
-        AcirTransformationMap { acir_opcode_positions: new_acir_opcode_positions };
-
->>>>>>> 3f093448
     Ok((acir, transformation_map))
 }