--- conflicted
+++ resolved
@@ -475,16 +475,11 @@
         assert_eq!(circuit.len(), 3);
         assert_eq!(simplifier.solved_gates.len(), 1);
         let support_all = |_opcode: &Opcode| true;
-<<<<<<< HEAD
-        let acir = acir::circuit::Circuit { opcodes: circuit, ..Default::default() };
-        let acir = FallbackTransformer::transform(acir, support_all, &simplifier).unwrap();
-=======
         let mut acir = Circuit::default();
         acir.opcodes = circuit;
         let opcode_labels = acir.initial_opcode_labels();
         let (acir, _) =
             FallbackTransformer::transform(acir, support_all, &simplifier, opcode_labels).unwrap();
->>>>>>> 79950e94
         assert_eq!(acir.opcodes.len(), 2);
     }
 }