use std::{cmp::Ordering, collections::HashSet};

use acir::{
    native_types::{Expression, Witness},
    FieldElement,
};
use indexmap::IndexMap;

/// A transformer which processes any [`Expression`]s to break them up such that they
/// fit within the [`ProofSystemCompiler`][crate::ProofSystemCompiler]'s width.
///
/// This transformer is only used when targetting the [`PLONKCSat`][crate::Language::PLONKCSat] language.
///
/// This is done by creating intermediate variables to hold partial calculations and then combining them
/// to calculate the original expression.
// Should we give it all of the gates?
// Have a single transformer that you instantiate with a width, then pass many gates through
pub(crate) struct CSatTransformer {
    width: usize,
    /// Track the witness that can be solved
    solvable_witness: HashSet<Witness>,
}

impl CSatTransformer {
    // Configure the width for the optimizer
    pub(crate) fn new(width: usize) -> CSatTransformer {
        assert!(width > 2);

        CSatTransformer { width, solvable_witness: HashSet::new() }
    }

    /// Check if the equation 'expression=0' can be solved, and if yes, add the solved witness to set of solvable witness
    fn try_solve(&mut self, gate: &Expression) {
        let mut unresolved = Vec::new();
        for (_, w1, w2) in &gate.mul_terms {
            if !self.solvable_witness.contains(w1) {
                unresolved.push(w1);
                if !self.solvable_witness.contains(w2) {
                    return;
                }
            }
            if !self.solvable_witness.contains(w2) {
                unresolved.push(w2);
                if !self.solvable_witness.contains(w1) {
                    return;
                }
            }
        }
        for (_, w) in &gate.linear_combinations {
            if !self.solvable_witness.contains(w) {
                unresolved.push(w);
            }
        }
        if unresolved.len() == 1 {
            self.mark_solvable(*unresolved[0]);
        }
    }

    /// Adds the witness to set of solvable witness
    pub(crate) fn mark_solvable(&mut self, witness: Witness) {
        self.solvable_witness.insert(witness);
    }

    // Still missing dead witness optimization.
    // To do this, we will need the whole set of arithmetic gates
    // I think it can also be done before the local optimization seen here, as dead variables will come from the user
    pub(crate) fn transform(
        &mut self,
        gate: Expression,
        intermediate_variables: &mut IndexMap<Expression, (FieldElement, Witness)>,
        num_witness: &mut u32,
    ) -> Expression {
        // Here we create intermediate variables and constrain them to be equal to any subset of the polynomial that can be represented as a full gate
        let gate = self.full_gate_scan_optimization(gate, intermediate_variables, num_witness);
        // The last optimization to do is to create intermediate variables in order to flatten the fan-in and the amount of mul terms
        // If a gate has more than one mul term. We may need an intermediate variable for each one. Since not every variable will need to link to
        // the mul term, we could possibly do it that way.
        // We wil call this a partial gate scan optimization which will result in the gates being able to fit into the correct width
        let mut gate =
            self.partial_gate_scan_optimization(gate, intermediate_variables, num_witness);
        gate.sort();
        self.try_solve(&gate);
        gate
    }

    // This optimization will search for combinations of terms which can be represented in a single arithmetic gate
    // Case 1 : qM * wL * wR + qL * wL + qR * wR + qO * wO + qC
    // This polynomial does not require any further optimizations, it can be safely represented in one gate
    // ie a polynomial with 1 mul(bi-variate) term and 3 (univariate) terms where 2 of those terms match the bivariate term
    // wL and wR, we can represent it in one gate
    // GENERALIZED for WIDTH: instead of the number 3, we use `WIDTH`
    //
    //
    // Case 2: qM * wL * wR + qL * wL + qR * wR + qO * wO + qC + qM2 * wL2 * wR2 + qL * wL2 + qR * wR2 + qO * wO2 + qC2
    // This polynomial cannot be represented using one arithmetic gate.
    //
    // This algorithm will first extract the first full gate(if possible):
    // t = qM * wL * wR + qL * wL + qR * wR + qO * wO + qC
    //
    // The polynomial now looks like so t + qM2 * wL2 * wR2 + qL * wL2 + qR * wR2 + qO * wO2 + qC2
    // This polynomial cannot be represented using one arithmetic gate.
    //
    // This algorithm will then extract the second full gate(if possible):
    // t2 = qM2 * wL2 * wR2 + qL * wL2 + qR * wR2 + qO * wO2 + qC2
    //
    // The polynomial now looks like so t + t2
    // We can no longer extract another full gate, hence the algorithm terminates. Creating two intermediate variables t and t2.
    // This stage of preprocessing does not guarantee that all polynomials can fit into a gate. It only guarantees that all full gates have been extracted from each polynomial
    fn full_gate_scan_optimization(
        &mut self,
        mut gate: Expression,
        intermediate_variables: &mut IndexMap<Expression, (FieldElement, Witness)>,
        num_witness: &mut u32,
    ) -> Expression {
        // We pass around this intermediate variable IndexMap, so that we do not create intermediate variables that we have created before
        // One instance where this might happen is t1 = wL * wR and t2 = wR * wL

        // First check that this is not a simple gate which does not need optimization
        //
        // If the gate only has one mul term, then this algorithm cannot optimize it any further
        // Either it can be represented in a single arithmetic equation or it's fan-in is too large and we need intermediate variables for those
        // large-fan-in optimization is not this algorithms purpose.
        // If the gate has 0 mul terms, then it is an add gate and similarly it can either fit into a single arithmetic gate or it has a large fan-in
        if gate.mul_terms.len() <= 1 {
            return gate;
        }

        // We now know that this gate has multiple mul terms and can possibly be simplified into multiple full gates
        // We need to create a (wl, wr) IndexMap and then check the simplified fan-in to verify if we have terms both with wl and wr
        // In general, we can then push more terms into the gate until we are at width-1 then the last variable will be the intermediate variable
        //

        // This will be our new gate which will be equal to `self` except we will have intermediate variables that will be constrained to any
        // subset of the terms that can be represented as full gates
        let mut new_gate = Expression::default();
        let mut remaining_mul_terms = Vec::with_capacity(gate.mul_terms.len());
        for pair in gate.mul_terms {
            // We want to layout solvable intermediate variable, if we cannot solve one of the witness
            // that means the intermediate gate will not be immediately solvable
            if !self.solvable_witness.contains(&pair.1) || !self.solvable_witness.contains(&pair.2)
            {
                remaining_mul_terms.push(pair);
                continue;
            }

            // Check if this pair is present in the simplified fan-in
            // We are assuming that the fan-in/fan-out has been simplified.
            // Note this function is not public, and can only be called within the optimize method, so this guarantee will always hold
            let index_wl =
                gate.linear_combinations.iter().position(|(_scale, witness)| *witness == pair.1);
            let index_wr =
                gate.linear_combinations.iter().position(|(_scale, witness)| *witness == pair.2);

            match (index_wl, index_wr) {
                (None, _) => {
                    // This means that the polynomial does not contain both terms
                    // Just push the Qm term as it cannot form a full gate
                    new_gate.mul_terms.push(pair);
                }
                (_, None) => {
                    // This means that the polynomial does not contain both terms
                    // Just push the Qm term as it cannot form a full gate
                    new_gate.mul_terms.push(pair);
                }
                (Some(x), Some(y)) => {
                    // This means that we can form a full gate with this Qm term

                    // First fetch the left and right wires which match the mul term
                    let left_wire_term = gate.linear_combinations[x];
                    let right_wire_term = gate.linear_combinations[y];

                    // Lets create an intermediate gate to store this full gate
                    //
                    let mut intermediate_gate = Expression::default();
                    intermediate_gate.mul_terms.push(pair);

                    // Add the left and right wires
                    intermediate_gate.linear_combinations.push(left_wire_term);
                    intermediate_gate.linear_combinations.push(right_wire_term);
                    // Remove the left and right wires so we do not re-add them
                    match x.cmp(&y) {
                        Ordering::Greater => {
                            gate.linear_combinations.remove(x);
                            gate.linear_combinations.remove(y);
                        }
                        Ordering::Less => {
                            gate.linear_combinations.remove(y);
                            gate.linear_combinations.remove(x);
                        }
                        Ordering::Equal => {
                            gate.linear_combinations.remove(x);
                            intermediate_gate.linear_combinations.pop();
                        }
                    }

                    // Now we have used up 2 spaces in our arithmetic gate. The width now dictates, how many more we can add
                    let mut remaining_space = self.width - 2 - 1; // We minus 1 because we need an extra space to contain the intermediate variable
                                                                  // Keep adding terms until we have no more left, or we reach the width
                    let mut remaining_linear_terms =
                        Vec::with_capacity(gate.linear_combinations.len());
                    while remaining_space > 0 {
                        if let Some(wire_term) = gate.linear_combinations.pop() {
                            // Add this element into the new gate
                            if self.solvable_witness.contains(&wire_term.1) {
                                intermediate_gate.linear_combinations.push(wire_term);
                                remaining_space -= 1;
                            } else {
                                remaining_linear_terms.push(wire_term);
                            }
                        } else {
                            // No more usable elements left in the old gate
                            gate.linear_combinations = remaining_linear_terms;
                            break;
                        }
                    }
                    // Constraint this intermediate_gate to be equal to the temp variable by adding it into the IndexMap
                    // We need a unique name for our intermediate variable
                    // XXX: Another optimization, which could be applied in another algorithm
                    // If two gates have a large fan-in/out and they share a few common terms, then we should create intermediate variables for them
                    // Do some sort of subset matching algorithm for this on the terms of the polynomial

                    let inter_var = Self::get_or_create_intermediate_vars(
                        intermediate_variables,
                        intermediate_gate,
                        num_witness,
                    );

                    // Add intermediate variable to the new gate instead of the full gate
                    self.mark_solvable(inter_var.1);
                    new_gate.linear_combinations.push(inter_var);
                }
            };
        }
        gate.mul_terms = remaining_mul_terms;

        // Add the rest of the elements back into the new_gate
        new_gate.mul_terms.extend(gate.mul_terms.clone());
        new_gate.linear_combinations.extend(gate.linear_combinations.clone());
        new_gate.q_c = gate.q_c;
        new_gate.sort();
        new_gate
    }

    /// Normalize an expression by dividing it by its first coefficient
    /// The first coefficient here means coefficient of the first linear term, or of the first quadratic term if no linear terms exist.
    /// The function panic if the input expression is constant
    fn normalize(mut expr: Expression) -> (FieldElement, Expression) {
        expr.sort();
        let a = if !expr.linear_combinations.is_empty() {
            expr.linear_combinations[0].0
        } else {
            expr.mul_terms[0].0
        };
        (a, &expr * a.inverse())
    }

    /// Get or generate a scaled intermediate witness which is equal to the provided expression
    /// The sets of previously generated witness and their (normalized) expression is cached in the intermediate_variables map
    /// If there is no cache hit, we generate a new witness (and add the expression to the cache)
    /// else, we return the cached witness along with the scaling factor so it is equal to the provided expression
    fn get_or_create_intermediate_vars(
        intermediate_variables: &mut IndexMap<Expression, (FieldElement, Witness)>,
        expr: Expression,
        num_witness: &mut u32,
    ) -> (FieldElement, Witness) {
        let (k, normalized_expr) = Self::normalize(expr);

        if intermediate_variables.contains_key(&normalized_expr) {
            let (l, iv) = intermediate_variables[&normalized_expr];
            (k / l, iv)
        } else {
            let inter_var = Witness(*num_witness);
            *num_witness += 1;
            // Add intermediate gate and variable to map
            intermediate_variables.insert(normalized_expr, (k, inter_var));
            (FieldElement::one(), inter_var)
        }
    }

    // A partial gate scan optimization aim to create intermediate variables in order to compress the polynomial
    // So that it fits within the given width
    // Note that this gate follows the full gate scan optimization.
    // We define the partial width as equal to the full width - 2.
    // This is because two of our variables cannot be used as they are linked to the multiplication terms
    // Example: qM1 * wL1 * wR2 + qL1 * wL3 + qR1 * wR4+ qR2 * wR5 + qO1 * wO5 + qC
    // One thing to note is that the multiplication wires do not match any of the fan-in/out wires. This is guaranteed as we have
    // just completed the full gate optimization algorithm.
    //
    //Actually we can optimize in two ways here: We can create an intermediate variable which is equal to the fan-in terms
    // t = qL1 * wL3 + qR1 * wR4 -> width = 3
    // This `t` value can only use width - 1 terms
    // The gate now looks like: qM1 * wL1 * wR2 + t + qR2 * wR5+ qO1 * wO5 + qC
    // But this is still not acceptable since wR5 is not wR2, so we need another intermediate variable
    // t2 = t + qR2 * wR5
    //
    // The gate now looks like: qM1 * wL1 * wR2 + t2 + qO1 * wO5 + qC
    // This is still not good, so we do it one more time:
    // t3 = t2 + qO1 * wO5
    // The gate now looks like: qM1 * wL1 * wR2 + t3 + qC
    //
    // Another strategy is to create a temporary variable for the multiplier term and then we can see it as a term in the fan-in
    //
    // Same Example: qM1 * wL1 * wR2 + qL1 * wL3 + qR1 * wR4+ qR2 * wR5 + qO1 * wO5 + qC
    // t = qM1 * wL1 * wR2
    // The gate now looks like: t + qL1 * wL3 + qR1 * wR4+ qR2 * wR5 + qO1 * wO5 + qC
    // Still assuming width3, we still need to use width-1 terms for the intermediate variables, however we can stop at an earlier stage because
    // the gate does not need the multiplier term to match with any of the fan-in terms
    // t2 = t + qL1 * wL3
    // The gate now looks like: t2 + qR1 * wR4+ qR2 * wR5 + qO1 * wO5 + qC
    // t3 = t2 + qR1 * wR4
    // The gate now looks like: t3 + qR2 * wR5 + qO1 * wO5 + qC
    // This took the same amount of gates, but which one is better when the width increases? Compute this and maybe do both optimizations
    // naming : partial_gate_mul_first_opt and partial_gate_fan_first_opt
    // Also remember that since we did full gate scan, there is no way we can have a non-zero mul term along with the wL and wR terms being non-zero
    //
    // Cases, a lot of mul terms, a lot of fan-in terms, 50/50
    fn partial_gate_scan_optimization(
        &mut self,
        mut gate: Expression,
        intermediate_variables: &mut IndexMap<Expression, (FieldElement, Witness)>,
        num_witness: &mut u32,
    ) -> Expression {
        // We will go for the easiest route, which is to convert all multiplications into additions using intermediate variables
        // Then use intermediate variables again to squash the fan-in, so that it can fit into the appropriate width

        // First check if this polynomial actually needs a partial gate optimization
        // There is the chance that it fits perfectly within the arithmetic gate
        if gate.fits_in_one_identity(self.width) {
            return gate;
        }

        // 2. Create Intermediate variables for the multiplication gates
        let mut remaining_mul_terms = Vec::with_capacity(gate.mul_terms.len());
        for mul_term in gate.mul_terms.clone().into_iter() {
            if self.solvable_witness.contains(&mul_term.1)
                && self.solvable_witness.contains(&mul_term.2)
            {
                let mut intermediate_gate = Expression::default();

                // Push mul term into the gate
                intermediate_gate.mul_terms.push(mul_term);
                // Get an intermediate variable which squashes the multiplication term
                let inter_var = Self::get_or_create_intermediate_vars(
                    intermediate_variables,
                    intermediate_gate,
                    num_witness,
                );

                // Add intermediate variable as a part of the fan-in for the original gate
                gate.linear_combinations.push(inter_var);
                self.mark_solvable(inter_var.1);
            } else {
                remaining_mul_terms.push(mul_term);
            }
        }

<<<<<<< HEAD
        // Remove the mul terms which are represented by intermediate variables
        gate.mul_terms = mult_terms_remains;
=======
        // Remove all of the mul terms as we have intermediate variables to represent them now
        gate.mul_terms = remaining_mul_terms;
>>>>>>> 2d784f50

        // We now only have a polynomial with only fan-in/fan-out terms i.e. terms of the form Ax + By + Cd + ...
        // Lets create intermediate variables if all of them cannot fit into the width
        //
        // If the polynomial fits perfectly within the given width, we are finished
        if gate.linear_combinations.len() <= self.width {
            return gate;
        }

        // Stores the intermediate variables that are used to
        // reduce the fan in.
        let mut added = Vec::new();

        while gate.linear_combinations.len() > self.width {
            // Collect as many terms up to the given width-1 and constrain them to an intermediate variable
            let mut intermediate_gate = Expression::default();

            let mut remaining_linear_terms = Vec::with_capacity(gate.linear_combinations.len());

            for term in gate.linear_combinations {
                if self.solvable_witness.contains(&term.1)
                    && intermediate_gate.linear_combinations.len() < self.width - 1
                {
                    intermediate_gate.linear_combinations.push(term);
                } else {
                    remaining_linear_terms.push(term);
                }
            }
            gate.linear_combinations = remaining_linear_terms;
            let not_full = intermediate_gate.linear_combinations.len() < self.width - 1;
            if intermediate_gate.linear_combinations.len() > 1 {
                let inter_var = Self::get_or_create_intermediate_vars(
                    intermediate_variables,
                    intermediate_gate,
                    num_witness,
                );
                self.mark_solvable(inter_var.1);
                added.push(inter_var);
            }
            // The intermediate gate is not full, but the gate still has too many terms
            if not_full && gate.linear_combinations.len() > self.width {
                unreachable!("Could not reduce the expression");
            }
        }

        // Add back the intermediate variables to
        // keep consistency with the original equation.
        gate.linear_combinations.extend(added);
        self.partial_gate_scan_optimization(gate, intermediate_variables, num_witness)
    }
}

#[test]
fn simple_reduction_smoke_test() {
    let a = Witness(0);
    let b = Witness(1);
    let c = Witness(2);
    let d = Witness(3);

    // a = b + c + d;
    let gate_a = Expression {
        mul_terms: vec![],
        linear_combinations: vec![
            (FieldElement::one(), a),
            (-FieldElement::one(), b),
            (-FieldElement::one(), c),
            (-FieldElement::one(), d),
        ],
        q_c: FieldElement::zero(),
    };

    let mut intermediate_variables: IndexMap<Expression, (FieldElement, Witness)> = IndexMap::new();

    let mut num_witness = 4;

    let mut optimizer = CSatTransformer::new(3);
    optimizer.mark_solvable(b);
    optimizer.mark_solvable(c);
    optimizer.mark_solvable(d);
    let got_optimized_gate_a =
        optimizer.transform(gate_a, &mut intermediate_variables, &mut num_witness);

    // a = b + c + d => a - b - c - d = 0
    // For width3, the result becomes:
    // a - d + e = 0
    // - c - b  - e = 0
    //
    // a - b + e = 0
    let e = Witness(4);
    let expected_optimized_gate_a = Expression {
        mul_terms: vec![],
        linear_combinations: vec![
            (FieldElement::one(), a),
            (-FieldElement::one(), d),
            (FieldElement::one(), e),
        ],
        q_c: FieldElement::zero(),
    };
    assert_eq!(expected_optimized_gate_a, got_optimized_gate_a);

    assert_eq!(intermediate_variables.len(), 1);

    // e = - c - b
    let expected_intermediate_gate = Expression {
        mul_terms: vec![],
        linear_combinations: vec![(-FieldElement::one(), c), (-FieldElement::one(), b)],
        q_c: FieldElement::zero(),
    };
    let (_, normalized_gate) = CSatTransformer::normalize(expected_intermediate_gate);
    assert!(intermediate_variables.contains_key(&normalized_gate));
    assert_eq!(intermediate_variables[&normalized_gate].1, e);
}

#[test]
fn stepwise_reduction_test() {
    let a = Witness(0);
    let b = Witness(1);
    let c = Witness(2);
    let d = Witness(3);
    let e = Witness(4);

    // a = b + c + d + e;
    let gate_a = Expression {
        mul_terms: vec![],
        linear_combinations: vec![
            (-FieldElement::one(), a),
            (FieldElement::one(), b),
            (FieldElement::one(), c),
            (FieldElement::one(), d),
            (FieldElement::one(), e),
        ],
        q_c: FieldElement::zero(),
    };

    let mut intermediate_variables: IndexMap<Expression, (FieldElement, Witness)> = IndexMap::new();

    let mut num_witness = 4;

    let mut optimizer = CSatTransformer::new(3);
    optimizer.mark_solvable(a);
    optimizer.mark_solvable(c);
    optimizer.mark_solvable(d);
    optimizer.mark_solvable(e);
    let got_optimized_gate_a =
        optimizer.transform(gate_a, &mut intermediate_variables, &mut num_witness);

    let witnesses: Vec<Witness> =
        got_optimized_gate_a.linear_combinations.iter().map(|(_, w)| *w).collect();
    // Since b is not known, it cannot be put inside intermediate gates, so it must belong to the transformed gate.
    assert!(witnesses.contains(&b));
}<|MERGE_RESOLUTION|>--- conflicted
+++ resolved
@@ -354,13 +354,8 @@
             }
         }
 
-<<<<<<< HEAD
-        // Remove the mul terms which are represented by intermediate variables
-        gate.mul_terms = mult_terms_remains;
-=======
         // Remove all of the mul terms as we have intermediate variables to represent them now
         gate.mul_terms = remaining_mul_terms;
->>>>>>> 2d784f50
 
         // We now only have a polynomial with only fan-in/fan-out terms i.e. terms of the form Ax + By + Cd + ...
         // Lets create intermediate variables if all of them cannot fit into the width
