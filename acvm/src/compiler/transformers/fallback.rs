use super::super::CompileError;
use acir::{
    circuit::{opcodes::BlackBoxFuncCall, Circuit, Opcode, OpcodeLabel},
    native_types::Expression,
};

/// The initial transformer to act on a [`Circuit`]. This replaces any unsupported opcodes with
/// fallback implementations consisting of well supported opcodes.
pub(crate) struct FallbackTransformer;

impl FallbackTransformer {
    //ACIR pass which replace unsupported opcodes using arithmetic fallback
    pub(crate) fn transform(
        acir: Circuit,
        is_supported: impl Fn(&Opcode) -> bool,
        opcode_labels: Vec<OpcodeLabel>,
    ) -> Result<(Circuit, Vec<OpcodeLabel>), CompileError> {
        let mut acir_supported_opcodes = Vec::with_capacity(acir.opcodes.len());
        let mut new_opcode_labels = Vec::with_capacity(opcode_labels.len());
        let mut witness_idx = acir.current_witness_index + 1;

        for (idx, opcode) in acir.opcodes.into_iter().enumerate() {
            match &opcode {
                Opcode::Arithmetic(_)
                | Opcode::Directive(_)
                | Opcode::Brillig(_)
                | Opcode::Block(_)
                | Opcode::ROM(_)
                | Opcode::RAM(_) => {
                    // directive, arithmetic expression or blocks are handled by acvm
                    new_opcode_labels.push(opcode_labels[idx]);
                    acir_supported_opcodes.push(opcode);
                    continue;
                }
                Opcode::MemoryInit { .. } | Opcode::MemoryOp { .. } => {
                    if !is_supported(&opcode) {
                        return Err(CompileError::UnsupportedMemoryOpcode(
                            opcode.unsupported_opcode(),
                        ));
                    }
                    new_opcode_labels.push(opcode_labels[idx]);
                    acir_supported_opcodes.push(opcode);
                }
                Opcode::BlackBoxFuncCall(bb_func_call) => {
                    // We know it is an black box function. Now check if it is
                    // supported by the backend. If it is supported, then we can simply
                    // collect the opcode
                    if is_supported(&opcode) {
                        new_opcode_labels.push(opcode_labels[idx]);
                        acir_supported_opcodes.push(opcode);
                        continue;
                    } else {
                        // If we get here then we know that this black box function is not supported
                        // so we need to replace it with a version of the opcode which only uses arithmetic
                        // expressions
                        let (updated_witness_index, opcodes_fallback) =
                            Self::opcode_fallback(bb_func_call, witness_idx)?;
                        witness_idx = updated_witness_index;
                        new_opcode_labels.extend(vec![opcode_labels[idx]; opcodes_fallback.len()]);
                        acir_supported_opcodes.extend(opcodes_fallback);
                    }
                }
            }
        }

        Ok((
            Circuit {
                current_witness_index: witness_idx,
                opcodes: acir_supported_opcodes,
                public_parameters: acir.public_parameters,
                return_values: acir.return_values,
            },
            new_opcode_labels,
        ))
    }

    fn opcode_fallback(
        gc: &BlackBoxFuncCall,
        current_witness_idx: u32,
    ) -> Result<(u32, Vec<Opcode>), CompileError> {
        let (updated_witness_index, opcodes_fallback) = match gc {
            BlackBoxFuncCall::AND { lhs, rhs, output } => {
                assert_eq!(
                    lhs.num_bits, rhs.num_bits,
                    "number of bits specified for each input must be the same"
                );
                stdlib::blackbox_fallbacks::and(
                    Expression::from(lhs.witness),
                    Expression::from(rhs.witness),
                    *output,
                    lhs.num_bits,
                    current_witness_idx,
                )
            }
            BlackBoxFuncCall::XOR { lhs, rhs, output } => {
                assert_eq!(
                    lhs.num_bits, rhs.num_bits,
                    "number of bits specified for each input must be the same"
                );
                stdlib::blackbox_fallbacks::xor(
                    Expression::from(lhs.witness),
                    Expression::from(rhs.witness),
                    *output,
                    lhs.num_bits,
                    current_witness_idx,
                )
            }
            BlackBoxFuncCall::RANGE { input } => {
                // Note there are no outputs because range produces no outputs
                stdlib::blackbox_fallbacks::range(
                    Expression::from(input.witness),
                    input.num_bits,
                    current_witness_idx,
                )
            }
            #[cfg(feature = "unstable-fallbacks")]
            BlackBoxFuncCall::SHA256 { inputs, outputs } => {
                let mut sha256_inputs = Vec::new();
                for input in inputs.iter() {
                    let witness_index = Expression::from(input.witness);
                    let num_bits = input.num_bits;
                    sha256_inputs.push((witness_index, num_bits));
                }
                stdlib::blackbox_fallbacks::sha256(
                    sha256_inputs,
                    outputs.to_vec(),
                    current_witness_idx,
                )
            }
            #[cfg(feature = "unstable-fallbacks")]
            BlackBoxFuncCall::Blake2s { inputs, outputs } => {
                let mut blake2s_input = Vec::new();
                for input in inputs.iter() {
                    let witness_index = Expression::from(input.witness);
                    let num_bits = input.num_bits;
                    blake2s_input.push((witness_index, num_bits));
                }
                stdlib::blackbox_fallbacks::blake2s(
                    blake2s_input,
                    outputs.to_vec(),
                    current_witness_idx,
                )
            }
            #[cfg(feature = "unstable-fallbacks")]
            BlackBoxFuncCall::HashToField128Security { inputs, output } => {
                let mut blake2s_input = Vec::new();
                for input in inputs.iter() {
                    let witness_index = Expression::from(input.witness);
                    let num_bits = input.num_bits;
                    blake2s_input.push((witness_index, num_bits));
                }
                stdlib::blackbox_fallbacks::hash_to_field(
                    blake2s_input,
                    *output,
                    current_witness_idx,
                )
            }
<<<<<<< HEAD
=======
            #[cfg(feature = "unstable-fallbacks")]
            BlackBoxFuncCall::Keccak256 { inputs, outputs } => {
                let mut keccak_input = Vec::new();
                for input in inputs.iter() {
                    let witness_index = Expression::from(input.witness);
                    let num_bits = input.num_bits;
                    keccak_input.push((witness_index, num_bits));
                }
                stdlib::blackbox_fallbacks::keccak256(
                    keccak_input,
                    outputs.to_vec(),
                    current_witness_idx,
                )
            }
>>>>>>> 77a2241a
            _ => {
                return Err(CompileError::UnsupportedBlackBox(gc.get_black_box_func()));
            }
        };

        Ok((updated_witness_index, opcodes_fallback))
    }
}<|MERGE_RESOLUTION|>--- conflicted
+++ resolved
@@ -155,8 +155,6 @@
                     current_witness_idx,
                 )
             }
-<<<<<<< HEAD
-=======
             #[cfg(feature = "unstable-fallbacks")]
             BlackBoxFuncCall::Keccak256 { inputs, outputs } => {
                 let mut keccak_input = Vec::new();
@@ -171,7 +169,6 @@
                     current_witness_idx,
                 )
             }
->>>>>>> 77a2241a
             _ => {
                 return Err(CompileError::UnsupportedBlackBox(gc.get_black_box_func()));
             }
