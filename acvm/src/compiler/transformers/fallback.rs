--- conflicted
+++ resolved
@@ -18,28 +18,6 @@
         let mut acir_supported_opcodes = Vec::with_capacity(acir.opcodes.len());
 
         let mut witness_idx = acir.current_witness_index + 1;
-<<<<<<< HEAD
-
-        for opcode in acir.opcodes {
-            match &opcode {
-                Opcode::Arithmetic(_)
-                | Opcode::Directive(_)
-                | Opcode::Block(_)
-                | Opcode::ROM(_)
-                | Opcode::RAM(_)
-                | Opcode::Oracle { .. }
-                | Opcode::Brillig(_) => {
-                    // directive, arithmetic expression or  block are handled by acvm
-                    // The oracle opcode is assumed to be supported.
-                    acir_supported_opcodes.push(opcode);
-                    continue;
-                }
-                Opcode::BlackBoxFuncCall(bb_func_call) => {
-                    // We know it is an black box function. Now check if it is
-                    // supported by the backend. If it is supported, then we can simply
-                    // collect the opcode
-                    if is_supported(&opcode) {
-=======
         // add opcodes for defining the witness that will be solved through simplification but must be kept
         for w in &simplifier.defined {
             acir_supported_opcodes.push(simplifier.define(w));
@@ -55,7 +33,6 @@
                     | Opcode::Oracle { .. } => {
                         // directive, arithmetic expression or blocks are handled by acvm
                         // The oracle opcode is assumed to be supported.
->>>>>>> 8b3923e1
                         acir_supported_opcodes.push(opcode);
                         continue;
                     }
@@ -77,6 +54,7 @@
                             acir_supported_opcodes.extend(opcodes_fallback);
                         }
                     }
+                    Opcode::Brillig(_) => todo!(),
                 }
             }
         }
