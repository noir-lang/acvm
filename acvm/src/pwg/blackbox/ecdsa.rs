--- conflicted
+++ resolved
@@ -3,6 +3,7 @@
     native_types::{Witness, WitnessMap},
     FieldElement,
 };
+use blake2::digest::generic_array::GenericArray;
 use k256::elliptic_curve::sec1::FromEncodedPoint;
 use k256::elliptic_curve::PrimeField;
 
@@ -38,20 +39,7 @@
     hashed_message_inputs: &[FunctionInput],
     output: Witness,
 ) -> Result<OpcodeResolution, OpcodeResolutionError> {
-<<<<<<< HEAD
-    let hashed_message: [u8; 32] =
-        to_u8_vec(initial_witness, hashed_message_inputs)?.try_into().map_err(|_| {
-            OpcodeResolutionError::BlackBoxFunctionFailed(
-                acir::BlackBoxFunc::EcdsaSecp256k1,
-                format!(
-                    "expected hashed message size 32 but received {}",
-                    hashed_message_inputs.len()
-                ),
-            )
-        })?;
-=======
     let hashed_message = to_u8_vec(initial_witness, hashed_message_inputs)?;
->>>>>>> 26ff206c
 
     let pub_key_x: [u8; 32] =
         to_u8_vec(initial_witness, public_key_x_inputs)?.try_into().map_err(|_| {
@@ -77,79 +65,23 @@
             )
         })?;
 
-<<<<<<< HEAD
     let result = verify_prehashed(&hashed_message, &pub_key_x, &pub_key_y, &signature).is_ok();
-=======
-    let result =
-        ecdsa_secp256k1::verify_prehashed(&hashed_message, &pub_key_x, &pub_key_y, &signature)
-            .is_ok();
->>>>>>> 26ff206c
 
     initial_witness.insert(output, FieldElement::from(result));
     Ok(OpcodeResolution::Solved)
 }
 
-<<<<<<< HEAD
 /// Verify an ECDSA signature, given the hashed message
 fn verify_prehashed(
-    hashed_msg: &[u8; 32],
+    hashed_msg: &[u8],
     public_key_x_bytes: &[u8; 32],
     public_key_y_bytes: &[u8; 32],
     signature: &[u8; 64],
 ) -> Result<(), ()> {
     // Convert the inputs into k256 data structures
-=======
-mod ecdsa_secp256k1 {
-    use k256::elliptic_curve::sec1::FromEncodedPoint;
-    use k256::elliptic_curve::PrimeField;
-    use sha2::digest::generic_array::GenericArray;
-
-    use k256::{ecdsa::Signature, Scalar};
-    use k256::{
-        elliptic_curve::{
-            sec1::{Coordinates, ToEncodedPoint},
-            IsHigh,
-        },
-        AffinePoint, EncodedPoint, ProjectivePoint, PublicKey,
-    };
-    // This method is used to generate test vectors
-    // in noir. TODO: check that it is indeed used
-    #[allow(dead_code)]
-    fn generate_proof_data() {
-        use k256::ecdsa::{signature::Signer, SigningKey};
-
-        use sha2::{Digest, Sha256};
-
-        // Signing
-        let signing_key = SigningKey::from_bytes(&[2u8; 32]).unwrap();
-        let message =
-            b"ECDSA proves knowledge of a secret number in the context of a single message";
-
-        let digest = Sha256::digest(message);
-
-        let signature: Signature = signing_key.sign(message);
-        let signature_bytes: [u8; 64] = signature.as_ref().try_into().unwrap();
-        assert!(Signature::try_from(signature_bytes.as_slice()).unwrap() == signature);
-
-        // Verification
-        use k256::ecdsa::{signature::Verifier, VerifyingKey};
-
-        let verify_key = VerifyingKey::from(&signing_key);
-
-        if let Coordinates::Uncompressed { x, y } = verify_key.to_encoded_point(false).coordinates()
-        {
-            let x: [u8; 32] = (*x).into();
-            let y: [u8; 32] = (*y).into();
-
-            verify_prehashed(&digest, &x, &y, &signature_bytes).unwrap();
-        } else {
-            unreachable!();
-        }
->>>>>>> 26ff206c
 
     let signature = Signature::try_from(signature.as_slice()).unwrap();
 
-<<<<<<< HEAD
     let point = EncodedPoint::from_affine_coordinates(
         public_key_x_bytes.into(),
         public_key_y_bytes.into(),
@@ -157,43 +89,17 @@
     );
     let pubkey = PublicKey::from_encoded_point(&point).unwrap();
 
-    let z = Scalar::from_repr((*hashed_msg).into()).unwrap();
+    let z = Scalar::from_repr(*GenericArray::from_slice(hashed_msg)).unwrap();
 
     // Finished converting bytes into data structures
 
     let r = signature.r();
     let s = signature.s();
-=======
-    /// Verify an ECDSA signature, given the hashed message
-    pub(super) fn verify_prehashed(
-        hashed_msg: &[u8],
-        public_key_x_bytes: &[u8; 32],
-        public_key_y_bytes: &[u8; 32],
-        signature: &[u8; 64],
-    ) -> Result<(), ()> {
-        // Convert the inputs into k256 data structures
 
-        let signature = Signature::try_from(signature.as_slice()).unwrap();
-
-        let point = EncodedPoint::from_affine_coordinates(
-            public_key_x_bytes.into(),
-            public_key_y_bytes.into(),
-            true,
-        );
-        let pubkey = PublicKey::from_encoded_point(&point).unwrap();
-
-        let z = Scalar::from_repr(*GenericArray::from_slice(hashed_msg)).unwrap();
-
-        // Finished converting bytes into data structures
-
-        let r = signature.r();
-        let s = signature.s();
-
-        // Ensure signature is "low S" normalized ala BIP 0062
-        if s.is_high().into() {
-            return Err(());
-        }
->>>>>>> 26ff206c
+    // Ensure signature is "low S" normalized ala BIP 0062
+    if s.is_high().into() {
+        return Err(());
+    }
 
     // Ensure signature is "low S" normalized ala BIP 0062
     if s.is_high().into() {
