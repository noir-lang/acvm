<<<<<<< HEAD
use super::{directives::insert_witness, witness_to_value};
use crate::OpcodeResolutionError;
use acir::{circuit::opcodes::BlackBoxFuncCall, native_types::Witness, BlackBoxFunc, FieldElement};
use std::collections::BTreeMap;

pub fn solve_logic_opcode(
    initial_witness: &mut BTreeMap<Witness, FieldElement>,
    func_call: &BlackBoxFuncCall,
) -> Result<(), OpcodeResolutionError> {
    match func_call.name {
        BlackBoxFunc::AND => LogicSolver::solve_and_gate(initial_witness, func_call),
        BlackBoxFunc::XOR => LogicSolver::solve_xor_gate(initial_witness, func_call),
        _ => Err(OpcodeResolutionError::UnexpectedOpcode("logic opcode", func_call.name.name())),
    }
=======
use super::{insert_value, witness_to_value};
use crate::{pwg::OpcodeResolution, OpcodeResolutionError};
use acir::{
    circuit::opcodes::FunctionInput,
    native_types::{Witness, WitnessMap},
    FieldElement,
};

/// Solves a [`BlackBoxFunc::And`][acir::circuit::black_box_functions::BlackBoxFunc::AND] opcode and inserts
/// the result into the supplied witness map
pub fn and(
    initial_witness: &mut WitnessMap,
    lhs: &FunctionInput,
    rhs: &FunctionInput,
    output: &Witness,
) -> Result<OpcodeResolution, OpcodeResolutionError> {
    assert_eq!(
        lhs.num_bits, rhs.num_bits,
        "number of bits specified for each input must be the same"
    );
    solve_logic_gate(initial_witness, &lhs.witness, &rhs.witness, *output, |left, right| {
        left.and(right, lhs.num_bits)
    })
>>>>>>> 8b3923e1
}

/// Solves a [`BlackBoxFunc::XOR`][acir::circuit::black_box_functions::BlackBoxFunc::XOR] opcode and inserts
/// the result into the supplied witness map
pub fn xor(
    initial_witness: &mut WitnessMap,
    lhs: &FunctionInput,
    rhs: &FunctionInput,
    output: &Witness,
) -> Result<OpcodeResolution, OpcodeResolutionError> {
    assert_eq!(
        lhs.num_bits, rhs.num_bits,
        "number of bits specified for each input must be the same"
    );
    solve_logic_gate(initial_witness, &lhs.witness, &rhs.witness, *output, |left, right| {
        left.xor(right, lhs.num_bits)
    })
}

/// Derives the rest of the witness based on the initial low level variables
fn solve_logic_gate(
    initial_witness: &mut WitnessMap,
    a: &Witness,
    b: &Witness,
    result: Witness,
    logic_op: impl Fn(&FieldElement, &FieldElement) -> FieldElement,
) -> Result<OpcodeResolution, OpcodeResolutionError> {
    let w_l_value = witness_to_value(initial_witness, *a)?;
    let w_r_value = witness_to_value(initial_witness, *b)?;
    let assignment = logic_op(w_l_value, w_r_value);

    insert_value(&result, assignment, initial_witness)?;
    Ok(OpcodeResolution::Solved)
}<|MERGE_RESOLUTION|>--- conflicted
+++ resolved
@@ -1,19 +1,3 @@
-<<<<<<< HEAD
-use super::{directives::insert_witness, witness_to_value};
-use crate::OpcodeResolutionError;
-use acir::{circuit::opcodes::BlackBoxFuncCall, native_types::Witness, BlackBoxFunc, FieldElement};
-use std::collections::BTreeMap;
-
-pub fn solve_logic_opcode(
-    initial_witness: &mut BTreeMap<Witness, FieldElement>,
-    func_call: &BlackBoxFuncCall,
-) -> Result<(), OpcodeResolutionError> {
-    match func_call.name {
-        BlackBoxFunc::AND => LogicSolver::solve_and_gate(initial_witness, func_call),
-        BlackBoxFunc::XOR => LogicSolver::solve_xor_gate(initial_witness, func_call),
-        _ => Err(OpcodeResolutionError::UnexpectedOpcode("logic opcode", func_call.name.name())),
-    }
-=======
 use super::{insert_value, witness_to_value};
 use crate::{pwg::OpcodeResolution, OpcodeResolutionError};
 use acir::{
@@ -37,7 +21,6 @@
     solve_logic_gate(initial_witness, &lhs.witness, &rhs.witness, *output, |left, right| {
         left.and(right, lhs.num_bits)
     })
->>>>>>> 8b3923e1
 }
 
 /// Solves a [`BlackBoxFunc::XOR`][acir::circuit::black_box_functions::BlackBoxFunc::XOR] opcode and inserts
