--- conflicted
+++ resolved
@@ -1,131 +1,40 @@
 use super::{insert_value, witness_to_value};
 use crate::{pwg::OpcodeResolution, OpcodeResolutionError};
-<<<<<<< HEAD
-use acir::{
-    circuit::opcodes::{BlackBoxFuncCall, FunctionInput},
-    native_types::Witness,
-    FieldElement,
-};
-=======
-use acir::{circuit::opcodes::BlackBoxFuncCall, native_types::Witness, FieldElement};
->>>>>>> 84b5d18d
+use acir::{circuit::opcodes::FunctionInput, native_types::Witness, FieldElement};
 use std::collections::BTreeMap;
 
 /// Solves a [`BlackBoxFunc::And`][acir::circuit::black_box_functions::BlackBoxFunc::AND] opcode and inserts
 /// the result into the supplied witness map
 pub fn and(
     initial_witness: &mut BTreeMap<Witness, FieldElement>,
-    gate: &BlackBoxFuncCall,
+    lhs: &FunctionInput,
+    rhs: &FunctionInput,
+    output: &Witness,
 ) -> Result<OpcodeResolution, OpcodeResolutionError> {
-<<<<<<< HEAD
-    match func_call {
-        BlackBoxFuncCall::AND { lhs, rhs, output } => {
-            LogicSolver::solve_and_gate(initial_witness, lhs, rhs, output)
-        }
-        BlackBoxFuncCall::XOR { lhs, rhs, output } => {
-            LogicSolver::solve_xor_gate(initial_witness, lhs, rhs, output)
-        }
-        _ => Err(OpcodeResolutionError::UnexpectedOpcode(
-            "logic opcode",
-            func_call.get_black_box_func(),
-        )),
-    }
-}
-
-pub struct LogicSolver;
-
-impl LogicSolver {
-    /// Derives the rest of the witness based on the initial low level variables
-    fn solve_logic_gate(
-        initial_witness: &mut BTreeMap<Witness, FieldElement>,
-        a: &Witness,
-        b: &Witness,
-        result: &Witness,
-        num_bits: u32,
-        is_xor_gate: bool,
-    ) -> Result<OpcodeResolution, OpcodeResolutionError> {
-        let w_l_value = witness_to_value(initial_witness, *a)?;
-        let w_r_value = witness_to_value(initial_witness, *b)?;
-
-        let assignment = if is_xor_gate {
-            w_l_value.xor(w_r_value, num_bits)
-        } else {
-            w_l_value.and(w_r_value, num_bits)
-        };
-        insert_value(result, assignment, initial_witness)?;
-        Ok(OpcodeResolution::Solved)
-    }
-
-    pub fn solve_and_gate(
-        initial_witness: &mut BTreeMap<Witness, FieldElement>,
-        lhs: &FunctionInput,
-        rhs: &FunctionInput,
-        output: &Witness,
-    ) -> Result<OpcodeResolution, OpcodeResolutionError> {
-        assert_eq!(
-            lhs.num_bits, rhs.num_bits,
-            "number of bits specified for each input must be the same"
-        );
-
-        LogicSolver::solve_logic_gate(
-            initial_witness,
-            &lhs.witness,
-            &rhs.witness,
-            output,
-            lhs.num_bits,
-            false,
-        )
-    }
-    pub fn solve_xor_gate(
-        initial_witness: &mut BTreeMap<Witness, FieldElement>,
-        lhs: &FunctionInput,
-        rhs: &FunctionInput,
-        output: &Witness,
-    ) -> Result<OpcodeResolution, OpcodeResolutionError> {
-        assert_eq!(
-            lhs.num_bits, rhs.num_bits,
-            "number of bits specified for each input must be the same"
-        );
-
-        LogicSolver::solve_logic_gate(
-            initial_witness,
-            &lhs.witness,
-            &rhs.witness,
-            output,
-            lhs.num_bits,
-            true,
-        )
-    }
-=======
-    let (a, b, result, num_bits) = extract_input_output(gate);
-    solve_logic_gate(initial_witness, &a, &b, result, |left, right| left.and(right, num_bits))
+    assert_eq!(
+        lhs.num_bits, rhs.num_bits,
+        "number of bits specified for each input must be the same"
+    );
+    solve_logic_gate(initial_witness, &lhs.witness, &rhs.witness, *output, |left, right| {
+        left.and(right, lhs.num_bits)
+    })
 }
 
 /// Solves a [`BlackBoxFunc::XOR`][acir::circuit::black_box_functions::BlackBoxFunc::XOR] opcode and inserts
 /// the result into the supplied witness map
 pub fn xor(
     initial_witness: &mut BTreeMap<Witness, FieldElement>,
-    gate: &BlackBoxFuncCall,
+    lhs: &FunctionInput,
+    rhs: &FunctionInput,
+    output: &Witness,
 ) -> Result<OpcodeResolution, OpcodeResolutionError> {
-    let (a, b, result, num_bits) = extract_input_output(gate);
-    solve_logic_gate(initial_witness, &a, &b, result, |left, right| left.xor(right, num_bits))
-}
-
-// TODO: Is there somewhere else that we can put this?
-// TODO: extraction methods are needed for some opcodes like logic and range
-pub(crate) fn extract_input_output(
-    bb_func_call: &BlackBoxFuncCall,
-) -> (Witness, Witness, Witness, u32) {
-    let a = &bb_func_call.inputs[0];
-    let b = &bb_func_call.inputs[1];
-    let result = &bb_func_call.outputs[0];
-
-    // The num_bits variable should be the same for all witnesses
-    assert_eq!(a.num_bits, b.num_bits, "number of bits specified for each input must be the same");
-
-    let num_bits = a.num_bits;
-
-    (a.witness, b.witness, *result, num_bits)
+    assert_eq!(
+        lhs.num_bits, rhs.num_bits,
+        "number of bits specified for each input must be the same"
+    );
+    solve_logic_gate(initial_witness, &lhs.witness, &rhs.witness, *output, |left, right| {
+        left.xor(right, lhs.num_bits)
+    })
 }
 
 /// Derives the rest of the witness based on the initial low level variables
@@ -142,5 +51,4 @@
 
     insert_value(&result, assignment, initial_witness)?;
     Ok(OpcodeResolution::Solved)
->>>>>>> 84b5d18d
 }