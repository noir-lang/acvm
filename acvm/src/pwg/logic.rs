use super::{insert_value, witness_to_value};
use crate::{pwg::OpcodeResolution, OpcodeResolutionError};
<<<<<<< HEAD
use acir::{
    circuit::opcodes::BlackBoxFuncCall,
    native_types::{Witness, WitnessMap},
    BlackBoxFunc,
};

pub fn solve_logic_opcode(
    initial_witness: &mut WitnessMap,
    func_call: &BlackBoxFuncCall,
=======
use acir::{circuit::opcodes::FunctionInput, native_types::Witness, FieldElement};
use std::collections::BTreeMap;

/// Solves a [`BlackBoxFunc::And`][acir::circuit::black_box_functions::BlackBoxFunc::AND] opcode and inserts
/// the result into the supplied witness map
pub fn and(
    initial_witness: &mut BTreeMap<Witness, FieldElement>,
    inputs: &[FunctionInput],
    outputs: &[Witness],
>>>>>>> 3288b4c7
) -> Result<OpcodeResolution, OpcodeResolutionError> {
    let (a, b, result, num_bits) = extract_input_output(inputs, outputs);
    solve_logic_gate(initial_witness, &a, &b, result, |left, right| left.and(right, num_bits))
}

<<<<<<< HEAD
pub struct LogicSolver;

impl LogicSolver {
    /// Derives the rest of the witness based on the initial low level variables
    fn solve_logic_gate(
        initial_witness: &mut WitnessMap,
        a: &Witness,
        b: &Witness,
        result: Witness,
        num_bits: u32,
        is_xor_gate: bool,
    ) -> Result<OpcodeResolution, OpcodeResolutionError> {
        let w_l_value = witness_to_value(initial_witness, *a)?;
        let w_r_value = witness_to_value(initial_witness, *b)?;

        let assignment = if is_xor_gate {
            w_l_value.xor(w_r_value, num_bits)
        } else {
            w_l_value.and(w_r_value, num_bits)
        };
        insert_value(&result, assignment, initial_witness)?;
        Ok(OpcodeResolution::Solved)
    }

    pub fn solve_and_gate(
        initial_witness: &mut WitnessMap,
        gate: &BlackBoxFuncCall,
    ) -> Result<OpcodeResolution, OpcodeResolutionError> {
        let (a, b, result, num_bits) = extract_input_output(gate);
        LogicSolver::solve_logic_gate(initial_witness, &a, &b, result, num_bits, false)
    }
    pub fn solve_xor_gate(
        initial_witness: &mut WitnessMap,
        gate: &BlackBoxFuncCall,
    ) -> Result<OpcodeResolution, OpcodeResolutionError> {
        let (a, b, result, num_bits) = extract_input_output(gate);
        LogicSolver::solve_logic_gate(initial_witness, &a, &b, result, num_bits, true)
    }
=======
/// Solves a [`BlackBoxFunc::XOR`][acir::circuit::black_box_functions::BlackBoxFunc::XOR] opcode and inserts
/// the result into the supplied witness map
pub fn xor(
    initial_witness: &mut BTreeMap<Witness, FieldElement>,
    inputs: &[FunctionInput],
    outputs: &[Witness],
) -> Result<OpcodeResolution, OpcodeResolutionError> {
    let (a, b, result, num_bits) = extract_input_output(inputs, outputs);
    solve_logic_gate(initial_witness, &a, &b, result, |left, right| left.xor(right, num_bits))
>>>>>>> 3288b4c7
}

// TODO: Is there somewhere else that we can put this?
// TODO: extraction methods are needed for some opcodes like logic and range
pub(crate) fn extract_input_output(
    inputs: &[FunctionInput],
    outputs: &[Witness],
) -> (Witness, Witness, Witness, u32) {
    let a = &inputs[0];
    let b = &inputs[1];
    let result = outputs[0];

    // The num_bits variable should be the same for all witnesses
    assert_eq!(a.num_bits, b.num_bits, "number of bits specified for each input must be the same");

    let num_bits = a.num_bits;

    (a.witness, b.witness, result, num_bits)
}

/// Derives the rest of the witness based on the initial low level variables
fn solve_logic_gate(
    initial_witness: &mut BTreeMap<Witness, FieldElement>,
    a: &Witness,
    b: &Witness,
    result: Witness,
    logic_op: impl Fn(&FieldElement, &FieldElement) -> FieldElement,
) -> Result<OpcodeResolution, OpcodeResolutionError> {
    let w_l_value = witness_to_value(initial_witness, *a)?;
    let w_r_value = witness_to_value(initial_witness, *b)?;
    let assignment = logic_op(w_l_value, w_r_value);

    insert_value(&result, assignment, initial_witness)?;
    Ok(OpcodeResolution::Solved)
}<|MERGE_RESOLUTION|>--- conflicted
+++ resolved
@@ -1,81 +1,31 @@
 use super::{insert_value, witness_to_value};
 use crate::{pwg::OpcodeResolution, OpcodeResolutionError};
-<<<<<<< HEAD
 use acir::{
-    circuit::opcodes::BlackBoxFuncCall,
+    circuit::opcodes::FunctionInput,
     native_types::{Witness, WitnessMap},
-    BlackBoxFunc,
+    FieldElement,
 };
-
-pub fn solve_logic_opcode(
-    initial_witness: &mut WitnessMap,
-    func_call: &BlackBoxFuncCall,
-=======
-use acir::{circuit::opcodes::FunctionInput, native_types::Witness, FieldElement};
-use std::collections::BTreeMap;
 
 /// Solves a [`BlackBoxFunc::And`][acir::circuit::black_box_functions::BlackBoxFunc::AND] opcode and inserts
 /// the result into the supplied witness map
 pub fn and(
-    initial_witness: &mut BTreeMap<Witness, FieldElement>,
+    initial_witness: &mut WitnessMap,
     inputs: &[FunctionInput],
     outputs: &[Witness],
->>>>>>> 3288b4c7
 ) -> Result<OpcodeResolution, OpcodeResolutionError> {
     let (a, b, result, num_bits) = extract_input_output(inputs, outputs);
     solve_logic_gate(initial_witness, &a, &b, result, |left, right| left.and(right, num_bits))
 }
 
-<<<<<<< HEAD
-pub struct LogicSolver;
-
-impl LogicSolver {
-    /// Derives the rest of the witness based on the initial low level variables
-    fn solve_logic_gate(
-        initial_witness: &mut WitnessMap,
-        a: &Witness,
-        b: &Witness,
-        result: Witness,
-        num_bits: u32,
-        is_xor_gate: bool,
-    ) -> Result<OpcodeResolution, OpcodeResolutionError> {
-        let w_l_value = witness_to_value(initial_witness, *a)?;
-        let w_r_value = witness_to_value(initial_witness, *b)?;
-
-        let assignment = if is_xor_gate {
-            w_l_value.xor(w_r_value, num_bits)
-        } else {
-            w_l_value.and(w_r_value, num_bits)
-        };
-        insert_value(&result, assignment, initial_witness)?;
-        Ok(OpcodeResolution::Solved)
-    }
-
-    pub fn solve_and_gate(
-        initial_witness: &mut WitnessMap,
-        gate: &BlackBoxFuncCall,
-    ) -> Result<OpcodeResolution, OpcodeResolutionError> {
-        let (a, b, result, num_bits) = extract_input_output(gate);
-        LogicSolver::solve_logic_gate(initial_witness, &a, &b, result, num_bits, false)
-    }
-    pub fn solve_xor_gate(
-        initial_witness: &mut WitnessMap,
-        gate: &BlackBoxFuncCall,
-    ) -> Result<OpcodeResolution, OpcodeResolutionError> {
-        let (a, b, result, num_bits) = extract_input_output(gate);
-        LogicSolver::solve_logic_gate(initial_witness, &a, &b, result, num_bits, true)
-    }
-=======
 /// Solves a [`BlackBoxFunc::XOR`][acir::circuit::black_box_functions::BlackBoxFunc::XOR] opcode and inserts
 /// the result into the supplied witness map
 pub fn xor(
-    initial_witness: &mut BTreeMap<Witness, FieldElement>,
+    initial_witness: &mut WitnessMap,
     inputs: &[FunctionInput],
     outputs: &[Witness],
 ) -> Result<OpcodeResolution, OpcodeResolutionError> {
     let (a, b, result, num_bits) = extract_input_output(inputs, outputs);
     solve_logic_gate(initial_witness, &a, &b, result, |left, right| left.xor(right, num_bits))
->>>>>>> 3288b4c7
 }
 
 // TODO: Is there somewhere else that we can put this?
@@ -98,7 +48,7 @@
 
 /// Derives the rest of the witness based on the initial low level variables
 fn solve_logic_gate(
-    initial_witness: &mut BTreeMap<Witness, FieldElement>,
+    initial_witness: &mut WitnessMap,
     a: &Witness,
     b: &Witness,
     result: Witness,
