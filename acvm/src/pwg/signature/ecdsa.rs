--- conflicted
+++ resolved
@@ -6,13 +6,8 @@
 
 use crate::{pwg::witness_to_value, pwg::OpcodeResolution, OpcodeResolutionError};
 
-<<<<<<< HEAD
-pub fn secp256k1_prehashed(
-    initial_witness: &mut WitnessMap,
-=======
 fn to_u8_vec(
-    initial_witness: &BTreeMap<Witness, FieldElement>,
->>>>>>> a83333b9
+    initial_witness: &WitnessMap,
     inputs: &[FunctionInput],
 ) -> Result<Vec<u8>, OpcodeResolutionError> {
     let mut result = Vec::with_capacity(inputs.len());
@@ -25,7 +20,7 @@
 }
 
 pub fn secp256k1_prehashed(
-    initial_witness: &mut BTreeMap<Witness, FieldElement>,
+    initial_witness: &mut WitnessMap,
     public_key_x_inputs: &[FunctionInput],
     public_key_y_inputs: &[FunctionInput],
     signature_inputs: &[FunctionInput],
