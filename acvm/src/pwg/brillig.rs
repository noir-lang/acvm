--- conflicted
+++ resolved
@@ -53,36 +53,21 @@
         // Each input represents an expression or array of expressions to evaluate.
         // Iterate over each input and evaluate the expression(s) associated with it.
         // Push the results into registers and/or memory.
+        // If a certain expression was not solvable, we stall the Brillig VM execution.
         for input in &brillig.inputs {
             match input {
-<<<<<<< HEAD
                 BrilligInputs::Single(expr) => match get_value(expr, initial_witness) {
                     Ok(value) => input_register_values.push(value.into()),
                     Err(_) => {
                         return Ok(OpcodeResolution::Stalled(
                             OpcodeNotSolvable::ExpressionHasTooManyUnknowns(expr.clone()),
                         ))
-=======
-                BrilligInputs::Single(expr) => {
-                    // TODO: switch this to `get_value` and map the err
-                    let solve = ArithmeticSolver::evaluate(expr, initial_witness);
-                    if let Some(value) = solve.to_const() {
-                        // If the expression evaluates to a constant, great!
-                        // Add it to the register set and proceed.
-                        input_register_values.push(value.into())
-                    } else {
-                        // If the expression has too many unknowns to resolve to a const,
-                        // it can't be added to a register and we can't execute the
-                        // Brillig bytecode on these inputs just yet.
-                        break;
->>>>>>> 61820b65
                     }
                 },
                 BrilligInputs::Array(expr_arr) => {
                     // Attempt to fetch all array input values
                     let memory_pointer = input_memory.len();
                     for expr in expr_arr.iter() {
-<<<<<<< HEAD
                         match get_value(expr, initial_witness) {
                             Ok(value) => input_memory.push(value.into()),
                             Err(_) => {
@@ -93,55 +78,14 @@
                         }
                     }
 
-=======
-                        let solve = ArithmeticSolver::evaluate(expr, initial_witness);
-                        if let Some(value) = solve.to_const() {
-                            // If the expression evaluates to a constant, great!
-                            // Add it to the register set and proceed.
-                            input_memory.push(value.into());
-                        } else {
-                            // If the expression has too many unknowns to resolve to a const,
-                            // it can't be added to a register and we can't execute the
-                            // Brillig bytecode on these inputs just yet.
-                            continue_eval = false;
-                            break;
-                        }
-                    }
-
-                    // If an array value is missing, exit the input solver and do not insert the array id as an input register
-                    if !continue_eval {
-                        break;
-                    }
-
->>>>>>> 61820b65
                     // Push value of the array pointer as a register
                     input_register_values.push(Value::from(memory_pointer));
                 }
             }
         }
 
-<<<<<<< HEAD
-=======
-        // Number of brillig inputs should match number of registers here.
-        // Otherwise some expression (the last one processed before the above loop exited)
-        // was not solvable, in which case we do not proceed with Brillig VM execution.
-        if input_register_values.len() != brillig.inputs.len() {
-            let brillig_input =
-                brillig.inputs.last().expect("Infallible: cannot reach this point if no inputs");
-            let expr = match brillig_input {
-                BrilligInputs::Single(expr) => expr,
-                BrilligInputs::Array(expr_arr) => {
-                    expr_arr.last().expect("Infallible: cannot reach this point if no inputs")
-                }
-            };
-            return Ok(OpcodeResolution::Stalled(OpcodeNotSolvable::ExpressionHasTooManyUnknowns(
-                expr.clone(),
-            )));
-        }
-
         // Instantiate a Brillig VM given the solved input registers and memory
         // along with the Brillig bytecode, and any present foreign call results.
->>>>>>> 61820b65
         let input_registers = Registers { inner: input_register_values };
         let mut vm = VM::new(
             input_registers,
