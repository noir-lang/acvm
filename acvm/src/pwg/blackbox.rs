use std::collections::BTreeMap;

use acir::{
    circuit::opcodes::{BlackBoxFuncCall, FunctionInput},
    native_types::Witness,
    FieldElement,
};

use crate::{OpcodeNotSolvable, OpcodeResolutionError, PartialWitnessGenerator};

use super::{
    hash::{blake2s, hash_to_field_128_security, keccak256, sha256},
    logic::solve_logic_opcode,
    range::solve_range_opcode,
    signature::ecdsa::secp256k1_prehashed,
    OpcodeResolution,
};

/// Check if all of the inputs to the function have assignments
///
/// Returns the first missing assignment if any are missing
fn first_missing_assignment(
    witness_assignments: &BTreeMap<Witness, FieldElement>,
    inputs: &[FunctionInput],
) -> Option<Witness> {
    inputs.iter().find_map(|input| {
        if witness_assignments.contains_key(&input.witness) {
            None
        } else {
            Some(input.witness)
        }
    })
}

/// Check if all of the inputs to the function have assignments
fn contains_all_inputs(
    witness_assignments: &BTreeMap<Witness, FieldElement>,
    inputs: &[FunctionInput],
) -> bool {
    inputs.iter().all(|input| witness_assignments.contains_key(&input.witness))
}

pub(crate) fn solve(
    backend: &impl PartialWitnessGenerator,
    initial_witness: &mut BTreeMap<Witness, FieldElement>,
    bb_func: &BlackBoxFuncCall,
) -> Result<OpcodeResolution, OpcodeResolutionError> {
<<<<<<< HEAD
    if !contains_all_inputs(initial_witness, &bb_func.inputs) {
        if let Some(unassigned_witness) = first_missing_assignment(initial_witness, &bb_func.inputs)
        {
            return Ok(OpcodeResolution::Stalled(OpcodeNotSolvable::MissingAssignment(
                unassigned_witness.0,
            )));
        }
    }
    match bb_func.name {
        BlackBoxFunc::AND | BlackBoxFunc::XOR => solve_logic_opcode(initial_witness, bb_func),
        BlackBoxFunc::RANGE => solve_range_opcode(initial_witness, bb_func),
        BlackBoxFunc::SHA256 => sha256(initial_witness, bb_func),
        BlackBoxFunc::Blake2s => blake2s(initial_witness, bb_func),
        BlackBoxFunc::Keccak256 => keccak256(initial_witness, bb_func),
        BlackBoxFunc::HashToField128Security => {
            hash_to_field_128_security(initial_witness, bb_func)
        }
        BlackBoxFunc::EcdsaSecp256k1 => secp256k1_prehashed(initial_witness, bb_func),
        BlackBoxFunc::ComputeMerkleRoot => {
            backend.compute_merkle_root(initial_witness, &bb_func.inputs, &bb_func.outputs)
        }
        BlackBoxFunc::SchnorrVerify => {
            backend.schnorr_verify(initial_witness, &bb_func.inputs, &bb_func.outputs)
        }
        BlackBoxFunc::Pedersen => {
            backend.pedersen(initial_witness, &bb_func.inputs, &bb_func.outputs)
        }

        BlackBoxFunc::FixedBaseScalarMul => {
            backend.fixed_base_scalar_mul(initial_witness, &bb_func.inputs, &bb_func.outputs)
=======
    let inputs = bb_func.get_inputs_vec();
    match bb_func {
        _ if !contains_all_inputs(initial_witness, &inputs) => {
            if let Some(unassigned_witness) = first_missing_assignment(initial_witness, &inputs) {
                Ok(OpcodeResolution::Stalled(OpcodeNotSolvable::MissingAssignment(
                    unassigned_witness.0,
                )))
            } else {
                // This only exists because Rust won't let us bind in a pattern guard.
                // See https://github.com/rust-lang/rust/issues/51114
                unreachable!("Only reachable if the blackbox is stalled")
            }
        }
        BlackBoxFuncCall::AES { inputs, outputs } => backend.aes(initial_witness, inputs, outputs),
        BlackBoxFuncCall::AND { lhs, rhs, output } => {
            backend.and(initial_witness, lhs, rhs, output)
        }
        BlackBoxFuncCall::XOR { lhs, rhs, output } => {
            backend.xor(initial_witness, lhs, rhs, output)
        }
        BlackBoxFuncCall::RANGE { input } => backend.range(initial_witness, input),
        BlackBoxFuncCall::SHA256 { inputs, outputs } => {
            backend.sha256(initial_witness, inputs, outputs)
        }
        BlackBoxFuncCall::Blake2s { inputs, outputs } => {
            backend.blake2s(initial_witness, inputs, outputs)
        }
        BlackBoxFuncCall::ComputeMerkleRoot { leaf, index, hash_path, output } => {
            backend.compute_merkle_root(initial_witness, leaf, index, hash_path, output)
        }
        BlackBoxFuncCall::SchnorrVerify {
            public_key_x,
            public_key_y,
            signature,
            message,
            output,
        } => backend.schnorr_verify(
            initial_witness,
            public_key_x,
            public_key_y,
            signature,
            message,
            output,
        ),
        BlackBoxFuncCall::Pedersen { inputs, outputs } => {
            backend.pedersen(initial_witness, inputs, outputs)
        }
        BlackBoxFuncCall::HashToField128Security { inputs, output } => {
            backend.hash_to_field_128_security(initial_witness, inputs, output)
        }
        BlackBoxFuncCall::EcdsaSecp256k1 {
            public_key_x,
            public_key_y,
            signature,
            hashed_message: message,
            output,
        } => backend.ecdsa_secp256k1(
            initial_witness,
            public_key_x,
            public_key_y,
            signature,
            message,
            output,
        ),
        BlackBoxFuncCall::FixedBaseScalarMul { input, outputs } => {
            backend.fixed_base_scalar_mul(initial_witness, input, outputs)
        }
        BlackBoxFuncCall::Keccak256 { inputs, outputs } => {
            backend.keccak256(initial_witness, inputs, outputs)
>>>>>>> a83333b9
        }
        BlackBoxFunc::AES => backend.aes(initial_witness, &bb_func.inputs, &bb_func.outputs),
    }
}<|MERGE_RESOLUTION|>--- conflicted
+++ resolved
@@ -9,8 +9,8 @@
 use crate::{OpcodeNotSolvable, OpcodeResolutionError, PartialWitnessGenerator};
 
 use super::{
-    hash::{blake2s, hash_to_field_128_security, keccak256, sha256},
-    logic::solve_logic_opcode,
+    hash::{blake2s256, hash_to_field_128_security, keccak256, sha256},
+    logic::{and, xor},
     range::solve_range_opcode,
     signature::ecdsa::secp256k1_prehashed,
     OpcodeResolution,
@@ -45,65 +45,45 @@
     initial_witness: &mut BTreeMap<Witness, FieldElement>,
     bb_func: &BlackBoxFuncCall,
 ) -> Result<OpcodeResolution, OpcodeResolutionError> {
-<<<<<<< HEAD
-    if !contains_all_inputs(initial_witness, &bb_func.inputs) {
-        if let Some(unassigned_witness) = first_missing_assignment(initial_witness, &bb_func.inputs)
-        {
-            return Ok(OpcodeResolution::Stalled(OpcodeNotSolvable::MissingAssignment(
-                unassigned_witness.0,
-            )));
+    let inputs = bb_func.get_inputs_vec();
+    if !contains_all_inputs(initial_witness, &inputs) {
+        let unassigned_witness = first_missing_assignment(initial_witness, &inputs)
+            .expect("Some assignments must be missing because it does not contains all inputs");
+        return Ok(OpcodeResolution::Stalled(OpcodeNotSolvable::MissingAssignment(
+            unassigned_witness.0,
+        )));
+    }
+
+    match bb_func {
+        acir::circuit::opcodes::BlackBoxFuncCall::AND { lhs, rhs, output } => {
+            and(initial_witness, lhs, rhs, output)
         }
-    }
-    match bb_func.name {
-        BlackBoxFunc::AND | BlackBoxFunc::XOR => solve_logic_opcode(initial_witness, bb_func),
-        BlackBoxFunc::RANGE => solve_range_opcode(initial_witness, bb_func),
-        BlackBoxFunc::SHA256 => sha256(initial_witness, bb_func),
-        BlackBoxFunc::Blake2s => blake2s(initial_witness, bb_func),
-        BlackBoxFunc::Keccak256 => keccak256(initial_witness, bb_func),
-        BlackBoxFunc::HashToField128Security => {
-            hash_to_field_128_security(initial_witness, bb_func)
+        BlackBoxFuncCall::XOR { lhs, rhs, output } => xor(initial_witness, lhs, rhs, output),
+        BlackBoxFuncCall::RANGE { input } => solve_range_opcode(initial_witness, input),
+        BlackBoxFuncCall::SHA256 { inputs, outputs } => sha256(initial_witness, inputs, outputs),
+        BlackBoxFuncCall::Blake2s { inputs, outputs } => {
+            blake2s256(initial_witness, inputs, outputs)
         }
-        BlackBoxFunc::EcdsaSecp256k1 => secp256k1_prehashed(initial_witness, bb_func),
-        BlackBoxFunc::ComputeMerkleRoot => {
-            backend.compute_merkle_root(initial_witness, &bb_func.inputs, &bb_func.outputs)
+        BlackBoxFuncCall::Keccak256 { inputs, outputs } => {
+            keccak256(initial_witness, inputs, outputs)
         }
-        BlackBoxFunc::SchnorrVerify => {
-            backend.schnorr_verify(initial_witness, &bb_func.inputs, &bb_func.outputs)
+        BlackBoxFuncCall::HashToField128Security { inputs, output } => {
+            hash_to_field_128_security(initial_witness, inputs, output)
         }
-        BlackBoxFunc::Pedersen => {
-            backend.pedersen(initial_witness, &bb_func.inputs, &bb_func.outputs)
-        }
-
-        BlackBoxFunc::FixedBaseScalarMul => {
-            backend.fixed_base_scalar_mul(initial_witness, &bb_func.inputs, &bb_func.outputs)
-=======
-    let inputs = bb_func.get_inputs_vec();
-    match bb_func {
-        _ if !contains_all_inputs(initial_witness, &inputs) => {
-            if let Some(unassigned_witness) = first_missing_assignment(initial_witness, &inputs) {
-                Ok(OpcodeResolution::Stalled(OpcodeNotSolvable::MissingAssignment(
-                    unassigned_witness.0,
-                )))
-            } else {
-                // This only exists because Rust won't let us bind in a pattern guard.
-                // See https://github.com/rust-lang/rust/issues/51114
-                unreachable!("Only reachable if the blackbox is stalled")
-            }
-        }
-        BlackBoxFuncCall::AES { inputs, outputs } => backend.aes(initial_witness, inputs, outputs),
-        BlackBoxFuncCall::AND { lhs, rhs, output } => {
-            backend.and(initial_witness, lhs, rhs, output)
-        }
-        BlackBoxFuncCall::XOR { lhs, rhs, output } => {
-            backend.xor(initial_witness, lhs, rhs, output)
-        }
-        BlackBoxFuncCall::RANGE { input } => backend.range(initial_witness, input),
-        BlackBoxFuncCall::SHA256 { inputs, outputs } => {
-            backend.sha256(initial_witness, inputs, outputs)
-        }
-        BlackBoxFuncCall::Blake2s { inputs, outputs } => {
-            backend.blake2s(initial_witness, inputs, outputs)
-        }
+        BlackBoxFuncCall::EcdsaSecp256k1 {
+            public_key_x,
+            public_key_y,
+            signature,
+            hashed_message: message,
+            output,
+        } => secp256k1_prehashed(
+            initial_witness,
+            public_key_x,
+            public_key_y,
+            signature,
+            message,
+            *output,
+        ),
         BlackBoxFuncCall::ComputeMerkleRoot { leaf, index, hash_path, output } => {
             backend.compute_merkle_root(initial_witness, leaf, index, hash_path, output)
         }
@@ -124,30 +104,11 @@
         BlackBoxFuncCall::Pedersen { inputs, outputs } => {
             backend.pedersen(initial_witness, inputs, outputs)
         }
-        BlackBoxFuncCall::HashToField128Security { inputs, output } => {
-            backend.hash_to_field_128_security(initial_witness, inputs, output)
-        }
-        BlackBoxFuncCall::EcdsaSecp256k1 {
-            public_key_x,
-            public_key_y,
-            signature,
-            hashed_message: message,
-            output,
-        } => backend.ecdsa_secp256k1(
-            initial_witness,
-            public_key_x,
-            public_key_y,
-            signature,
-            message,
-            output,
-        ),
         BlackBoxFuncCall::FixedBaseScalarMul { input, outputs } => {
             backend.fixed_base_scalar_mul(initial_witness, input, outputs)
         }
-        BlackBoxFuncCall::Keccak256 { inputs, outputs } => {
-            backend.keccak256(initial_witness, inputs, outputs)
->>>>>>> a83333b9
+        BlackBoxFuncCall::AES { inputs, outputs } => {
+            backend.aes(initial_witness, inputs, outputs)
         }
-        BlackBoxFunc::AES => backend.aes(initial_witness, &bb_func.inputs, &bb_func.outputs),
     }
 }