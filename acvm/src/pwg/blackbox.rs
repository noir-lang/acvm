use acir::{
    circuit::opcodes::{BlackBoxFuncCall, FunctionInput},
    native_types::{Witness, WitnessMap},
};

use super::{
    hash::{blake2s256, hash_to_field_128_security, keccak256, sha256},
    logic::{and, xor},
    range::solve_range_opcode,
    signature::ecdsa::secp256k1_prehashed,
    OpcodeResolution, OpcodeResolutionError,
};
use crate::pwg::OpcodeNotSolvable;
use crate::PartialWitnessGenerator;

/// Check if all of the inputs to the function have assignments
///
/// Returns the first missing assignment if any are missing
fn first_missing_assignment(
    witness_assignments: &WitnessMap,
    inputs: &[FunctionInput],
) -> Option<Witness> {
    inputs.iter().find_map(|input| {
        if witness_assignments.contains_key(&input.witness) {
            None
        } else {
            Some(input.witness)
        }
    })
}

/// Check if all of the inputs to the function have assignments
fn contains_all_inputs(witness_assignments: &WitnessMap, inputs: &[FunctionInput]) -> bool {
    inputs.iter().all(|input| witness_assignments.contains_key(&input.witness))
}

pub(crate) fn solve(
    backend: &impl PartialWitnessGenerator,
    initial_witness: &mut WitnessMap,
    bb_func: &BlackBoxFuncCall,
) -> Result<OpcodeResolution, OpcodeResolutionError> {
    let inputs = bb_func.get_inputs_vec();
    if !contains_all_inputs(initial_witness, &inputs) {
        let unassigned_witness = first_missing_assignment(initial_witness, &inputs)
            .expect("Some assignments must be missing because it does not contains all inputs");
        return Ok(OpcodeResolution::Stalled(OpcodeNotSolvable::MissingAssignment(
            unassigned_witness.0,
        )));
    }

    match bb_func {
<<<<<<< HEAD
        _ if !contains_all_inputs(initial_witness, &inputs) => {
            if let Some(unassigned_witness) = first_missing_assignment(initial_witness, &inputs) {
                dbg!("missing assignment");
                Ok(OpcodeResolution::Stalled(OpcodeNotSolvable::MissingAssignment(
                    unassigned_witness.0,
                )))
            } else {
                // This only exists because Rust won't let us bind in a pattern guard.
                // See https://github.com/rust-lang/rust/issues/51114
                unreachable!("Only reachable if the blackbox is stalled")
            }
        }
=======
>>>>>>> 8b3923e1
        BlackBoxFuncCall::AES { inputs, outputs } => backend.aes(initial_witness, inputs, outputs),
        acir::circuit::opcodes::BlackBoxFuncCall::AND { lhs, rhs, output } => {
            and(initial_witness, lhs, rhs, output)
        }
        BlackBoxFuncCall::XOR { lhs, rhs, output } => xor(initial_witness, lhs, rhs, output),
        BlackBoxFuncCall::RANGE { input } => solve_range_opcode(initial_witness, input),
        BlackBoxFuncCall::SHA256 { inputs, outputs } => sha256(initial_witness, inputs, outputs),
        BlackBoxFuncCall::Blake2s { inputs, outputs } => {
            blake2s256(initial_witness, inputs, outputs)
        }
        BlackBoxFuncCall::SchnorrVerify {
            public_key_x,
            public_key_y,
            signature,
            message,
            output,
        } => backend.schnorr_verify(
            initial_witness,
            public_key_x,
            public_key_y,
            signature,
            message,
            output,
        ),
        BlackBoxFuncCall::Pedersen { inputs, outputs } => {
            backend.pedersen(initial_witness, inputs, outputs)
        }
        BlackBoxFuncCall::HashToField128Security { inputs, output } => {
            hash_to_field_128_security(initial_witness, inputs, output)
        }
        BlackBoxFuncCall::EcdsaSecp256k1 {
            public_key_x,
            public_key_y,
            signature,
            hashed_message: message,
            output,
        } => secp256k1_prehashed(
            initial_witness,
            public_key_x,
            public_key_y,
            signature,
            message,
            *output,
        ),
        BlackBoxFuncCall::FixedBaseScalarMul { input, outputs } => {
            backend.fixed_base_scalar_mul(initial_witness, input, outputs)
        }
        BlackBoxFuncCall::Keccak256 { inputs, outputs } => {
            keccak256(initial_witness, inputs, outputs)
        }
        BlackBoxFuncCall::VerifyProof {
            key,
            proof,
            public_inputs,
            input_aggregation_object,
            outputs,
            ..
        } => backend.verify_proof(
            initial_witness,
            key,
            proof,
            public_inputs,
            input_aggregation_object,
            outputs,
        ),
    }
}<|MERGE_RESOLUTION|>--- conflicted
+++ resolved
@@ -49,21 +49,6 @@
     }
 
     match bb_func {
-<<<<<<< HEAD
-        _ if !contains_all_inputs(initial_witness, &inputs) => {
-            if let Some(unassigned_witness) = first_missing_assignment(initial_witness, &inputs) {
-                dbg!("missing assignment");
-                Ok(OpcodeResolution::Stalled(OpcodeNotSolvable::MissingAssignment(
-                    unassigned_witness.0,
-                )))
-            } else {
-                // This only exists because Rust won't let us bind in a pattern guard.
-                // See https://github.com/rust-lang/rust/issues/51114
-                unreachable!("Only reachable if the blackbox is stalled")
-            }
-        }
-=======
->>>>>>> 8b3923e1
         BlackBoxFuncCall::AES { inputs, outputs } => backend.aes(initial_witness, inputs, outputs),
         acir::circuit::opcodes::BlackBoxFuncCall::AND { lhs, rhs, output } => {
             and(initial_witness, lhs, rhs, output)
