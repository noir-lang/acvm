--- conflicted
+++ resolved
@@ -1,13 +1,8 @@
 use std::cmp::Ordering;
 
 use acir::{
-<<<<<<< HEAD
-    circuit::directives::{Directive, LogInfo},
+    circuit::directives::{Directive, LogInfo, QuotientDirective},
     native_types::WitnessMap,
-=======
-    circuit::directives::{Directive, LogInfo, QuotientDirective},
-    native_types::Witness,
->>>>>>> 3288b4c7
     FieldElement,
 };
 use num_bigint::BigUint;
