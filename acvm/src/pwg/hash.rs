--- conflicted
+++ resolved
@@ -1,10 +1,5 @@
-<<<<<<< HEAD
 use acir::{circuit::opcodes::BlackBoxFuncCall, native_types::WitnessMap, FieldElement};
-use blake2::{Blake2s, Digest};
-=======
-use acir::{circuit::opcodes::BlackBoxFuncCall, native_types::Witness, FieldElement};
 use blake2::{Blake2s256, Digest};
->>>>>>> 10edd642
 use sha2::Sha256;
 use sha3::Keccak256;
 
@@ -12,13 +7,8 @@
 
 use super::{insert_value, witness_to_value};
 
-<<<<<<< HEAD
-pub fn blake2s(
+pub fn blake2s256(
     initial_witness: &mut WitnessMap,
-=======
-pub fn blake2s256(
-    initial_witness: &mut BTreeMap<Witness, FieldElement>,
->>>>>>> 10edd642
     func_call: &BlackBoxFuncCall,
 ) -> Result<OpcodeResolution, OpcodeResolutionError> {
     let hash = generic_hash_256::<Blake2s256>(initial_witness, func_call)?;
