--- conflicted
+++ resolved
@@ -125,23 +125,9 @@
         &self.opcodes
     }
 
-<<<<<<< HEAD
     /// Returns the index of the current opcode to be executed.
     pub fn instruction_pointer(&self) -> usize {
         self.instruction_pointer
-=======
-    /// Updates the current status of the VM.
-    /// Returns the given status.
-    fn status(&mut self, status: ACVMStatus) -> ACVMStatus {
-        self.status = status.clone();
-        status
-    }
-
-    /// Sets the VM status to [ACVMStatus::Failure] using the provided `error`.
-    /// Returns the new status.
-    fn fail(&mut self, error: OpcodeResolutionError) -> ACVMStatus {
-        self.status(ACVMStatus::Failure(error))
->>>>>>> faefbbeb
     }
 
     /// Finalize the ACVM execution, returning the resulting [`WitnessMap`].
@@ -213,7 +199,6 @@
     /// 2. The circuit has been found to be unsatisfiable.
     /// 2. A Brillig [foreign call][`UnresolvedBrilligCall`] has been encountered and must be resolved.
     pub fn solve(&mut self) -> ACVMStatus {
-<<<<<<< HEAD
         while self.status == ACVMStatus::InProgress {
             self.solve_opcode();
         }
@@ -235,38 +220,10 @@
             Opcode::Brillig(brillig) => {
                 let resolution = BrilligSolver::solve(&mut self.witness_map, brillig);
 
-=======
-        // TODO: Prevent execution with outstanding foreign calls?
-        let mut unresolved_opcodes: Vec<Opcode> = Vec::new();
-        while !self.opcodes.is_empty() {
-            unresolved_opcodes.clear();
-            let mut stalled = true;
-            let mut opcode_not_solvable = None;
-            for opcode in &self.opcodes {
-                let resolution = match opcode {
-                    Opcode::Arithmetic(expr) => {
-                        ArithmeticSolver::solve(&mut self.witness_map, expr)
-                    }
-                    Opcode::BlackBoxFuncCall(bb_func) => {
-                        blackbox::solve(&self.backend, &mut self.witness_map, bb_func)
-                    }
-                    Opcode::Directive(directive) => {
-                        solve_directives(&mut self.witness_map, directive)
-                    }
-                    Opcode::Block(block) | Opcode::ROM(block) | Opcode::RAM(block) => {
-                        let solver = self.block_solvers.entry(block.id).or_default();
-                        solver.solve(&mut self.witness_map, &block.trace)
-                    }
-                    Opcode::Brillig(brillig) => {
-                        BrilligSolver::solve(&mut self.witness_map, brillig)
-                    }
-                };
->>>>>>> faefbbeb
                 match resolution {
                     Ok(OpcodeResolution::InProgressBrillig(foreign_call_wait_info)) => {
                         return self.wait_for_foreign_call(opcode.clone(), foreign_call_wait_info)
                     }
-<<<<<<< HEAD
                     res => res,
                 }
             }
@@ -285,37 +242,12 @@
             }
             Ok(OpcodeResolution::InProgressBrillig(_)) => {
                 unreachable!("Handled above")
-=======
-                    Err(error) => return self.fail(error),
-                }
-            }
-
-            // Before potentially ending execution, we must save the list of opcodes which remain to be solved.
-            std::mem::swap(&mut self.opcodes, &mut unresolved_opcodes);
-
-            // We have oracles that must be externally resolved
-            if self.get_pending_foreign_call().is_some() {
-                return self.status(ACVMStatus::RequiresForeignCall);
-            }
-
-            // We are stalled because of an opcode being bad
-            if stalled && !self.opcodes.is_empty() {
-                let error = OpcodeResolutionError::OpcodeNotSolvable(
-                    opcode_not_solvable
-                        .expect("infallible: cannot be stalled and None at the same time"),
-                );
-                return self.fail(error);
->>>>>>> faefbbeb
-            }
-            Ok(OpcodeResolution::Stalled(not_solvable)) => self.status(ACVMStatus::Failure(
-                OpcodeResolutionError::OpcodeNotSolvable(not_solvable),
-            )),
+            }
+            Ok(OpcodeResolution::Stalled(not_solvable)) => {
+                self.fail(OpcodeResolutionError::OpcodeNotSolvable(not_solvable))
+            }
             Err(error) => self.fail(error),
         }
-<<<<<<< HEAD
-=======
-        self.status(ACVMStatus::Solved)
->>>>>>> faefbbeb
     }
 }
 
