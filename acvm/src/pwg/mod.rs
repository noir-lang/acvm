// Re-usable methods that backends can use to implement their PWG

use crate::{Language, PartialWitnessGenerator};
use acir::{
    brillig_vm::ForeignCallResult,
    circuit::{brillig::Brillig, Opcode},
    native_types::{Expression, Witness, WitnessMap},
    BlackBoxFunc, FieldElement,
};

use self::{arithmetic::ArithmeticSolver, brillig::BrilligSolver, directives::solve_directives};

use thiserror::Error;

// arithmetic
pub(crate) mod arithmetic;
// Brillig bytecode
mod brillig;
// Directives
mod directives;
// black box functions
mod blackbox;
mod block;

// Re-export `Blocks` so that it can be passed to `pwg::solve`
pub use block::Blocks;

#[derive(Debug, PartialEq)]
pub enum PartialWitnessGeneratorStatus {
    /// All opcodes have been solved.
    Solved,

    /// The `PartialWitnessGenerator` has encountered a request for a Brillig [foreign call][acir::brillig_vm::Opcode::ForeignCall]
    /// to retrieve information from outside of the ACVM.
    /// The result of the foreign call is inserted into the `Brillig` opcode which made the call using [`UnresolvedBrilligCall::resolve`].
    ///
    /// Once this is done, the `PartialWitnessGenerator` can be restarted to solve the new set of opcodes.
    RequiresForeignCall {
        unsolved_opcodes: Vec<Opcode>,
        unresolved_brillig_calls: Vec<UnresolvedBrilligCall>,
    },
}

#[derive(Debug, PartialEq)]
pub enum OpcodeResolution {
    /// The opcode is resolved
    Solved,
    /// The opcode is not solvable
    Stalled(OpcodeNotSolvable),
    /// The opcode is not solvable but could resolved some witness
    InProgress,
    /// The brillig oracle opcode is not solved but could be resolved given some values
    InProgressBrillig(brillig::ForeignCallWaitInfo),
}

// This enum represents the different cases in which an
// opcode can be unsolvable.
// The most common being that one of its input has not been
// assigned a value.
//
// TODO: ExpressionHasTooManyUnknowns is specific for arithmetic expressions
// TODO: we could have a error enum for arithmetic failure cases in that module
// TODO that can be converted into an OpcodeNotSolvable or OpcodeResolutionError enum
#[derive(PartialEq, Eq, Debug, Error)]
pub enum OpcodeNotSolvable {
    #[error("missing assignment for witness index {0}")]
    MissingAssignment(u32),
    #[error("expression has too many unknowns {0}")]
    ExpressionHasTooManyUnknowns(Expression),
}

#[derive(PartialEq, Eq, Debug, Error)]
pub enum OpcodeResolutionError {
    #[error("cannot solve opcode: {0}")]
    OpcodeNotSolvable(#[from] OpcodeNotSolvable),
    #[error("backend does not currently support the {0} opcode. ACVM does not currently have a fallback for this opcode.")]
    UnsupportedBlackBoxFunc(BlackBoxFunc),
    #[error("could not satisfy all constraints")]
    UnsatisfiedConstrain,
    #[error("expected {0} inputs for function {1}, but got {2}")]
    IncorrectNumFunctionArguments(usize, BlackBoxFunc, usize),
    #[error("failed to solve blackbox function: {0}, reason: {1}")]
    BlackBoxFunctionFailed(BlackBoxFunc, String),
    #[error("failed to solve brillig function, reason: {0}")]
    BrilligFunctionFailed(String),
}

/// Executes a [`Circuit`] against an [initial witness][`WitnessMap`] to calculate the solved partial witness.
pub fn solve(
    backend: &impl PartialWitnessGenerator,
    initial_witness: &mut WitnessMap,
    blocks: &mut Blocks,
    mut opcode_to_solve: Vec<Opcode>,
) -> Result<PartialWitnessGeneratorStatus, OpcodeResolutionError> {
    let mut unresolved_opcodes: Vec<Opcode> = Vec::new();
    let mut unresolved_brillig_calls: Vec<UnresolvedBrilligCall> = Vec::new();
    while !opcode_to_solve.is_empty() {
        unresolved_opcodes.clear();
        let mut stalled = true;
        let mut opcode_not_solvable = None;
        for opcode in &opcode_to_solve {
<<<<<<< HEAD
            let mut solved_brillig_data = None;
=======
            let mut solved_oracle_data = None;
>>>>>>> 5ba03494
            let resolution = match opcode {
                Opcode::Arithmetic(expr) => ArithmeticSolver::solve(initial_witness, expr),
                Opcode::BlackBoxFuncCall(bb_func) => {
                    blackbox::solve(backend, initial_witness, bb_func)
                }
                Opcode::Directive(directive) => solve_directives(initial_witness, directive),
                Opcode::Block(block) | Opcode::ROM(block) | Opcode::RAM(block) => {
                    blocks.solve(block.id, &block.trace, initial_witness)
                }
<<<<<<< HEAD
                Opcode::Brillig(brillig) => {
                    let mut brillig_clone = brillig.clone();
                    let result = BrilligSolver::solve(initial_witness, &mut brillig_clone);
                    solved_brillig_data = Some(brillig_clone);
                    result
                }
=======
                Opcode::Oracle(data) => {
                    let mut data_clone = data.clone();
                    let result = OracleSolver::solve(initial_witness, &mut data_clone)?;
                    solved_oracle_data = Some(data_clone);
                    Ok(result)
                }
                Opcode::Brillig(brillig) => BrilligSolver::solve(initial_witness, brillig),
>>>>>>> 5ba03494
            };
            match resolution {
                Ok(OpcodeResolution::Solved) => {
                    stalled = false;
                }
                Ok(OpcodeResolution::InProgress) => {
                    stalled = false;
                    unresolved_opcodes.push(opcode.clone());
                }
                Ok(OpcodeResolution::InProgressBrillig(oracle_wait_info)) => {
                    stalled = false;
                    // InProgressBrillig Oracles must be externally re-solved
                    let brillig = match opcode {
                        Opcode::Brillig(brillig) => brillig.clone(),
                        _ => unreachable!("Brillig resolution for non brillig opcode"),
                    };
                    unresolved_brillig_calls.push(UnresolvedBrilligCall {
                        brillig,
                        foreign_call_wait_info: oracle_wait_info,
                    })
                }
                Ok(OpcodeResolution::Stalled(not_solvable)) => {
                    if opcode_not_solvable.is_none() {
                        // we keep track of the first unsolvable opcode
                        opcode_not_solvable = Some(not_solvable);
                    }
                    // We push those opcodes not solvable to the back as
                    // it could be because the opcodes are out of order, i.e. this assignment
                    // relies on a later opcodes' results
<<<<<<< HEAD
                    if let Some(brillig) = solved_brillig_data {
                        unresolved_opcodes.push(Opcode::Brillig(brillig));
=======
                    if let Some(oracle_data) = solved_oracle_data {
                        unresolved_opcodes.push(Opcode::Oracle(oracle_data));
>>>>>>> 5ba03494
                    } else {
                        unresolved_opcodes.push(opcode.clone());
                    }
                }
                Err(OpcodeResolutionError::OpcodeNotSolvable(_)) => {
                    unreachable!("ICE - Result should have been converted to GateResolution")
                }
                Err(err) => return Err(err),
            }
        }
        // We have foreign calls that must be externally resolved
        if !unresolved_brillig_calls.is_empty() {
            return Ok(PartialWitnessGeneratorStatus::RequiresForeignCall {
                unsolved_opcodes: unresolved_opcodes,
                unresolved_brillig_calls,
            });
        }
        // We are stalled because of an opcode being bad
        if stalled && !unresolved_opcodes.is_empty() {
            return Err(OpcodeResolutionError::OpcodeNotSolvable(
                opcode_not_solvable
                    .expect("infallible: cannot be stalled and None at the same time"),
            ));
        }
        std::mem::swap(&mut opcode_to_solve, &mut unresolved_opcodes);
    }
    Ok(PartialWitnessGeneratorStatus::Solved)
}

// Returns the concrete value for a particular witness
// If the witness has no assignment, then
// an error is returned
pub fn witness_to_value(
    initial_witness: &WitnessMap,
    witness: Witness,
) -> Result<&FieldElement, OpcodeResolutionError> {
    match initial_witness.get(&witness) {
        Some(value) => Ok(value),
        None => Err(OpcodeNotSolvable::MissingAssignment(witness.0).into()),
    }
}

// TODO: There is an issue open to decide on whether we need to get values from Expressions
// TODO versus just getting values from Witness
pub fn get_value(
    expr: &Expression,
    initial_witness: &WitnessMap,
) -> Result<FieldElement, OpcodeResolutionError> {
    let expr = ArithmeticSolver::evaluate(expr, initial_witness);
    match expr.to_const() {
        Some(value) => Ok(value),
        None => {
            Err(OpcodeResolutionError::OpcodeNotSolvable(OpcodeNotSolvable::MissingAssignment(
                ArithmeticSolver::any_witness_from_expression(&expr).unwrap().0,
            )))
        }
    }
}

/// Inserts `value` into the initial witness map under the index `witness`.
///
/// Returns an error if there was already a value in the map
/// which does not match the value that one is about to insert
pub fn insert_value(
    witness: &Witness,
    value_to_insert: FieldElement,
    initial_witness: &mut WitnessMap,
) -> Result<(), OpcodeResolutionError> {
    let optional_old_value = initial_witness.insert(*witness, value_to_insert);

    let old_value = match optional_old_value {
        Some(old_value) => old_value,
        None => return Ok(()),
    };

    if old_value != value_to_insert {
        return Err(OpcodeResolutionError::UnsatisfiedConstrain);
    }

    Ok(())
}

/// A Brillig VM process has requested the caller to solve a [foreign call][brillig_vm::Opcode::ForeignCall] externally
/// and to re-run the process with the foreign call's resolved outputs.
#[derive(Debug, PartialEq, Clone)]
pub struct UnresolvedBrilligCall {
    /// The current Brillig VM process that has been paused.
    /// This process will be updated by the caller after resolving a foreign call's result.
    ///
    /// This can be done using [`UnresolvedBrilligCall::resolve`].
    pub brillig: Brillig,
    /// Inputs for a pending foreign call required to restart bytecode processing.
    pub foreign_call_wait_info: brillig::ForeignCallWaitInfo,
}

impl UnresolvedBrilligCall {
    /// Inserts the [foreign call's result][acir::brillig_vm::ForeignCallResult] into the calling [`Brillig` opcode][Brillig].
    ///
    /// The [ACVM][solve] can then be restarted with the updated [Brillig opcode][Opcode::Brillig]
    /// to solve the remaining Brillig VM process as well as the remaining ACIR opcodes.
    pub fn resolve(mut self, foreign_call_result: ForeignCallResult) -> Brillig {
        self.brillig.foreign_call_results.push(foreign_call_result);
        self.brillig
    }
}

#[deprecated(
    note = "For backwards compatibility, this method allows you to derive _sensible_ defaults for opcode support based on the np language. \n Backends should simply specify what they support."
)]
// This is set to match the previous functionality that we had
// Where we could deduce what opcodes were supported
// by knowing the np complete language
pub fn default_is_opcode_supported(language: Language) -> fn(&Opcode) -> bool {
    // R1CS does not support any of the opcode except Arithmetic by default.
    // The compiler will replace those that it can -- ie range, xor, and
    fn r1cs_is_supported(opcode: &Opcode) -> bool {
        matches!(opcode, Opcode::Arithmetic(_))
    }

    // PLONK supports most of the opcodes by default
    // The ones which are not supported, the acvm compiler will
    // attempt to transform into supported gates. If these are also not available
    // then a compiler error will be emitted.
    fn plonk_is_supported(opcode: &Opcode) -> bool {
        !matches!(opcode, Opcode::Block(_))
    }

    match language {
        Language::R1CS => r1cs_is_supported,
        Language::PLONKCSat { .. } => plonk_is_supported,
    }
}

#[cfg(test)]
mod tests {
    use std::collections::BTreeMap;

    use acir::{
        brillig_vm::{self, BinaryFieldOp, RegisterIndex, RegisterOrMemory, Value},
        circuit::{
            brillig::{Brillig, BrilligInputs, BrilligOutputs},
            directives::Directive,
            opcodes::FunctionInput,
            Opcode,
        },
        native_types::{Expression, Witness, WitnessMap},
        FieldElement,
    };

    use crate::{
        pwg::{self, block::Blocks, OpcodeResolution, PartialWitnessGeneratorStatus},
        OpcodeResolutionError, PartialWitnessGenerator,
    };

    struct StubbedPwg;

    impl PartialWitnessGenerator for StubbedPwg {
        fn schnorr_verify(
            &self,
            _initial_witness: &mut WitnessMap,
            _public_key_x: &FunctionInput,
            _public_key_y: &FunctionInput,
            _signature: &[FunctionInput],
            _message: &[FunctionInput],
            _output: &Witness,
        ) -> Result<OpcodeResolution, OpcodeResolutionError> {
            panic!("Path not trodden by this test")
        }

        fn pedersen(
            &self,
            _initial_witness: &mut WitnessMap,
            _inputs: &[FunctionInput],
            _domain_separator: u32,
            _outputs: &[Witness],
        ) -> Result<OpcodeResolution, OpcodeResolutionError> {
            panic!("Path not trodden by this test")
        }

        fn fixed_base_scalar_mul(
            &self,
            _initial_witness: &mut WitnessMap,
            _input: &FunctionInput,
            _outputs: &[Witness],
        ) -> Result<OpcodeResolution, OpcodeResolutionError> {
            panic!("Path not trodden by this test")
        }
    }

    #[test]
    fn inversion_brillig_oracle_equivalence() {
        // Opcodes below describe the following:
        // fn main(x : Field, y : pub Field) {
        //     let z = x + y;
        //     assert( 1/z == Oracle("inverse", x + y) );
        // }
        // Also performs an unrelated equality check
        // just for the sake of testing multiple brillig opcodes.
        let fe_0 = FieldElement::zero();
        let fe_1 = FieldElement::one();
        let w_x = Witness(1);
        let w_y = Witness(2);
        let w_oracle = Witness(3);
        let w_z = Witness(4);
        let w_z_inverse = Witness(5);
        let w_x_plus_y = Witness(6);
        let w_equal_res = Witness(7);

        let equal_opcode = brillig_vm::Opcode::BinaryFieldOp {
            op: BinaryFieldOp::Equals,
            lhs: RegisterIndex::from(0),
            rhs: RegisterIndex::from(1),
            destination: RegisterIndex::from(2),
        };

        let brillig_data = Brillig {
            inputs: vec![
                BrilligInputs::Single(Expression {
                    // Input Register 0
                    mul_terms: vec![],
                    linear_combinations: vec![(fe_1, w_x), (fe_1, w_y)],
                    q_c: fe_0,
                }),
                BrilligInputs::Single(Expression::default()), // Input Register 1
            ],
            // This tells the BrilligSolver which witnesses its output registers correspond to
            outputs: vec![
                BrilligOutputs::Simple(w_x_plus_y), // Output Register 0 - from input
                BrilligOutputs::Simple(w_oracle),   // Output Register 1
                BrilligOutputs::Simple(w_equal_res), // Output Register 2
            ],
            // stack of foreign call/oracle resolutions, starts empty
            foreign_call_results: vec![],
            bytecode: vec![
                equal_opcode,
                // Oracles are named 'foreign calls' in brillig
                brillig_vm::Opcode::ForeignCall {
                    function: "invert".into(),
                    destinations: vec![RegisterOrMemory::RegisterIndex(RegisterIndex::from(1))],
                    inputs: vec![RegisterOrMemory::RegisterIndex(RegisterIndex::from(0))],
                },
            ],
            predicate: None,
        };

        let opcodes = vec![
            Opcode::Brillig(brillig_data),
            Opcode::Arithmetic(Expression {
                mul_terms: vec![],
                linear_combinations: vec![(fe_1, w_x), (fe_1, w_y), (-fe_1, w_z)],
                q_c: fe_0,
            }),
            Opcode::Directive(Directive::Invert { x: w_z, result: w_z_inverse }),
            Opcode::Arithmetic(Expression {
                mul_terms: vec![(fe_1, w_z, w_z_inverse)],
                linear_combinations: vec![],
                q_c: -fe_1,
            }),
            Opcode::Arithmetic(Expression {
                mul_terms: vec![],
                linear_combinations: vec![(-fe_1, w_oracle), (fe_1, w_z_inverse)],
                q_c: fe_0,
            }),
        ];

        let backend = StubbedPwg;

        let mut witness_assignments = BTreeMap::from([
            (Witness(1), FieldElement::from(2u128)),
            (Witness(2), FieldElement::from(3u128)),
        ])
        .into();
        let mut blocks = Blocks::default();
        // use the partial witness generation solver with our acir program
        let solver_status = pwg::solve(&backend, &mut witness_assignments, &mut blocks, opcodes)
            .expect("should stall on brillig call");
        let PartialWitnessGeneratorStatus::RequiresForeignCall  { unsolved_opcodes, mut unresolved_brillig_calls, .. } = solver_status else {
            panic!("Should require foreign call resolution")
        };

        assert_eq!(unsolved_opcodes.len(), 0, "brillig should have been removed");
        assert_eq!(unresolved_brillig_calls.len(), 1, "should have a brillig oracle request");

        let foreign_call = unresolved_brillig_calls.remove(0);
        assert_eq!(
            foreign_call.foreign_call_wait_info.inputs.len(),
            1,
            "Should be waiting for a single input"
        );
        // As caller of VM, need to resolve foreign calls
        let foreign_call_result =
            Value::from(foreign_call.foreign_call_wait_info.inputs[0][0].to_field().inverse());
        // Alter Brillig oracle opcode with foreign call resolution
        let brillig: Brillig = foreign_call.resolve(foreign_call_result.into());
        let mut next_opcodes_for_solving = vec![Opcode::Brillig(brillig)];
        next_opcodes_for_solving.extend_from_slice(&unsolved_opcodes[..]);
        // After filling data request, continue solving
        let solver_status =
            pwg::solve(&backend, &mut witness_assignments, &mut blocks, next_opcodes_for_solving)
                .expect("should not stall on brillig call");
        assert_eq!(solver_status, PartialWitnessGeneratorStatus::Solved, "should be fully solved");
    }

    #[test]
    fn double_inversion_brillig_oracle() {
        // Opcodes below describe the following:
        // fn main(x : Field, y : pub Field) {
        //     let z = x + y;
        //     let ij = i + j;
        //     assert( 1/z == Oracle("inverse", x + y) );
        //     assert( 1/ij == Oracle("inverse", i + j) );
        // }
        // Also performs an unrelated equality check
        // just for the sake of testing multiple brillig opcodes.
        let fe_0 = FieldElement::zero();
        let fe_1 = FieldElement::one();
        let w_x = Witness(1);
        let w_y = Witness(2);
        let w_oracle = Witness(3);
        let w_z = Witness(4);
        let w_z_inverse = Witness(5);
        let w_x_plus_y = Witness(6);
        let w_equal_res = Witness(7);
        let w_i = Witness(8);
        let w_j = Witness(9);
        let w_ij_oracle = Witness(10);
        let w_i_plus_j = Witness(11);

        let equal_opcode = brillig_vm::Opcode::BinaryFieldOp {
            op: BinaryFieldOp::Equals,
            lhs: RegisterIndex::from(0),
            rhs: RegisterIndex::from(1),
            destination: RegisterIndex::from(4),
        };

        let brillig_data = Brillig {
            inputs: vec![
                BrilligInputs::Single(Expression {
                    // Input Register 0
                    mul_terms: vec![],
                    linear_combinations: vec![(fe_1, w_x), (fe_1, w_y)],
                    q_c: fe_0,
                }),
                BrilligInputs::Single(Expression::default()), // Input Register 1
                BrilligInputs::Single(Expression {
                    // Input Register 2
                    mul_terms: vec![],
                    linear_combinations: vec![(fe_1, w_i), (fe_1, w_j)],
                    q_c: fe_0,
                }),
            ],
            outputs: vec![
                BrilligOutputs::Simple(w_x_plus_y), // Output Register 0 - from input
                BrilligOutputs::Simple(w_oracle),   // Output Register 1
                BrilligOutputs::Simple(w_i_plus_j), // Output Register 2 - from input
                BrilligOutputs::Simple(w_ij_oracle), // Output Register 3
                BrilligOutputs::Simple(w_equal_res), // Output Register 4
            ],
            // stack of foreign call/oracle resolutions, starts empty
            foreign_call_results: vec![],
            bytecode: vec![
                equal_opcode,
                // Oracles are named 'foreign calls' in brillig
                brillig_vm::Opcode::ForeignCall {
                    function: "invert".into(),
                    destinations: vec![RegisterOrMemory::RegisterIndex(RegisterIndex::from(1))],
                    inputs: vec![RegisterOrMemory::RegisterIndex(RegisterIndex::from(0))],
                },
                brillig_vm::Opcode::ForeignCall {
                    function: "invert".into(),
                    destinations: vec![RegisterOrMemory::RegisterIndex(RegisterIndex::from(3))],
                    inputs: vec![RegisterOrMemory::RegisterIndex(RegisterIndex::from(2))],
                },
            ],
            predicate: None,
        };

        let opcodes = vec![
            Opcode::Brillig(brillig_data),
            Opcode::Arithmetic(Expression {
                mul_terms: vec![],
                linear_combinations: vec![(fe_1, w_x), (fe_1, w_y), (-fe_1, w_z)],
                q_c: fe_0,
            }),
            Opcode::Directive(Directive::Invert { x: w_z, result: w_z_inverse }),
            Opcode::Arithmetic(Expression {
                mul_terms: vec![(fe_1, w_z, w_z_inverse)],
                linear_combinations: vec![],
                q_c: -fe_1,
            }),
            Opcode::Arithmetic(Expression {
                mul_terms: vec![],
                linear_combinations: vec![(-fe_1, w_oracle), (fe_1, w_z_inverse)],
                q_c: fe_0,
            }),
        ];

        let backend = StubbedPwg;

        let mut witness_assignments = BTreeMap::from([
            (Witness(1), FieldElement::from(2u128)),
            (Witness(2), FieldElement::from(3u128)),
            (Witness(8), FieldElement::from(5u128)),
            (Witness(9), FieldElement::from(10u128)),
        ])
        .into();
        let mut blocks = Blocks::default();
        // use the partial witness generation solver with our acir program
        let solver_status = pwg::solve(&backend, &mut witness_assignments, &mut blocks, opcodes)
            .expect("should stall on brillig call");
        let PartialWitnessGeneratorStatus::RequiresForeignCall  { unsolved_opcodes, mut unresolved_brillig_calls, .. } = solver_status else {
            panic!("Should require foreign call resolution")
        };

        assert_eq!(unsolved_opcodes.len(), 0, "brillig should have been removed");
        assert_eq!(unresolved_brillig_calls.len(), 1, "should have a brillig oracle request");

        let foreign_call = unresolved_brillig_calls.remove(0);
        assert_eq!(
            foreign_call.foreign_call_wait_info.inputs.len(),
            1,
            "Should be waiting for a single input"
        );

        let x_plus_y_inverse =
            foreign_call.foreign_call_wait_info.inputs[0][0].to_field().inverse();
        // Alter Brillig oracle opcode
        let brillig: Brillig = foreign_call.resolve(Value::from(x_plus_y_inverse).into());

        let mut next_opcodes_for_solving = vec![Opcode::Brillig(brillig)];
        next_opcodes_for_solving.extend_from_slice(&unsolved_opcodes[..]);
        // After filling data request, continue solving
        let solver_status =
            pwg::solve(&backend, &mut witness_assignments, &mut blocks, next_opcodes_for_solving)
                .expect("should stall on brillig call");
        let PartialWitnessGeneratorStatus::RequiresForeignCall  { unsolved_opcodes, mut unresolved_brillig_calls, .. } = solver_status else {
            panic!("Should require foreign call resolution")
        };

        assert!(unsolved_opcodes.is_empty(), "should be fully solved");
        assert_eq!(unresolved_brillig_calls.len(), 1, "should have no unresolved oracles");

        let foreign_call = unresolved_brillig_calls.remove(0);
        assert_eq!(
            foreign_call.foreign_call_wait_info.inputs.len(),
            1,
            "Should be waiting for a single input"
        );

        let i_plus_j_inverse =
            foreign_call.foreign_call_wait_info.inputs[0][0].to_field().inverse();
        assert_ne!(x_plus_y_inverse, i_plus_j_inverse);
        // Alter Brillig oracle opcode
        let brillig = foreign_call.resolve(Value::from(i_plus_j_inverse).into());

        let mut next_opcodes_for_solving = vec![Opcode::Brillig(brillig)];
        next_opcodes_for_solving.extend_from_slice(&unsolved_opcodes[..]);

        // After filling data request, continue solving
        let solver_status =
            pwg::solve(&backend, &mut witness_assignments, &mut blocks, next_opcodes_for_solving)
                .expect("should not stall on brillig call");
        assert_eq!(solver_status, PartialWitnessGeneratorStatus::Solved, "should be fully solved");
    }

    #[test]
    fn brillig_oracle_predicate() {
        // Opcodes below describe the following:
        // fn main(x : Field, y : pub Field, cond: bool) {
        //     let z = x + y;
        //     let z_inverse = 1/z
        //     if cond {
        //         assert( z_inverse == Oracle("inverse", x + y) );
        //     }
        // }
        let fe_0 = FieldElement::zero();
        let fe_1 = FieldElement::one();
        let w_x = Witness(1);
        let w_y = Witness(2);
        let w_oracle = Witness(3);
        let w_z = Witness(4);
        let w_z_inverse = Witness(5);
        let w_x_plus_y = Witness(6);
        let w_equal_res = Witness(7);
        let w_lt_res = Witness(8);

        let equal_opcode = brillig_vm::Opcode::BinaryFieldOp {
            op: BinaryFieldOp::Equals,
            lhs: RegisterIndex::from(0),
            rhs: RegisterIndex::from(1),
            destination: RegisterIndex::from(2),
        };

        let brillig_opcode = Opcode::Brillig(Brillig {
            inputs: vec![
                BrilligInputs::Single(Expression {
                    mul_terms: vec![],
                    linear_combinations: vec![(fe_1, w_x), (fe_1, w_y)],
                    q_c: fe_0,
                }),
                BrilligInputs::Single(Expression::default()),
            ],
            outputs: vec![
                BrilligOutputs::Simple(w_x_plus_y),
                BrilligOutputs::Simple(w_oracle),
                BrilligOutputs::Simple(w_equal_res),
                BrilligOutputs::Simple(w_lt_res),
            ],
            bytecode: vec![
                equal_opcode,
                // Oracles are named 'foreign calls' in brillig
                brillig_vm::Opcode::ForeignCall {
                    function: "invert".into(),
                    destinations: vec![RegisterOrMemory::RegisterIndex(RegisterIndex::from(1))],
                    inputs: vec![RegisterOrMemory::RegisterIndex(RegisterIndex::from(0))],
                },
            ],
            predicate: Some(Expression::default()),
            // oracle results
            foreign_call_results: vec![],
        });

        let opcodes = vec![
            brillig_opcode,
            Opcode::Arithmetic(Expression {
                mul_terms: vec![],
                linear_combinations: vec![(fe_1, w_x), (fe_1, w_y), (-fe_1, w_z)],
                q_c: fe_0,
            }),
            Opcode::Directive(Directive::Invert { x: w_z, result: w_z_inverse }),
            Opcode::Arithmetic(Expression {
                mul_terms: vec![(fe_1, w_z, w_z_inverse)],
                linear_combinations: vec![],
                q_c: -fe_1,
            }),
        ];

        let backend = StubbedPwg;

        let mut witness_assignments = BTreeMap::from([
            (Witness(1), FieldElement::from(2u128)),
            (Witness(2), FieldElement::from(3u128)),
        ])
        .into();
        let mut blocks = Blocks::default();
        let solver_status = pwg::solve(&backend, &mut witness_assignments, &mut blocks, opcodes)
            .expect("should not stall on brillig call");
        assert_eq!(solver_status, PartialWitnessGeneratorStatus::Solved, "should be fully solved");
    }
}<|MERGE_RESOLUTION|>--- conflicted
+++ resolved
@@ -99,11 +99,6 @@
         let mut stalled = true;
         let mut opcode_not_solvable = None;
         for opcode in &opcode_to_solve {
-<<<<<<< HEAD
-            let mut solved_brillig_data = None;
-=======
-            let mut solved_oracle_data = None;
->>>>>>> 5ba03494
             let resolution = match opcode {
                 Opcode::Arithmetic(expr) => ArithmeticSolver::solve(initial_witness, expr),
                 Opcode::BlackBoxFuncCall(bb_func) => {
@@ -113,22 +108,7 @@
                 Opcode::Block(block) | Opcode::ROM(block) | Opcode::RAM(block) => {
                     blocks.solve(block.id, &block.trace, initial_witness)
                 }
-<<<<<<< HEAD
-                Opcode::Brillig(brillig) => {
-                    let mut brillig_clone = brillig.clone();
-                    let result = BrilligSolver::solve(initial_witness, &mut brillig_clone);
-                    solved_brillig_data = Some(brillig_clone);
-                    result
-                }
-=======
-                Opcode::Oracle(data) => {
-                    let mut data_clone = data.clone();
-                    let result = OracleSolver::solve(initial_witness, &mut data_clone)?;
-                    solved_oracle_data = Some(data_clone);
-                    Ok(result)
-                }
                 Opcode::Brillig(brillig) => BrilligSolver::solve(initial_witness, brillig),
->>>>>>> 5ba03494
             };
             match resolution {
                 Ok(OpcodeResolution::Solved) => {
@@ -158,16 +138,7 @@
                     // We push those opcodes not solvable to the back as
                     // it could be because the opcodes are out of order, i.e. this assignment
                     // relies on a later opcodes' results
-<<<<<<< HEAD
-                    if let Some(brillig) = solved_brillig_data {
-                        unresolved_opcodes.push(Opcode::Brillig(brillig));
-=======
-                    if let Some(oracle_data) = solved_oracle_data {
-                        unresolved_opcodes.push(Opcode::Oracle(oracle_data));
->>>>>>> 5ba03494
-                    } else {
-                        unresolved_opcodes.push(opcode.clone());
-                    }
+                    unresolved_opcodes.push(opcode.clone());
                 }
                 Err(OpcodeResolutionError::OpcodeNotSolvable(_)) => {
                     unreachable!("ICE - Result should have been converted to GateResolution")
