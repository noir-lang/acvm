--- conflicted
+++ resolved
@@ -5,23 +5,15 @@
 use crate::{Language, PartialWitnessGenerator};
 use acir::{
     brillig_vm::ForeignCallResult,
-<<<<<<< HEAD
     circuit::{brillig::Brillig, opcodes::BlockId, Opcode},
-=======
-    circuit::{brillig::Brillig, Opcode},
->>>>>>> 63354df1
     native_types::{Expression, Witness, WitnessMap},
     BlackBoxFunc, FieldElement,
 };
 
-<<<<<<< HEAD
 use self::{
     arithmetic::ArithmeticSolver, block::BlockSolver, brillig::BrilligSolver,
     directives::solve_directives,
 };
-=======
-use self::{arithmetic::ArithmeticSolver, brillig::BrilligSolver, directives::solve_directives};
->>>>>>> 63354df1
 
 use thiserror::Error;
 
@@ -42,24 +34,12 @@
     /// All opcodes have been solved.
     Solved,
 
-<<<<<<< HEAD
-    /// The `ACVM` has encountered a request for a Brillig [foreign call][acir::brillig_vm::Opcode::ForeignCall]
+    /// The ACVM has encountered a request for a Brillig [foreign call][acir::brillig_vm::Opcode::ForeignCall]
     /// to retrieve information from outside of the ACVM. The result of the foreign call must be passed back
     /// to the ACVM using [`ACVM::resolve_pending_foreign_call`].
     ///
     /// Once this is done, the `ACVM` can be restarted to solve the remaining opcodes.
     RequiresForeignCall,
-=======
-    /// The `PartialWitnessGenerator` has encountered a request for a Brillig [foreign call][acir::brillig_vm::Opcode::ForeignCall]
-    /// to retrieve information from outside of the ACVM.
-    /// The result of the foreign call is inserted into the `Brillig` opcode which made the call using [`UnresolvedBrilligCall::resolve`].
-    ///
-    /// Once this is done, the `PartialWitnessGenerator` can be restarted to solve the new set of opcodes.
-    RequiresForeignCall {
-        unsolved_opcodes: Vec<Opcode>,
-        unresolved_brillig_calls: Vec<UnresolvedBrilligCall>,
-    },
->>>>>>> 63354df1
 }
 
 #[derive(Debug, PartialEq)]
@@ -106,7 +86,6 @@
     BrilligFunctionFailed(String),
 }
 
-<<<<<<< HEAD
 pub struct ACVM<B: PartialWitnessGenerator> {
     backend: B,
     /// Stores the solver for each [block][`Opcode::Block`] opcode. This persists their internal state to prevent recomputation.
@@ -224,62 +203,6 @@
                         unreachable!("ICE - Result should have been converted to GateResolution")
                     }
                     Err(err) => return Err(err),
-=======
-/// Executes a [`Circuit`] against an [initial witness][`WitnessMap`] to calculate the solved partial witness.
-pub fn solve(
-    backend: &impl PartialWitnessGenerator,
-    initial_witness: &mut WitnessMap,
-    blocks: &mut Blocks,
-    mut opcode_to_solve: Vec<Opcode>,
-) -> Result<PartialWitnessGeneratorStatus, OpcodeResolutionError> {
-    let mut unresolved_opcodes: Vec<Opcode> = Vec::new();
-    let mut unresolved_brillig_calls: Vec<UnresolvedBrilligCall> = Vec::new();
-    while !opcode_to_solve.is_empty() {
-        unresolved_opcodes.clear();
-        let mut stalled = true;
-        let mut opcode_not_solvable = None;
-        for opcode in &opcode_to_solve {
-            let resolution = match opcode {
-                Opcode::Arithmetic(expr) => ArithmeticSolver::solve(initial_witness, expr),
-                Opcode::BlackBoxFuncCall(bb_func) => {
-                    blackbox::solve(backend, initial_witness, bb_func)
-                }
-                Opcode::Directive(directive) => solve_directives(initial_witness, directive),
-                Opcode::Block(block) | Opcode::ROM(block) | Opcode::RAM(block) => {
-                    blocks.solve(block.id, &block.trace, initial_witness)
-                }
-                Opcode::Brillig(brillig) => BrilligSolver::solve(initial_witness, brillig),
-            };
-            match resolution {
-                Ok(OpcodeResolution::Solved) => {
-                    stalled = false;
-                }
-                Ok(OpcodeResolution::InProgress) => {
-                    stalled = false;
-                    unresolved_opcodes.push(opcode.clone());
-                }
-                Ok(OpcodeResolution::InProgressBrillig(oracle_wait_info)) => {
-                    stalled = false;
-                    // InProgressBrillig Oracles must be externally re-solved
-                    let brillig = match opcode {
-                        Opcode::Brillig(brillig) => brillig.clone(),
-                        _ => unreachable!("Brillig resolution for non brillig opcode"),
-                    };
-                    unresolved_brillig_calls.push(UnresolvedBrilligCall {
-                        brillig,
-                        foreign_call_wait_info: oracle_wait_info,
-                    })
-                }
-                Ok(OpcodeResolution::Stalled(not_solvable)) => {
-                    if opcode_not_solvable.is_none() {
-                        // we keep track of the first unsolvable opcode
-                        opcode_not_solvable = Some(not_solvable);
-                    }
-                    // We push those opcodes not solvable to the back as
-                    // it could be because the opcodes are out of order, i.e. this assignment
-                    // relies on a later opcodes' results
-                    unresolved_opcodes.push(opcode.clone());
->>>>>>> 63354df1
                 }
             }
 
@@ -299,25 +222,7 @@
                 ));
             }
         }
-<<<<<<< HEAD
         Ok(PartialWitnessGeneratorStatus::Solved)
-=======
-        // We have foreign calls that must be externally resolved
-        if !unresolved_brillig_calls.is_empty() {
-            return Ok(PartialWitnessGeneratorStatus::RequiresForeignCall {
-                unsolved_opcodes: unresolved_opcodes,
-                unresolved_brillig_calls,
-            });
-        }
-        // We are stalled because of an opcode being bad
-        if stalled && !unresolved_opcodes.is_empty() {
-            return Err(OpcodeResolutionError::OpcodeNotSolvable(
-                opcode_not_solvable
-                    .expect("infallible: cannot be stalled and None at the same time"),
-            ));
-        }
-        std::mem::swap(&mut opcode_to_solve, &mut unresolved_opcodes);
->>>>>>> 63354df1
     }
 }
 
