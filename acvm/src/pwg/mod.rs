// Re-usable methods that backends can use to implement their PWG

use std::collections::HashMap;

use acir::{
    brillig::ForeignCallResult,
    circuit::{opcodes::BlockId, Opcode, OpcodeLabel},
    native_types::{Expression, Witness, WitnessMap},
    BlackBoxFunc, FieldElement,
};
use blackbox_solver::BlackBoxResolutionError;

use self::{
    arithmetic::ArithmeticSolver, block::BlockSolver, brillig::BrilligSolver,
    directives::solve_directives,
};
use crate::{BlackBoxFunctionSolver, Language};

use thiserror::Error;

// arithmetic
pub(crate) mod arithmetic;
// Brillig bytecode
mod brillig;
// Directives
mod directives;
// black box functions
mod blackbox;
mod block;

pub use brillig::ForeignCallWaitInfo;

#[derive(Debug, Clone, PartialEq)]
pub enum ACVMStatus {
    /// All opcodes have been solved.
    Solved,

    /// The ACVM is in the process of executing the circuit.
    InProgress,

    /// The ACVM has encountered an irrecoverable error while executing the circuit and can not progress.
    /// Most commonly this will be due to an unsatisfied constraint due to invalid inputs to the circuit.
    Failure(OpcodeResolutionError),

    /// The ACVM has encountered a request for a Brillig [foreign call][acir::brillig_vm::Opcode::ForeignCall]
    /// to retrieve information from outside of the ACVM. The result of the foreign call must be passed back
    /// to the ACVM using [`ACVM::resolve_pending_foreign_call`].
    ///
    /// Once this is done, the ACVM can be restarted to solve the remaining opcodes.
    RequiresForeignCall(ForeignCallWaitInfo),
}

#[derive(Debug, PartialEq)]
pub enum OpcodeResolution {
    /// The opcode is resolved
    Solved,
    /// The opcode is not solvable
    Stalled(OpcodeNotSolvable),
    /// The opcode is not solvable but could resolved some witness
    InProgress,
    /// The brillig oracle opcode is not solved but could be resolved given some values
    InProgressBrillig(brillig::ForeignCallWaitInfo),
}

// This enum represents the different cases in which an
// opcode can be unsolvable.
// The most common being that one of its input has not been
// assigned a value.
//
// TODO: ExpressionHasTooManyUnknowns is specific for arithmetic expressions
// TODO: we could have a error enum for arithmetic failure cases in that module
// TODO that can be converted into an OpcodeNotSolvable or OpcodeResolutionError enum
#[derive(Clone, PartialEq, Eq, Debug, Error)]
pub enum OpcodeNotSolvable {
    #[error("missing assignment for witness index {0}")]
    MissingAssignment(u32),
    #[error("expression has too many unknowns {0}")]
    ExpressionHasTooManyUnknowns(Expression),
}

#[derive(Clone, PartialEq, Eq, Debug, Error)]
pub enum OpcodeResolutionError {
    #[error("cannot solve opcode: {0}")]
    OpcodeNotSolvable(#[from] OpcodeNotSolvable),
    #[error("backend does not currently support the {0} opcode. ACVM does not currently have a fallback for this opcode.")]
    UnsupportedBlackBoxFunc(BlackBoxFunc),
    #[error("could not satisfy all constraints")]
    UnsatisfiedConstrain { opcode_label: OpcodeLabel },
    #[error("failed to solve blackbox function: {0}, reason: {1}")]
    BlackBoxFunctionFailed(BlackBoxFunc, String),
    #[error("failed to solve brillig function, reason: {0}")]
    BrilligFunctionFailed(String),
}

impl From<BlackBoxResolutionError> for OpcodeResolutionError {
    fn from(value: BlackBoxResolutionError) -> Self {
        match value {
            BlackBoxResolutionError::Failed(func, reason) => {
                OpcodeResolutionError::BlackBoxFunctionFailed(func, reason)
            }
            BlackBoxResolutionError::Unsupported(func) => {
                OpcodeResolutionError::UnsupportedBlackBoxFunc(func)
            }
        }
    }
}

pub struct ACVM<B: BlackBoxFunctionSolver> {
    status: ACVMStatus,

    backend: B,

    /// Stores the solver for each [block][`Opcode::Block`] opcode. This persists their internal state to prevent recomputation.
    block_solvers: HashMap<BlockId, BlockSolver>,

    /// A list of opcodes which are to be executed by the ACVM.
    opcodes: Vec<Opcode>,
    /// Index of the next opcode to be executed.
    instruction_pointer: usize,

    witness_map: WitnessMap,
}

impl<B: BlackBoxFunctionSolver> ACVM<B> {
    pub fn new(backend: B, opcodes: Vec<Opcode>, initial_witness: WitnessMap) -> Self {
        let status = if opcodes.is_empty() { ACVMStatus::Solved } else { ACVMStatus::InProgress };
        ACVM {
            status,
            backend,
            block_solvers: HashMap::default(),
            opcodes,
            instruction_pointer: 0,
            witness_map: initial_witness,
        }
    }

    /// Returns a reference to the current state of the ACVM's [`WitnessMap`].
    ///
    /// Once execution has completed, the witness map can be extracted using [`ACVM::finalize`]
    pub fn witness_map(&self) -> &WitnessMap {
        &self.witness_map
    }

    /// Returns a slice containing the opcodes of the circuit being executed.
    pub fn opcodes(&self) -> &[Opcode] {
        &self.opcodes
    }

    /// Returns the index of the current opcode to be executed.
    pub fn instruction_pointer(&self) -> usize {
        self.instruction_pointer
    }

    /// Finalize the ACVM execution, returning the resulting [`WitnessMap`].
    pub fn finalize(self) -> WitnessMap {
        if self.status != ACVMStatus::Solved {
            panic!("ACVM is not ready to be finalized");
        }
        self.witness_map
    }

    /// Updates the current status of the VM.
    /// Returns the given status.
    fn status(&mut self, status: ACVMStatus) -> ACVMStatus {
        self.status = status.clone();
        status
    }

    /// Sets the VM status to [ACVMStatus::Failure] using the provided `error`.
    /// Returns the new status.
    fn fail(&mut self, error: OpcodeResolutionError) -> ACVMStatus {
        self.status(ACVMStatus::Failure(error))
    }

    /// Sets the status of the VM to `RequiresForeignCall`.
    /// Indicating that the VM is now waiting for a foreign call to be resolved.
    fn wait_for_foreign_call(&mut self, foreign_call: ForeignCallWaitInfo) -> ACVMStatus {
        self.status(ACVMStatus::RequiresForeignCall(foreign_call))
    }

    /// Return a reference to the arguments for the next pending foreign call, if one exists.
    pub fn get_pending_foreign_call(&self) -> Option<&ForeignCallWaitInfo> {
        if let ACVMStatus::RequiresForeignCall(foreign_call) = &self.status {
            Some(foreign_call)
        } else {
            None
        }
    }

    /// Resolves a foreign call's [result][acir::brillig_vm::ForeignCallResult] using a result calculated outside of the ACVM.
    ///
    /// The ACVM can then be restarted to solve the remaining Brillig VM process as well as the remaining ACIR opcodes.
    pub fn resolve_pending_foreign_call(&mut self, foreign_call_result: ForeignCallResult) {
        let opcode = &mut self.opcodes[self.instruction_pointer];
        if let Opcode::Brillig(brillig) = opcode {
            // Overwrite the brillig opcode with a new one with the foreign call response.
            brillig.foreign_call_results.push(foreign_call_result);

            // Now that the foreign call has been resolved then we can resume execution.
            self.status(ACVMStatus::InProgress);
        } else {
            panic!("Brillig resolution for non brillig opcode");
        }
    }

    /// Executes the ACVM's circuit until execution halts.
    ///
    /// Execution can halt due to three reasons:
    /// 1. All opcodes have been executed successfully.
    /// 2. The circuit has been found to be unsatisfiable.
    /// 2. A Brillig [foreign call][`ForeignCallWaitInfo`] has been encountered and must be resolved.
    pub fn solve(&mut self) -> ACVMStatus {
<<<<<<< HEAD
        while self.status == ACVMStatus::InProgress {
            self.solve_opcode();
        }
        self.status.clone()
    }
=======
        // TODO: Prevent execution with outstanding foreign calls?
        let mut unresolved_opcodes: Vec<(Opcode, OpcodeLabel)> = Vec::new();
        while !self.opcodes_and_labels.is_empty() {
            unresolved_opcodes.clear();
            let mut stalled = true;
            let mut opcode_not_solvable = None;
            for (opcode, opcode_label) in &self.opcodes_and_labels {
                let mut resolution = match opcode {
                    Opcode::Arithmetic(expr) => {
                        ArithmeticSolver::solve(&mut self.witness_map, expr)
                    }
                    Opcode::BlackBoxFuncCall(bb_func) => {
                        blackbox::solve(&self.backend, &mut self.witness_map, bb_func)
                    }
                    Opcode::Directive(directive) => {
                        solve_directives(&mut self.witness_map, directive)
                    }
                    Opcode::Block(block) | Opcode::ROM(block) | Opcode::RAM(block) => {
                        let solver = self.block_solvers.entry(block.id).or_default();
                        solver.solve(&mut self.witness_map, &block.trace)
                    }
                    Opcode::Brillig(brillig) => {
                        BrilligSolver::solve(&mut self.witness_map, brillig, &self.backend)
                    }
                    Opcode::MemoryInit { block_id, init } => {
                        let solver = self.block_solvers.entry(*block_id).or_default();
                        solver.init(init, &self.witness_map).map(|_| OpcodeResolution::Solved)
                    }
                    Opcode::MemoryOp { block_id, op } => {
                        let solver = self.block_solvers.entry(*block_id).or_default();
                        solver
                            .solve_memory_op(op, &mut self.witness_map)
                            .map(|_| OpcodeResolution::Solved)
                    }
                };
>>>>>>> f7ebb036

    pub fn solve_opcode(&mut self) -> ACVMStatus {
        let opcode = &self.opcodes[self.instruction_pointer];

        let resolution = match opcode {
            Opcode::Arithmetic(expr) => ArithmeticSolver::solve(&mut self.witness_map, expr),
            Opcode::BlackBoxFuncCall(bb_func) => {
                blackbox::solve(&self.backend, &mut self.witness_map, bb_func)
            }
            Opcode::Directive(directive) => solve_directives(&mut self.witness_map, directive),
            Opcode::MemoryInit { block_id, init } => {
                let solver = self.block_solvers.entry(*block_id).or_default();
                solver.init(init, &self.witness_map);
                Ok(OpcodeResolution::Solved)
            }
            Opcode::MemoryOp { block_id, op } => {
                let solver = self.block_solvers.entry(*block_id).or_default();
                let result = solver.solve_memory_op(op, &mut self.witness_map);
                match result {
                    Ok(_) => Ok(OpcodeResolution::Solved),
                    Err(err) => Err(err),
                }
            }
            Opcode::Brillig(brillig) => {
                let resolution =
                    BrilligSolver::solve(&mut self.witness_map, brillig, &self.backend);

                match resolution {
                    Ok(OpcodeResolution::InProgressBrillig(foreign_call)) => {
                        return self.wait_for_foreign_call(foreign_call)
                    }
                    res => res,
                }
            }
            Opcode::Block(_) | Opcode::ROM(_) | Opcode::RAM(_) => {
                panic!("Block, ROM and RAM opcodes are not supported by stepwise ACVM")
            }
        };
        match resolution {
            Ok(OpcodeResolution::Solved) => {
                self.instruction_pointer += 1;
                if self.instruction_pointer == self.opcodes.len() {
                    self.status(ACVMStatus::Solved)
                } else {
                    self.status(ACVMStatus::InProgress)
                }
            }
            Ok(OpcodeResolution::InProgress) => {
                unreachable!("Opcodes_and_labels should be immediately solvable");
            }
            Ok(OpcodeResolution::InProgressBrillig(_)) => {
                unreachable!("Handled above")
            }
            Ok(OpcodeResolution::Stalled(not_solvable)) => {
                self.fail(OpcodeResolutionError::OpcodeNotSolvable(not_solvable))
            }
            Err(mut error) => {
                let opcode_label =
                    OpcodeLabel::Resolved(self.instruction_pointer.try_into().unwrap());
                match &mut error {
                    // If we have an unsatisfied constraint, the opcode label will be unresolved
                    // because the solvers do not have knowledge of this information.
                    // We resolve, by setting this to the corresponding opcode that we just attempted to solve.
                    OpcodeResolutionError::UnsatisfiedConstrain { opcode_label: opcode_index } => {
                        *opcode_index = opcode_label;
                    }
                    // If a brillig function has failed, we return an unsatisfied constraint error
                    // We intentionally ignore the brillig failure message, as there is no way to
                    // propagate this to the caller.
                    OpcodeResolutionError::BrilligFunctionFailed(_) => {
                        error = OpcodeResolutionError::UnsatisfiedConstrain { opcode_label }
                    }
                    // All other errors are thrown normally.
                    _ => (),
                };
                self.fail(error)
            }
        }
    }
}

// Returns the concrete value for a particular witness
// If the witness has no assignment, then
// an error is returned
pub fn witness_to_value(
    initial_witness: &WitnessMap,
    witness: Witness,
) -> Result<&FieldElement, OpcodeResolutionError> {
    match initial_witness.get(&witness) {
        Some(value) => Ok(value),
        None => Err(OpcodeNotSolvable::MissingAssignment(witness.0).into()),
    }
}

// TODO: There is an issue open to decide on whether we need to get values from Expressions
// TODO versus just getting values from Witness
pub fn get_value(
    expr: &Expression,
    initial_witness: &WitnessMap,
) -> Result<FieldElement, OpcodeResolutionError> {
    let expr = ArithmeticSolver::evaluate(expr, initial_witness);
    match expr.to_const() {
        Some(value) => Ok(value),
        None => Err(OpcodeResolutionError::OpcodeNotSolvable(
            OpcodeNotSolvable::MissingAssignment(any_witness_from_expression(&expr).unwrap().0),
        )),
    }
}

/// Inserts `value` into the initial witness map under the index `witness`.
///
/// Returns an error if there was already a value in the map
/// which does not match the value that one is about to insert
pub fn insert_value(
    witness: &Witness,
    value_to_insert: FieldElement,
    initial_witness: &mut WitnessMap,
) -> Result<(), OpcodeResolutionError> {
    let optional_old_value = initial_witness.insert(*witness, value_to_insert);

    let old_value = match optional_old_value {
        Some(old_value) => old_value,
        None => return Ok(()),
    };

    if old_value != value_to_insert {
        return Err(OpcodeResolutionError::UnsatisfiedConstrain {
            opcode_label: OpcodeLabel::Unresolved,
        });
    }

    Ok(())
}

<<<<<<< HEAD
=======
// Returns one witness belonging to an expression, in no relevant order
// Returns None if the expression is const
// The function is used during partial witness generation to report unsolved witness
fn any_witness_from_expression(expr: &Expression) -> Option<Witness> {
    if expr.linear_combinations.is_empty() {
        if expr.mul_terms.is_empty() {
            None
        } else {
            Some(expr.mul_terms[0].1)
        }
    } else {
        Some(expr.linear_combinations[0].1)
    }
}

/// A Brillig VM process has requested the caller to solve a [foreign call][brillig_vm::Opcode::ForeignCall] externally
/// and to re-run the process with the foreign call's resolved outputs.
#[derive(Debug, PartialEq, Clone)]
pub struct UnresolvedBrilligCall {
    /// The current Brillig VM process that has been paused.
    /// This process will be updated by the caller after resolving a foreign call's result.
    ///
    /// This can be done using [`UnresolvedBrilligCall::resolve`].
    pub brillig: Brillig,
    /// Inputs for a pending foreign call required to restart bytecode processing.
    pub foreign_call_wait_info: brillig::ForeignCallWaitInfo,
}

impl UnresolvedBrilligCall {
    /// Inserts the [foreign call's result][acir::brillig_vm::ForeignCallResult] into the calling [`Brillig` opcode][Brillig].
    ///
    /// The [ACVM][solve] can then be restarted with the updated [Brillig opcode][Opcode::Brillig]
    /// to solve the remaining Brillig VM process as well as the remaining ACIR opcodes.
    pub fn resolve(mut self, foreign_call_result: ForeignCallResult) -> Brillig {
        self.brillig.foreign_call_results.push(foreign_call_result);
        self.brillig
    }
}

>>>>>>> f7ebb036
#[deprecated(
    note = "For backwards compatibility, this method allows you to derive _sensible_ defaults for opcode support based on the np language. \n Backends should simply specify what they support."
)]
// This is set to match the previous functionality that we had
// Where we could deduce what opcodes were supported
// by knowing the np complete language
pub fn default_is_opcode_supported(language: Language) -> fn(&Opcode) -> bool {
    // R1CS does not support any of the opcode except Arithmetic by default.
    // The compiler will replace those that it can -- ie range, xor, and
    fn r1cs_is_supported(opcode: &Opcode) -> bool {
        matches!(opcode, Opcode::Arithmetic(_))
    }

    // PLONK supports most of the opcodes by default
    // The ones which are not supported, the acvm compiler will
    // attempt to transform into supported gates. If these are also not available
    // then a compiler error will be emitted.
    fn plonk_is_supported(opcode: &Opcode) -> bool {
        !matches!(opcode, Opcode::Block(_))
    }

    match language {
        Language::R1CS => r1cs_is_supported,
        Language::PLONKCSat { .. } => plonk_is_supported,
    }
}<|MERGE_RESOLUTION|>--- conflicted
+++ resolved
@@ -210,49 +210,11 @@
     /// 2. The circuit has been found to be unsatisfiable.
     /// 2. A Brillig [foreign call][`ForeignCallWaitInfo`] has been encountered and must be resolved.
     pub fn solve(&mut self) -> ACVMStatus {
-<<<<<<< HEAD
         while self.status == ACVMStatus::InProgress {
             self.solve_opcode();
         }
         self.status.clone()
     }
-=======
-        // TODO: Prevent execution with outstanding foreign calls?
-        let mut unresolved_opcodes: Vec<(Opcode, OpcodeLabel)> = Vec::new();
-        while !self.opcodes_and_labels.is_empty() {
-            unresolved_opcodes.clear();
-            let mut stalled = true;
-            let mut opcode_not_solvable = None;
-            for (opcode, opcode_label) in &self.opcodes_and_labels {
-                let mut resolution = match opcode {
-                    Opcode::Arithmetic(expr) => {
-                        ArithmeticSolver::solve(&mut self.witness_map, expr)
-                    }
-                    Opcode::BlackBoxFuncCall(bb_func) => {
-                        blackbox::solve(&self.backend, &mut self.witness_map, bb_func)
-                    }
-                    Opcode::Directive(directive) => {
-                        solve_directives(&mut self.witness_map, directive)
-                    }
-                    Opcode::Block(block) | Opcode::ROM(block) | Opcode::RAM(block) => {
-                        let solver = self.block_solvers.entry(block.id).or_default();
-                        solver.solve(&mut self.witness_map, &block.trace)
-                    }
-                    Opcode::Brillig(brillig) => {
-                        BrilligSolver::solve(&mut self.witness_map, brillig, &self.backend)
-                    }
-                    Opcode::MemoryInit { block_id, init } => {
-                        let solver = self.block_solvers.entry(*block_id).or_default();
-                        solver.init(init, &self.witness_map).map(|_| OpcodeResolution::Solved)
-                    }
-                    Opcode::MemoryOp { block_id, op } => {
-                        let solver = self.block_solvers.entry(*block_id).or_default();
-                        solver
-                            .solve_memory_op(op, &mut self.witness_map)
-                            .map(|_| OpcodeResolution::Solved)
-                    }
-                };
->>>>>>> f7ebb036
 
     pub fn solve_opcode(&mut self) -> ACVMStatus {
         let opcode = &self.opcodes[self.instruction_pointer];
@@ -265,16 +227,11 @@
             Opcode::Directive(directive) => solve_directives(&mut self.witness_map, directive),
             Opcode::MemoryInit { block_id, init } => {
                 let solver = self.block_solvers.entry(*block_id).or_default();
-                solver.init(init, &self.witness_map);
-                Ok(OpcodeResolution::Solved)
+                solver.init(init, &self.witness_map).map(|_| OpcodeResolution::Solved)
             }
             Opcode::MemoryOp { block_id, op } => {
                 let solver = self.block_solvers.entry(*block_id).or_default();
-                let result = solver.solve_memory_op(op, &mut self.witness_map);
-                match result {
-                    Ok(_) => Ok(OpcodeResolution::Solved),
-                    Err(err) => Err(err),
-                }
+                solver.solve_memory_op(op, &mut self.witness_map).map(|_| OpcodeResolution::Solved)
             }
             Opcode::Brillig(brillig) => {
                 let resolution =
@@ -387,8 +344,6 @@
     Ok(())
 }
 
-<<<<<<< HEAD
-=======
 // Returns one witness belonging to an expression, in no relevant order
 // Returns None if the expression is const
 // The function is used during partial witness generation to report unsolved witness
@@ -404,31 +359,6 @@
     }
 }
 
-/// A Brillig VM process has requested the caller to solve a [foreign call][brillig_vm::Opcode::ForeignCall] externally
-/// and to re-run the process with the foreign call's resolved outputs.
-#[derive(Debug, PartialEq, Clone)]
-pub struct UnresolvedBrilligCall {
-    /// The current Brillig VM process that has been paused.
-    /// This process will be updated by the caller after resolving a foreign call's result.
-    ///
-    /// This can be done using [`UnresolvedBrilligCall::resolve`].
-    pub brillig: Brillig,
-    /// Inputs for a pending foreign call required to restart bytecode processing.
-    pub foreign_call_wait_info: brillig::ForeignCallWaitInfo,
-}
-
-impl UnresolvedBrilligCall {
-    /// Inserts the [foreign call's result][acir::brillig_vm::ForeignCallResult] into the calling [`Brillig` opcode][Brillig].
-    ///
-    /// The [ACVM][solve] can then be restarted with the updated [Brillig opcode][Opcode::Brillig]
-    /// to solve the remaining Brillig VM process as well as the remaining ACIR opcodes.
-    pub fn resolve(mut self, foreign_call_result: ForeignCallResult) -> Brillig {
-        self.brillig.foreign_call_results.push(foreign_call_result);
-        self.brillig
-    }
-}
-
->>>>>>> f7ebb036
 #[deprecated(
     note = "For backwards compatibility, this method allows you to derive _sensible_ defaults for opcode support based on the np language. \n Backends should simply specify what they support."
 )]
