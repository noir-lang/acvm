// Re-usable methods that backends can use to implement their PWG

use crate::{Language, PartialWitnessGenerator};
use acir::{
    brillig_vm::ForeignCallResult,
    circuit::{brillig::Brillig, Opcode},
    native_types::{Expression, Witness, WitnessMap},
    BlackBoxFunc, FieldElement,
};

use self::{arithmetic::ArithmeticSolver, brillig::BrilligSolver, directives::solve_directives};

use thiserror::Error;

// arithmetic
pub(crate) mod arithmetic;
// Brillig bytecode
mod brillig;
// Directives
mod directives;
// black box functions
mod blackbox;
mod block;

// Re-export `Blocks` so that it can be passed to `pwg::solve`
pub use block::Blocks;
pub use brillig::ForeignCallWaitInfo;

#[derive(Debug, PartialEq)]
pub enum PartialWitnessGeneratorStatus {
    /// All opcodes have been solved.
    Solved,

    /// The `PartialWitnessGenerator` has encountered a request for a Brillig [foreign call][acir::brillig_vm::Opcode::ForeignCall]
    /// to retrieve information from outside of the ACVM.
    /// The result of the foreign call is inserted into the `Brillig` opcode which made the call using [`UnresolvedBrilligCall::resolve`].
    ///
    /// Once this is done, the `PartialWitnessGenerator` can be restarted to solve the remaining opcodes.
    RequiresForeignCall { unresolved_brillig_calls: Vec<UnresolvedBrilligCall> },
}

#[derive(Debug, PartialEq)]
pub enum OpcodeResolution {
    /// The opcode is resolved
    Solved,
    /// The opcode is not solvable
    Stalled(OpcodeNotSolvable),
    /// The opcode is not solvable but could resolved some witness
    InProgress,
    /// The brillig oracle opcode is not solved but could be resolved given some values
    InProgressBrillig(brillig::ForeignCallWaitInfo),
}

// This enum represents the different cases in which an
// opcode can be unsolvable.
// The most common being that one of its input has not been
// assigned a value.
//
// TODO: ExpressionHasTooManyUnknowns is specific for arithmetic expressions
// TODO: we could have a error enum for arithmetic failure cases in that module
// TODO that can be converted into an OpcodeNotSolvable or OpcodeResolutionError enum
#[derive(PartialEq, Eq, Debug, Error)]
pub enum OpcodeNotSolvable {
    #[error("missing assignment for witness index {0}")]
    MissingAssignment(u32),
    #[error("expression has too many unknowns {0}")]
    ExpressionHasTooManyUnknowns(Expression),
}

#[derive(PartialEq, Eq, Debug, Error)]
pub enum OpcodeResolutionError {
    #[error("cannot solve opcode: {0}")]
    OpcodeNotSolvable(#[from] OpcodeNotSolvable),
    #[error("backend does not currently support the {0} opcode. ACVM does not currently have a fallback for this opcode.")]
    UnsupportedBlackBoxFunc(BlackBoxFunc),
    #[error("could not satisfy all constraints")]
    UnsatisfiedConstrain,
    #[error("expected {0} inputs for function {1}, but got {2}")]
    IncorrectNumFunctionArguments(usize, BlackBoxFunc, usize),
    #[error("failed to solve blackbox function: {0}, reason: {1}")]
    BlackBoxFunctionFailed(BlackBoxFunc, String),
    #[error("failed to solve brillig function, reason: {0}")]
    BrilligFunctionFailed(String),
}

pub struct ACVM<B: PartialWitnessGenerator> {
    backend: B,
    blocks: Blocks,
    opcodes: Vec<Opcode>,

    witness_map: WitnessMap,
}

impl<B: PartialWitnessGenerator> ACVM<B> {
    pub fn new(backend: B, opcodes: Vec<Opcode>, initial_witness: WitnessMap) -> Self {
        ACVM { backend, blocks: Blocks::default(), opcodes, witness_map: initial_witness }
    }

    /// Finalize the ACVM execution, returning the resulting [`WitnessMap`].
    pub fn finalize(self) -> WitnessMap {
        self.witness_map
    }

    pub fn resolve_brillig_foreign_call(&mut self, foreign_call: Brillig) {
        self.opcodes.insert(0, Opcode::Brillig(foreign_call));
    }

    /// Executes a [`Circuit`] against an [initial witness][`WitnessMap`] to calculate the solved partial witness.
    pub fn solve(&mut self) -> Result<PartialWitnessGeneratorStatus, OpcodeResolutionError> {
        let mut unresolved_opcodes: Vec<Opcode> = Vec::new();
        let mut unresolved_brillig_calls: Vec<UnresolvedBrilligCall> = Vec::new();
        while !self.opcodes.is_empty() {
            unresolved_opcodes.clear();
            let mut stalled = true;
            let mut opcode_not_solvable = None;
            for opcode in &self.opcodes {
                let resolution = match opcode {
                    Opcode::Arithmetic(expr) => {
                        ArithmeticSolver::solve(&mut self.witness_map, expr)
                    }
                    Opcode::BlackBoxFuncCall(bb_func) => {
                        blackbox::solve(&self.backend, &mut self.witness_map, bb_func)
                    }
                    Opcode::Directive(directive) => {
                        solve_directives(&mut self.witness_map, directive)
                    }
                    Opcode::Block(block) | Opcode::ROM(block) | Opcode::RAM(block) => {
                        self.blocks.solve(block.id, &block.trace, &mut self.witness_map)
                    }
                    Opcode::Brillig(brillig) => {
                        BrilligSolver::solve(&mut self.witness_map, brillig)
                    }
                };
                match resolution {
                    Ok(OpcodeResolution::Solved) => {
                        stalled = false;
                    }
                    Ok(OpcodeResolution::InProgress) => {
                        stalled = false;
                        unresolved_opcodes.push(opcode.clone());
                    }
                    Ok(OpcodeResolution::InProgressBrillig(oracle_wait_info)) => {
                        stalled = false;
                        // InProgressBrillig Oracles must be externally re-solved
                        let brillig = match opcode {
                            Opcode::Brillig(brillig) => brillig.clone(),
                            _ => unreachable!("Brillig resolution for non brillig opcode"),
                        };
                        unresolved_brillig_calls.push(UnresolvedBrilligCall {
                            brillig,
                            foreign_call_wait_info: oracle_wait_info,
                        })
                    }
                    Ok(OpcodeResolution::Stalled(not_solvable)) => {
                        if opcode_not_solvable.is_none() {
                            // we keep track of the first unsolvable opcode
                            opcode_not_solvable = Some(not_solvable);
                        }
                        // We push those opcodes not solvable to the back as
                        // it could be because the opcodes are out of order, i.e. this assignment
                        // relies on a later opcodes' results
                        unresolved_opcodes.push(opcode.clone());
                    }
                    Err(OpcodeResolutionError::OpcodeNotSolvable(_)) => {
                        unreachable!("ICE - Result should have been converted to GateResolution")
                    }
                    Err(err) => return Err(err),
                }
            }

            std::mem::swap(&mut self.opcodes, &mut unresolved_opcodes);

            // We have oracles that must be externally resolved
            if !unresolved_brillig_calls.is_empty() {
                return Ok(PartialWitnessGeneratorStatus::RequiresForeignCall {
                    unresolved_brillig_calls,
                });
            }
            // We are stalled because of an opcode being bad
            if stalled && !self.opcodes.is_empty() {
                return Err(OpcodeResolutionError::OpcodeNotSolvable(
                    opcode_not_solvable
                        .expect("infallible: cannot be stalled and None at the same time"),
                ));
            }
        }
        Ok(PartialWitnessGeneratorStatus::Solved)
    }
}

// Returns the concrete value for a particular witness
// If the witness has no assignment, then
// an error is returned
pub fn witness_to_value(
    initial_witness: &WitnessMap,
    witness: Witness,
) -> Result<&FieldElement, OpcodeResolutionError> {
    match initial_witness.get(&witness) {
        Some(value) => Ok(value),
        None => Err(OpcodeNotSolvable::MissingAssignment(witness.0).into()),
    }
}

// TODO: There is an issue open to decide on whether we need to get values from Expressions
// TODO versus just getting values from Witness
pub fn get_value(
    expr: &Expression,
    initial_witness: &WitnessMap,
) -> Result<FieldElement, OpcodeResolutionError> {
    let expr = ArithmeticSolver::evaluate(expr, initial_witness);
    match expr.to_const() {
        Some(value) => Ok(value),
        None => {
            Err(OpcodeResolutionError::OpcodeNotSolvable(OpcodeNotSolvable::MissingAssignment(
                ArithmeticSolver::any_witness_from_expression(&expr).unwrap().0,
            )))
        }
    }
}

/// Inserts `value` into the initial witness map under the index `witness`.
///
/// Returns an error if there was already a value in the map
/// which does not match the value that one is about to insert
pub fn insert_value(
    witness: &Witness,
    value_to_insert: FieldElement,
    initial_witness: &mut WitnessMap,
) -> Result<(), OpcodeResolutionError> {
    let optional_old_value = initial_witness.insert(*witness, value_to_insert);

    let old_value = match optional_old_value {
        Some(old_value) => old_value,
        None => return Ok(()),
    };

    if old_value != value_to_insert {
        return Err(OpcodeResolutionError::UnsatisfiedConstrain);
    }

    Ok(())
}

/// A Brillig VM process has requested the caller to solve a [foreign call][brillig_vm::Opcode::ForeignCall] externally
/// and to re-run the process with the foreign call's resolved outputs.
#[derive(Debug, PartialEq, Clone)]
pub struct UnresolvedBrilligCall {
    /// The current Brillig VM process that has been paused.
    /// This process will be updated by the caller after resolving a foreign call's result.
    ///
    /// This can be done using [`UnresolvedBrilligCall::resolve`].
    pub brillig: Brillig,
    /// Inputs for a pending foreign call required to restart bytecode processing.
    pub foreign_call_wait_info: brillig::ForeignCallWaitInfo,
}

impl UnresolvedBrilligCall {
    /// Inserts the [foreign call's result][acir::brillig_vm::ForeignCallResult] into the calling [`Brillig` opcode][Brillig].
    ///
    /// The [ACVM][solve] can then be restarted with the updated [Brillig opcode][Opcode::Brillig]
    /// to solve the remaining Brillig VM process as well as the remaining ACIR opcodes.
    pub fn resolve(mut self, foreign_call_result: ForeignCallResult) -> Brillig {
        self.brillig.foreign_call_results.push(foreign_call_result);
        self.brillig
    }
}

#[deprecated(
    note = "For backwards compatibility, this method allows you to derive _sensible_ defaults for opcode support based on the np language. \n Backends should simply specify what they support."
)]
// This is set to match the previous functionality that we had
// Where we could deduce what opcodes were supported
// by knowing the np complete language
pub fn default_is_opcode_supported(language: Language) -> fn(&Opcode) -> bool {
    // R1CS does not support any of the opcode except Arithmetic by default.
    // The compiler will replace those that it can -- ie range, xor, and
    fn r1cs_is_supported(opcode: &Opcode) -> bool {
        matches!(opcode, Opcode::Arithmetic(_))
    }

    // PLONK supports most of the opcodes by default
    // The ones which are not supported, the acvm compiler will
    // attempt to transform into supported gates. If these are also not available
    // then a compiler error will be emitted.
    fn plonk_is_supported(opcode: &Opcode) -> bool {
        !matches!(opcode, Opcode::Block(_))
    }

    match language {
        Language::R1CS => r1cs_is_supported,
        Language::PLONKCSat { .. } => plonk_is_supported,
    }
<<<<<<< HEAD
}

#[cfg(test)]
mod tests {
    use std::collections::BTreeMap;

    use acir::{
        brillig_vm::{self, BinaryFieldOp, RegisterIndex, RegisterOrMemory, Value},
        circuit::{
            brillig::{Brillig, BrilligInputs, BrilligOutputs},
            directives::Directive,
            opcodes::FunctionInput,
            Opcode,
        },
        native_types::{Expression, Witness, WitnessMap},
        FieldElement,
    };

    use crate::{
        pwg::{OpcodeResolution, PartialWitnessGeneratorStatus, ACVM},
        OpcodeResolutionError, PartialWitnessGenerator,
    };

    struct StubbedPwg;

    impl PartialWitnessGenerator for StubbedPwg {
        fn schnorr_verify(
            &self,
            _initial_witness: &mut WitnessMap,
            _public_key_x: &FunctionInput,
            _public_key_y: &FunctionInput,
            _signature: &[FunctionInput],
            _message: &[FunctionInput],
            _output: &Witness,
        ) -> Result<OpcodeResolution, OpcodeResolutionError> {
            panic!("Path not trodden by this test")
        }

        fn pedersen(
            &self,
            _initial_witness: &mut WitnessMap,
            _inputs: &[FunctionInput],
            _domain_separator: u32,
            _outputs: &[Witness],
        ) -> Result<OpcodeResolution, OpcodeResolutionError> {
            panic!("Path not trodden by this test")
        }

        fn fixed_base_scalar_mul(
            &self,
            _initial_witness: &mut WitnessMap,
            _input: &FunctionInput,
            _outputs: &[Witness],
        ) -> Result<OpcodeResolution, OpcodeResolutionError> {
            panic!("Path not trodden by this test")
        }
    }

    #[test]
    fn inversion_brillig_oracle_equivalence() {
        // Opcodes below describe the following:
        // fn main(x : Field, y : pub Field) {
        //     let z = x + y;
        //     assert( 1/z == Oracle("inverse", x + y) );
        // }
        // Also performs an unrelated equality check
        // just for the sake of testing multiple brillig opcodes.
        let fe_0 = FieldElement::zero();
        let fe_1 = FieldElement::one();
        let w_x = Witness(1);
        let w_y = Witness(2);
        let w_oracle = Witness(3);
        let w_z = Witness(4);
        let w_z_inverse = Witness(5);
        let w_x_plus_y = Witness(6);
        let w_equal_res = Witness(7);

        let equal_opcode = brillig_vm::Opcode::BinaryFieldOp {
            op: BinaryFieldOp::Equals,
            lhs: RegisterIndex::from(0),
            rhs: RegisterIndex::from(1),
            destination: RegisterIndex::from(2),
        };

        let brillig_data = Brillig {
            inputs: vec![
                BrilligInputs::Single(Expression {
                    // Input Register 0
                    mul_terms: vec![],
                    linear_combinations: vec![(fe_1, w_x), (fe_1, w_y)],
                    q_c: fe_0,
                }),
                BrilligInputs::Single(Expression::default()), // Input Register 1
            ],
            // This tells the BrilligSolver which witnesses its output registers correspond to
            outputs: vec![
                BrilligOutputs::Simple(w_x_plus_y), // Output Register 0 - from input
                BrilligOutputs::Simple(w_oracle),   // Output Register 1
                BrilligOutputs::Simple(w_equal_res), // Output Register 2
            ],
            // stack of foreign call/oracle resolutions, starts empty
            foreign_call_results: vec![],
            bytecode: vec![
                equal_opcode,
                // Oracles are named 'foreign calls' in brillig
                brillig_vm::Opcode::ForeignCall {
                    function: "invert".into(),
                    destinations: vec![RegisterOrMemory::RegisterIndex(RegisterIndex::from(1))],
                    inputs: vec![RegisterOrMemory::RegisterIndex(RegisterIndex::from(0))],
                },
            ],
            predicate: None,
        };

        let opcodes = vec![
            Opcode::Brillig(brillig_data),
            Opcode::Arithmetic(Expression {
                mul_terms: vec![],
                linear_combinations: vec![(fe_1, w_x), (fe_1, w_y), (-fe_1, w_z)],
                q_c: fe_0,
            }),
            Opcode::Directive(Directive::Invert { x: w_z, result: w_z_inverse }),
            Opcode::Arithmetic(Expression {
                mul_terms: vec![(fe_1, w_z, w_z_inverse)],
                linear_combinations: vec![],
                q_c: -fe_1,
            }),
            Opcode::Arithmetic(Expression {
                mul_terms: vec![],
                linear_combinations: vec![(-fe_1, w_oracle), (fe_1, w_z_inverse)],
                q_c: fe_0,
            }),
        ];

        let witness_assignments = BTreeMap::from([
            (Witness(1), FieldElement::from(2u128)),
            (Witness(2), FieldElement::from(3u128)),
        ])
        .into();

        let mut acvm = ACVM::new(StubbedPwg, opcodes, witness_assignments);

        // use the partial witness generation solver with our acir program
        let solver_status = acvm.solve().expect("should stall on oracle");
        let PartialWitnessGeneratorStatus::RequiresForeignCall {  mut unresolved_brillig_calls } = solver_status else {
            panic!("Should require oracle data")
        };

        assert_eq!(acvm.opcodes.len(), 0, "brillig should have been removed");
        assert_eq!(unresolved_brillig_calls.len(), 1, "should have a brillig oracle request");

        let foreign_call = unresolved_brillig_calls.remove(0);
        assert_eq!(
            foreign_call.foreign_call_wait_info.inputs.len(),
            1,
            "Should be waiting for a single input"
        );
        // As caller of VM, need to resolve foreign calls
        let foreign_call_result =
            Value::from(foreign_call.foreign_call_wait_info.inputs[0][0].to_field().inverse());
        // Alter Brillig oracle opcode with foreign call resolution
        let brillig: Brillig = foreign_call.resolve(foreign_call_result.into());
        acvm.resolve_brillig_foreign_call(brillig);
        // After filling data request, continue solving
        let solver_status = acvm.solve().expect("should not stall on oracle");
        assert_eq!(solver_status, PartialWitnessGeneratorStatus::Solved, "should be fully solved");
    }

    #[test]
    fn double_inversion_brillig_oracle() {
        // Opcodes below describe the following:
        // fn main(x : Field, y : pub Field) {
        //     let z = x + y;
        //     let ij = i + j;
        //     assert( 1/z == Oracle("inverse", x + y) );
        //     assert( 1/ij == Oracle("inverse", i + j) );
        // }
        // Also performs an unrelated equality check
        // just for the sake of testing multiple brillig opcodes.
        let fe_0 = FieldElement::zero();
        let fe_1 = FieldElement::one();
        let w_x = Witness(1);
        let w_y = Witness(2);
        let w_oracle = Witness(3);
        let w_z = Witness(4);
        let w_z_inverse = Witness(5);
        let w_x_plus_y = Witness(6);
        let w_equal_res = Witness(7);
        let w_i = Witness(8);
        let w_j = Witness(9);
        let w_ij_oracle = Witness(10);
        let w_i_plus_j = Witness(11);

        let equal_opcode = brillig_vm::Opcode::BinaryFieldOp {
            op: BinaryFieldOp::Equals,
            lhs: RegisterIndex::from(0),
            rhs: RegisterIndex::from(1),
            destination: RegisterIndex::from(4),
        };

        let brillig_data = Brillig {
            inputs: vec![
                BrilligInputs::Single(Expression {
                    // Input Register 0
                    mul_terms: vec![],
                    linear_combinations: vec![(fe_1, w_x), (fe_1, w_y)],
                    q_c: fe_0,
                }),
                BrilligInputs::Single(Expression::default()), // Input Register 1
                BrilligInputs::Single(Expression {
                    // Input Register 2
                    mul_terms: vec![],
                    linear_combinations: vec![(fe_1, w_i), (fe_1, w_j)],
                    q_c: fe_0,
                }),
            ],
            outputs: vec![
                BrilligOutputs::Simple(w_x_plus_y), // Output Register 0 - from input
                BrilligOutputs::Simple(w_oracle),   // Output Register 1
                BrilligOutputs::Simple(w_i_plus_j), // Output Register 2 - from input
                BrilligOutputs::Simple(w_ij_oracle), // Output Register 3
                BrilligOutputs::Simple(w_equal_res), // Output Register 4
            ],
            // stack of foreign call/oracle resolutions, starts empty
            foreign_call_results: vec![],
            bytecode: vec![
                equal_opcode,
                // Oracles are named 'foreign calls' in brillig
                brillig_vm::Opcode::ForeignCall {
                    function: "invert".into(),
                    destinations: vec![RegisterOrMemory::RegisterIndex(RegisterIndex::from(1))],
                    inputs: vec![RegisterOrMemory::RegisterIndex(RegisterIndex::from(0))],
                },
                brillig_vm::Opcode::ForeignCall {
                    function: "invert".into(),
                    destinations: vec![RegisterOrMemory::RegisterIndex(RegisterIndex::from(3))],
                    inputs: vec![RegisterOrMemory::RegisterIndex(RegisterIndex::from(2))],
                },
            ],
            predicate: None,
        };

        let opcodes = vec![
            Opcode::Brillig(brillig_data),
            Opcode::Arithmetic(Expression {
                mul_terms: vec![],
                linear_combinations: vec![(fe_1, w_x), (fe_1, w_y), (-fe_1, w_z)],
                q_c: fe_0,
            }),
            Opcode::Directive(Directive::Invert { x: w_z, result: w_z_inverse }),
            Opcode::Arithmetic(Expression {
                mul_terms: vec![(fe_1, w_z, w_z_inverse)],
                linear_combinations: vec![],
                q_c: -fe_1,
            }),
            Opcode::Arithmetic(Expression {
                mul_terms: vec![],
                linear_combinations: vec![(-fe_1, w_oracle), (fe_1, w_z_inverse)],
                q_c: fe_0,
            }),
        ];

        let witness_assignments = BTreeMap::from([
            (Witness(1), FieldElement::from(2u128)),
            (Witness(2), FieldElement::from(3u128)),
            (Witness(8), FieldElement::from(5u128)),
            (Witness(9), FieldElement::from(10u128)),
        ])
        .into();

        let mut acvm = ACVM::new(StubbedPwg, opcodes, witness_assignments);
        // use the partial witness generation solver with our acir program
        let solver_status = acvm.solve().expect("should stall on oracle");
        let PartialWitnessGeneratorStatus::RequiresForeignCall {  mut unresolved_brillig_calls } = solver_status else {
            panic!("Should require oracle data")
        };

        assert_eq!(acvm.opcodes.len(), 0, "brillig should have been removed");
        assert_eq!(unresolved_brillig_calls.len(), 1, "should have a brillig oracle request");

        let foreign_call = unresolved_brillig_calls.remove(0);
        assert_eq!(
            foreign_call.foreign_call_wait_info.inputs.len(),
            1,
            "Should be waiting for a single input"
        );

        let x_plus_y_inverse =
            foreign_call.foreign_call_wait_info.inputs[0][0].to_field().inverse();
        // Alter Brillig oracle opcode
        let brillig: Brillig = foreign_call.resolve(Value::from(x_plus_y_inverse).into());
        acvm.resolve_brillig_foreign_call(brillig);

        // After filling data request, continue solving
        let solver_status = acvm.solve().expect("should stall on oracle");
        let PartialWitnessGeneratorStatus::RequiresForeignCall { mut unresolved_brillig_calls } = solver_status else {
            panic!("Should require oracle data")
        };

        assert!(acvm.opcodes.is_empty(), "should be fully solved");
        assert_eq!(unresolved_brillig_calls.len(), 1, "should have no unresolved oracles");

        let foreign_call = unresolved_brillig_calls.remove(0);
        assert_eq!(
            foreign_call.foreign_call_wait_info.inputs.len(),
            1,
            "Should be waiting for a single input"
        );

        let i_plus_j_inverse =
            foreign_call.foreign_call_wait_info.inputs[0][0].to_field().inverse();
        assert_ne!(x_plus_y_inverse, i_plus_j_inverse);
        // Alter Brillig oracle opcode
        let brillig = foreign_call.resolve(Value::from(i_plus_j_inverse).into());
        acvm.resolve_brillig_foreign_call(brillig);

        // After filling data request, continue solving
        let solver_status = acvm.solve().expect("should not stall on oracle");
        assert_eq!(solver_status, PartialWitnessGeneratorStatus::Solved, "should be fully solved");
    }

    #[test]
    fn brillig_oracle_predicate() {
        // Opcodes below describe the following:
        // fn main(x : Field, y : pub Field, cond: bool) {
        //     let z = x + y;
        //     let z_inverse = 1/z
        //     if cond {
        //         assert( z_inverse == Oracle("inverse", x + y) );
        //     }
        // }
        let fe_0 = FieldElement::zero();
        let fe_1 = FieldElement::one();
        let w_x = Witness(1);
        let w_y = Witness(2);
        let w_oracle = Witness(3);
        let w_z = Witness(4);
        let w_z_inverse = Witness(5);
        let w_x_plus_y = Witness(6);
        let w_equal_res = Witness(7);
        let w_lt_res = Witness(8);

        let equal_opcode = brillig_vm::Opcode::BinaryFieldOp {
            op: BinaryFieldOp::Equals,
            lhs: RegisterIndex::from(0),
            rhs: RegisterIndex::from(1),
            destination: RegisterIndex::from(2),
        };

        let brillig_opcode = Opcode::Brillig(Brillig {
            inputs: vec![
                BrilligInputs::Single(Expression {
                    mul_terms: vec![],
                    linear_combinations: vec![(fe_1, w_x), (fe_1, w_y)],
                    q_c: fe_0,
                }),
                BrilligInputs::Single(Expression::default()),
            ],
            outputs: vec![
                BrilligOutputs::Simple(w_x_plus_y),
                BrilligOutputs::Simple(w_oracle),
                BrilligOutputs::Simple(w_equal_res),
                BrilligOutputs::Simple(w_lt_res),
            ],
            bytecode: vec![
                equal_opcode,
                // Oracles are named 'foreign calls' in brillig
                brillig_vm::Opcode::ForeignCall {
                    function: "invert".into(),
                    destinations: vec![RegisterOrMemory::RegisterIndex(RegisterIndex::from(1))],
                    inputs: vec![RegisterOrMemory::RegisterIndex(RegisterIndex::from(0))],
                },
            ],
            predicate: Some(Expression::default()),
            // oracle results
            foreign_call_results: vec![],
        });

        let opcodes = vec![
            brillig_opcode,
            Opcode::Arithmetic(Expression {
                mul_terms: vec![],
                linear_combinations: vec![(fe_1, w_x), (fe_1, w_y), (-fe_1, w_z)],
                q_c: fe_0,
            }),
            Opcode::Directive(Directive::Invert { x: w_z, result: w_z_inverse }),
            Opcode::Arithmetic(Expression {
                mul_terms: vec![(fe_1, w_z, w_z_inverse)],
                linear_combinations: vec![],
                q_c: -fe_1,
            }),
        ];

        let witness_assignments = BTreeMap::from([
            (Witness(1), FieldElement::from(2u128)),
            (Witness(2), FieldElement::from(3u128)),
        ])
        .into();

        let mut acvm = ACVM::new(StubbedPwg, opcodes, witness_assignments);
        let solver_status = acvm.solve().expect("should not stall on oracle");
        assert_eq!(solver_status, PartialWitnessGeneratorStatus::Solved, "should be fully solved");
    }
=======
>>>>>>> c6a2a4c3
}<|MERGE_RESOLUTION|>--- conflicted
+++ resolved
@@ -290,410 +290,4 @@
         Language::R1CS => r1cs_is_supported,
         Language::PLONKCSat { .. } => plonk_is_supported,
     }
-<<<<<<< HEAD
-}
-
-#[cfg(test)]
-mod tests {
-    use std::collections::BTreeMap;
-
-    use acir::{
-        brillig_vm::{self, BinaryFieldOp, RegisterIndex, RegisterOrMemory, Value},
-        circuit::{
-            brillig::{Brillig, BrilligInputs, BrilligOutputs},
-            directives::Directive,
-            opcodes::FunctionInput,
-            Opcode,
-        },
-        native_types::{Expression, Witness, WitnessMap},
-        FieldElement,
-    };
-
-    use crate::{
-        pwg::{OpcodeResolution, PartialWitnessGeneratorStatus, ACVM},
-        OpcodeResolutionError, PartialWitnessGenerator,
-    };
-
-    struct StubbedPwg;
-
-    impl PartialWitnessGenerator for StubbedPwg {
-        fn schnorr_verify(
-            &self,
-            _initial_witness: &mut WitnessMap,
-            _public_key_x: &FunctionInput,
-            _public_key_y: &FunctionInput,
-            _signature: &[FunctionInput],
-            _message: &[FunctionInput],
-            _output: &Witness,
-        ) -> Result<OpcodeResolution, OpcodeResolutionError> {
-            panic!("Path not trodden by this test")
-        }
-
-        fn pedersen(
-            &self,
-            _initial_witness: &mut WitnessMap,
-            _inputs: &[FunctionInput],
-            _domain_separator: u32,
-            _outputs: &[Witness],
-        ) -> Result<OpcodeResolution, OpcodeResolutionError> {
-            panic!("Path not trodden by this test")
-        }
-
-        fn fixed_base_scalar_mul(
-            &self,
-            _initial_witness: &mut WitnessMap,
-            _input: &FunctionInput,
-            _outputs: &[Witness],
-        ) -> Result<OpcodeResolution, OpcodeResolutionError> {
-            panic!("Path not trodden by this test")
-        }
-    }
-
-    #[test]
-    fn inversion_brillig_oracle_equivalence() {
-        // Opcodes below describe the following:
-        // fn main(x : Field, y : pub Field) {
-        //     let z = x + y;
-        //     assert( 1/z == Oracle("inverse", x + y) );
-        // }
-        // Also performs an unrelated equality check
-        // just for the sake of testing multiple brillig opcodes.
-        let fe_0 = FieldElement::zero();
-        let fe_1 = FieldElement::one();
-        let w_x = Witness(1);
-        let w_y = Witness(2);
-        let w_oracle = Witness(3);
-        let w_z = Witness(4);
-        let w_z_inverse = Witness(5);
-        let w_x_plus_y = Witness(6);
-        let w_equal_res = Witness(7);
-
-        let equal_opcode = brillig_vm::Opcode::BinaryFieldOp {
-            op: BinaryFieldOp::Equals,
-            lhs: RegisterIndex::from(0),
-            rhs: RegisterIndex::from(1),
-            destination: RegisterIndex::from(2),
-        };
-
-        let brillig_data = Brillig {
-            inputs: vec![
-                BrilligInputs::Single(Expression {
-                    // Input Register 0
-                    mul_terms: vec![],
-                    linear_combinations: vec![(fe_1, w_x), (fe_1, w_y)],
-                    q_c: fe_0,
-                }),
-                BrilligInputs::Single(Expression::default()), // Input Register 1
-            ],
-            // This tells the BrilligSolver which witnesses its output registers correspond to
-            outputs: vec![
-                BrilligOutputs::Simple(w_x_plus_y), // Output Register 0 - from input
-                BrilligOutputs::Simple(w_oracle),   // Output Register 1
-                BrilligOutputs::Simple(w_equal_res), // Output Register 2
-            ],
-            // stack of foreign call/oracle resolutions, starts empty
-            foreign_call_results: vec![],
-            bytecode: vec![
-                equal_opcode,
-                // Oracles are named 'foreign calls' in brillig
-                brillig_vm::Opcode::ForeignCall {
-                    function: "invert".into(),
-                    destinations: vec![RegisterOrMemory::RegisterIndex(RegisterIndex::from(1))],
-                    inputs: vec![RegisterOrMemory::RegisterIndex(RegisterIndex::from(0))],
-                },
-            ],
-            predicate: None,
-        };
-
-        let opcodes = vec![
-            Opcode::Brillig(brillig_data),
-            Opcode::Arithmetic(Expression {
-                mul_terms: vec![],
-                linear_combinations: vec![(fe_1, w_x), (fe_1, w_y), (-fe_1, w_z)],
-                q_c: fe_0,
-            }),
-            Opcode::Directive(Directive::Invert { x: w_z, result: w_z_inverse }),
-            Opcode::Arithmetic(Expression {
-                mul_terms: vec![(fe_1, w_z, w_z_inverse)],
-                linear_combinations: vec![],
-                q_c: -fe_1,
-            }),
-            Opcode::Arithmetic(Expression {
-                mul_terms: vec![],
-                linear_combinations: vec![(-fe_1, w_oracle), (fe_1, w_z_inverse)],
-                q_c: fe_0,
-            }),
-        ];
-
-        let witness_assignments = BTreeMap::from([
-            (Witness(1), FieldElement::from(2u128)),
-            (Witness(2), FieldElement::from(3u128)),
-        ])
-        .into();
-
-        let mut acvm = ACVM::new(StubbedPwg, opcodes, witness_assignments);
-
-        // use the partial witness generation solver with our acir program
-        let solver_status = acvm.solve().expect("should stall on oracle");
-        let PartialWitnessGeneratorStatus::RequiresForeignCall {  mut unresolved_brillig_calls } = solver_status else {
-            panic!("Should require oracle data")
-        };
-
-        assert_eq!(acvm.opcodes.len(), 0, "brillig should have been removed");
-        assert_eq!(unresolved_brillig_calls.len(), 1, "should have a brillig oracle request");
-
-        let foreign_call = unresolved_brillig_calls.remove(0);
-        assert_eq!(
-            foreign_call.foreign_call_wait_info.inputs.len(),
-            1,
-            "Should be waiting for a single input"
-        );
-        // As caller of VM, need to resolve foreign calls
-        let foreign_call_result =
-            Value::from(foreign_call.foreign_call_wait_info.inputs[0][0].to_field().inverse());
-        // Alter Brillig oracle opcode with foreign call resolution
-        let brillig: Brillig = foreign_call.resolve(foreign_call_result.into());
-        acvm.resolve_brillig_foreign_call(brillig);
-        // After filling data request, continue solving
-        let solver_status = acvm.solve().expect("should not stall on oracle");
-        assert_eq!(solver_status, PartialWitnessGeneratorStatus::Solved, "should be fully solved");
-    }
-
-    #[test]
-    fn double_inversion_brillig_oracle() {
-        // Opcodes below describe the following:
-        // fn main(x : Field, y : pub Field) {
-        //     let z = x + y;
-        //     let ij = i + j;
-        //     assert( 1/z == Oracle("inverse", x + y) );
-        //     assert( 1/ij == Oracle("inverse", i + j) );
-        // }
-        // Also performs an unrelated equality check
-        // just for the sake of testing multiple brillig opcodes.
-        let fe_0 = FieldElement::zero();
-        let fe_1 = FieldElement::one();
-        let w_x = Witness(1);
-        let w_y = Witness(2);
-        let w_oracle = Witness(3);
-        let w_z = Witness(4);
-        let w_z_inverse = Witness(5);
-        let w_x_plus_y = Witness(6);
-        let w_equal_res = Witness(7);
-        let w_i = Witness(8);
-        let w_j = Witness(9);
-        let w_ij_oracle = Witness(10);
-        let w_i_plus_j = Witness(11);
-
-        let equal_opcode = brillig_vm::Opcode::BinaryFieldOp {
-            op: BinaryFieldOp::Equals,
-            lhs: RegisterIndex::from(0),
-            rhs: RegisterIndex::from(1),
-            destination: RegisterIndex::from(4),
-        };
-
-        let brillig_data = Brillig {
-            inputs: vec![
-                BrilligInputs::Single(Expression {
-                    // Input Register 0
-                    mul_terms: vec![],
-                    linear_combinations: vec![(fe_1, w_x), (fe_1, w_y)],
-                    q_c: fe_0,
-                }),
-                BrilligInputs::Single(Expression::default()), // Input Register 1
-                BrilligInputs::Single(Expression {
-                    // Input Register 2
-                    mul_terms: vec![],
-                    linear_combinations: vec![(fe_1, w_i), (fe_1, w_j)],
-                    q_c: fe_0,
-                }),
-            ],
-            outputs: vec![
-                BrilligOutputs::Simple(w_x_plus_y), // Output Register 0 - from input
-                BrilligOutputs::Simple(w_oracle),   // Output Register 1
-                BrilligOutputs::Simple(w_i_plus_j), // Output Register 2 - from input
-                BrilligOutputs::Simple(w_ij_oracle), // Output Register 3
-                BrilligOutputs::Simple(w_equal_res), // Output Register 4
-            ],
-            // stack of foreign call/oracle resolutions, starts empty
-            foreign_call_results: vec![],
-            bytecode: vec![
-                equal_opcode,
-                // Oracles are named 'foreign calls' in brillig
-                brillig_vm::Opcode::ForeignCall {
-                    function: "invert".into(),
-                    destinations: vec![RegisterOrMemory::RegisterIndex(RegisterIndex::from(1))],
-                    inputs: vec![RegisterOrMemory::RegisterIndex(RegisterIndex::from(0))],
-                },
-                brillig_vm::Opcode::ForeignCall {
-                    function: "invert".into(),
-                    destinations: vec![RegisterOrMemory::RegisterIndex(RegisterIndex::from(3))],
-                    inputs: vec![RegisterOrMemory::RegisterIndex(RegisterIndex::from(2))],
-                },
-            ],
-            predicate: None,
-        };
-
-        let opcodes = vec![
-            Opcode::Brillig(brillig_data),
-            Opcode::Arithmetic(Expression {
-                mul_terms: vec![],
-                linear_combinations: vec![(fe_1, w_x), (fe_1, w_y), (-fe_1, w_z)],
-                q_c: fe_0,
-            }),
-            Opcode::Directive(Directive::Invert { x: w_z, result: w_z_inverse }),
-            Opcode::Arithmetic(Expression {
-                mul_terms: vec![(fe_1, w_z, w_z_inverse)],
-                linear_combinations: vec![],
-                q_c: -fe_1,
-            }),
-            Opcode::Arithmetic(Expression {
-                mul_terms: vec![],
-                linear_combinations: vec![(-fe_1, w_oracle), (fe_1, w_z_inverse)],
-                q_c: fe_0,
-            }),
-        ];
-
-        let witness_assignments = BTreeMap::from([
-            (Witness(1), FieldElement::from(2u128)),
-            (Witness(2), FieldElement::from(3u128)),
-            (Witness(8), FieldElement::from(5u128)),
-            (Witness(9), FieldElement::from(10u128)),
-        ])
-        .into();
-
-        let mut acvm = ACVM::new(StubbedPwg, opcodes, witness_assignments);
-        // use the partial witness generation solver with our acir program
-        let solver_status = acvm.solve().expect("should stall on oracle");
-        let PartialWitnessGeneratorStatus::RequiresForeignCall {  mut unresolved_brillig_calls } = solver_status else {
-            panic!("Should require oracle data")
-        };
-
-        assert_eq!(acvm.opcodes.len(), 0, "brillig should have been removed");
-        assert_eq!(unresolved_brillig_calls.len(), 1, "should have a brillig oracle request");
-
-        let foreign_call = unresolved_brillig_calls.remove(0);
-        assert_eq!(
-            foreign_call.foreign_call_wait_info.inputs.len(),
-            1,
-            "Should be waiting for a single input"
-        );
-
-        let x_plus_y_inverse =
-            foreign_call.foreign_call_wait_info.inputs[0][0].to_field().inverse();
-        // Alter Brillig oracle opcode
-        let brillig: Brillig = foreign_call.resolve(Value::from(x_plus_y_inverse).into());
-        acvm.resolve_brillig_foreign_call(brillig);
-
-        // After filling data request, continue solving
-        let solver_status = acvm.solve().expect("should stall on oracle");
-        let PartialWitnessGeneratorStatus::RequiresForeignCall { mut unresolved_brillig_calls } = solver_status else {
-            panic!("Should require oracle data")
-        };
-
-        assert!(acvm.opcodes.is_empty(), "should be fully solved");
-        assert_eq!(unresolved_brillig_calls.len(), 1, "should have no unresolved oracles");
-
-        let foreign_call = unresolved_brillig_calls.remove(0);
-        assert_eq!(
-            foreign_call.foreign_call_wait_info.inputs.len(),
-            1,
-            "Should be waiting for a single input"
-        );
-
-        let i_plus_j_inverse =
-            foreign_call.foreign_call_wait_info.inputs[0][0].to_field().inverse();
-        assert_ne!(x_plus_y_inverse, i_plus_j_inverse);
-        // Alter Brillig oracle opcode
-        let brillig = foreign_call.resolve(Value::from(i_plus_j_inverse).into());
-        acvm.resolve_brillig_foreign_call(brillig);
-
-        // After filling data request, continue solving
-        let solver_status = acvm.solve().expect("should not stall on oracle");
-        assert_eq!(solver_status, PartialWitnessGeneratorStatus::Solved, "should be fully solved");
-    }
-
-    #[test]
-    fn brillig_oracle_predicate() {
-        // Opcodes below describe the following:
-        // fn main(x : Field, y : pub Field, cond: bool) {
-        //     let z = x + y;
-        //     let z_inverse = 1/z
-        //     if cond {
-        //         assert( z_inverse == Oracle("inverse", x + y) );
-        //     }
-        // }
-        let fe_0 = FieldElement::zero();
-        let fe_1 = FieldElement::one();
-        let w_x = Witness(1);
-        let w_y = Witness(2);
-        let w_oracle = Witness(3);
-        let w_z = Witness(4);
-        let w_z_inverse = Witness(5);
-        let w_x_plus_y = Witness(6);
-        let w_equal_res = Witness(7);
-        let w_lt_res = Witness(8);
-
-        let equal_opcode = brillig_vm::Opcode::BinaryFieldOp {
-            op: BinaryFieldOp::Equals,
-            lhs: RegisterIndex::from(0),
-            rhs: RegisterIndex::from(1),
-            destination: RegisterIndex::from(2),
-        };
-
-        let brillig_opcode = Opcode::Brillig(Brillig {
-            inputs: vec![
-                BrilligInputs::Single(Expression {
-                    mul_terms: vec![],
-                    linear_combinations: vec![(fe_1, w_x), (fe_1, w_y)],
-                    q_c: fe_0,
-                }),
-                BrilligInputs::Single(Expression::default()),
-            ],
-            outputs: vec![
-                BrilligOutputs::Simple(w_x_plus_y),
-                BrilligOutputs::Simple(w_oracle),
-                BrilligOutputs::Simple(w_equal_res),
-                BrilligOutputs::Simple(w_lt_res),
-            ],
-            bytecode: vec![
-                equal_opcode,
-                // Oracles are named 'foreign calls' in brillig
-                brillig_vm::Opcode::ForeignCall {
-                    function: "invert".into(),
-                    destinations: vec![RegisterOrMemory::RegisterIndex(RegisterIndex::from(1))],
-                    inputs: vec![RegisterOrMemory::RegisterIndex(RegisterIndex::from(0))],
-                },
-            ],
-            predicate: Some(Expression::default()),
-            // oracle results
-            foreign_call_results: vec![],
-        });
-
-        let opcodes = vec![
-            brillig_opcode,
-            Opcode::Arithmetic(Expression {
-                mul_terms: vec![],
-                linear_combinations: vec![(fe_1, w_x), (fe_1, w_y), (-fe_1, w_z)],
-                q_c: fe_0,
-            }),
-            Opcode::Directive(Directive::Invert { x: w_z, result: w_z_inverse }),
-            Opcode::Arithmetic(Expression {
-                mul_terms: vec![(fe_1, w_z, w_z_inverse)],
-                linear_combinations: vec![],
-                q_c: -fe_1,
-            }),
-        ];
-
-        let witness_assignments = BTreeMap::from([
-            (Witness(1), FieldElement::from(2u128)),
-            (Witness(2), FieldElement::from(3u128)),
-        ])
-        .into();
-
-        let mut acvm = ACVM::new(StubbedPwg, opcodes, witness_assignments);
-        let solver_status = acvm.solve().expect("should not stall on oracle");
-        assert_eq!(solver_status, PartialWitnessGeneratorStatus::Solved, "should be fully solved");
-    }
-=======
->>>>>>> c6a2a4c3
 }