--- conflicted
+++ resolved
@@ -48,21 +48,6 @@
     ///
     /// Once this is done, the ACVM can be restarted to solve the remaining opcodes.
     RequiresForeignCall(ForeignCallWaitInfo),
-<<<<<<< HEAD
-=======
-}
-
-#[derive(Debug, PartialEq)]
-pub enum OpcodeResolution {
-    /// The opcode is resolved
-    Solved,
-    /// The opcode is not solvable
-    Stalled(OpcodeNotSolvable),
-    /// The opcode is not solvable but could resolved some witness
-    InProgress,
-    /// The brillig oracle opcode is not solved but could be resolved given some values
-    InProgressBrillig(brillig::ForeignCallWaitInfo),
->>>>>>> 6a039502
 }
 
 // This enum represents the different cases in which an
@@ -221,7 +206,6 @@
 
     pub fn solve_opcode(&mut self) -> ACVMStatus {
         let opcode = &self.opcodes[self.instruction_pointer];
-<<<<<<< HEAD
 
         let resolution = match opcode {
             Opcode::Arithmetic(expr) => ArithmeticSolver::solve(&mut self.witness_map, expr),
@@ -231,20 +215,16 @@
             Opcode::Directive(directive) => solve_directives(&mut self.witness_map, directive),
             Opcode::MemoryInit { block_id, init } => {
                 let solver = self.block_solvers.entry(*block_id).or_default();
-                solver.init(init, &self.witness_map);
-                Ok(())
+                solver.init(init, &self.witness_map)
             }
             Opcode::MemoryOp { block_id, op } => {
                 let solver = self.block_solvers.entry(*block_id).or_default();
                 solver.solve_memory_op(op, &mut self.witness_map)
             }
             Opcode::Brillig(brillig) => {
-                let result = BrilligSolver::solve(&mut self.witness_map, brillig, &self.backend);
-
-                if let Ok(Some(foreign_call)) = result {
-                    return self.wait_for_foreign_call(foreign_call);
-                } else {
-                    result.map(|_| ())
+                match BrilligSolver::solve(&mut self.witness_map, brillig, &self.backend) {
+                    Ok(Some(foreign_call)) => return self.wait_for_foreign_call(foreign_call),
+                    res => res.map(|_| ()),
                 }
             }
             Opcode::Block(_) | Opcode::ROM(_) | Opcode::RAM(_) => {
@@ -253,40 +233,6 @@
         };
         match resolution {
             Ok(()) => {
-=======
-
-        let resolution = match opcode {
-            Opcode::Arithmetic(expr) => ArithmeticSolver::solve(&mut self.witness_map, expr),
-            Opcode::BlackBoxFuncCall(bb_func) => {
-                blackbox::solve(&self.backend, &mut self.witness_map, bb_func)
-            }
-            Opcode::Directive(directive) => solve_directives(&mut self.witness_map, directive),
-            Opcode::MemoryInit { block_id, init } => {
-                let solver = self.block_solvers.entry(*block_id).or_default();
-                solver.init(init, &self.witness_map).map(|_| OpcodeResolution::Solved)
-            }
-            Opcode::MemoryOp { block_id, op } => {
-                let solver = self.block_solvers.entry(*block_id).or_default();
-                solver.solve_memory_op(op, &mut self.witness_map).map(|_| OpcodeResolution::Solved)
-            }
-            Opcode::Brillig(brillig) => {
-                let resolution =
-                    BrilligSolver::solve(&mut self.witness_map, brillig, &self.backend);
-
-                match resolution {
-                    Ok(OpcodeResolution::InProgressBrillig(foreign_call)) => {
-                        return self.wait_for_foreign_call(foreign_call)
-                    }
-                    res => res,
-                }
-            }
-            Opcode::Block(_) | Opcode::ROM(_) | Opcode::RAM(_) => {
-                panic!("Block, ROM and RAM opcodes are not supported by stepwise ACVM")
-            }
-        };
-        match resolution {
-            Ok(OpcodeResolution::Solved) => {
->>>>>>> 6a039502
                 self.instruction_pointer += 1;
                 if self.instruction_pointer == self.opcodes.len() {
                     self.status(ACVMStatus::Solved)
@@ -294,18 +240,6 @@
                     self.status(ACVMStatus::InProgress)
                 }
             }
-<<<<<<< HEAD
-=======
-            Ok(OpcodeResolution::InProgress) => {
-                unreachable!("Opcodes_and_labels should be immediately solvable");
-            }
-            Ok(OpcodeResolution::InProgressBrillig(_)) => {
-                unreachable!("Handled above")
-            }
-            Ok(OpcodeResolution::Stalled(not_solvable)) => {
-                self.fail(OpcodeResolutionError::OpcodeNotSolvable(not_solvable))
-            }
->>>>>>> 6a039502
             Err(mut error) => {
                 let opcode_label =
                     OpcodeLabel::Resolved(self.instruction_pointer.try_into().unwrap());
@@ -384,8 +318,6 @@
     Ok(())
 }
 
-<<<<<<< HEAD
-=======
 // Returns one witness belonging to an expression, in no relevant order
 // Returns None if the expression is const
 // The function is used during partial witness generation to report unsolved witness
@@ -401,7 +333,6 @@
     }
 }
 
->>>>>>> 6a039502
 #[deprecated(
     note = "For backwards compatibility, this method allows you to derive _sensible_ defaults for opcode support based on the np language. \n Backends should simply specify what they support."
 )]
