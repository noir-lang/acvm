#![warn(unused_crate_dependencies)]
#![warn(unreachable_pub)]

// Key is currently {NPComplete_lang}_{OptionalFanIn}_ProofSystem_OrgName
// Org name is needed because more than one implementation of the same proof system may arise

pub mod compiler;
pub mod pwg;

use acir::{
    circuit::{
        opcodes::{BlackBoxFuncCall, FunctionInput},
        Circuit, Opcode,
    },
    native_types::{Expression, Witness, WitnessMap},
    BlackBoxFunc,
};
<<<<<<< HEAD
=======
use core::fmt::Debug;
use std::collections::BTreeMap;
>>>>>>> 3288b4c7
use thiserror::Error;

// re-export acir
pub use acir;
pub use acir::FieldElement;

// This enum represents the different cases in which an
// opcode can be unsolvable.
// The most common being that one of its input has not been
// assigned a value.
//
// TODO: ExpressionHasTooManyUnknowns is specific for arithmetic expressions
// TODO: we could have a error enum for arithmetic failure cases in that module
// TODO that can be converted into an OpcodeNotSolvable or OpcodeResolutionError enum
#[derive(PartialEq, Eq, Debug, Error)]
pub enum OpcodeNotSolvable {
    #[error("missing assignment for witness index {0}")]
    MissingAssignment(u32),
    #[error("expression has too many unknowns {0}")]
    ExpressionHasTooManyUnknowns(Expression),
}

#[derive(PartialEq, Eq, Debug, Error)]
pub enum OpcodeResolutionError {
    #[error("cannot solve opcode: {0}")]
    OpcodeNotSolvable(#[from] OpcodeNotSolvable),
    #[error("backend does not currently support the {0} opcode. ACVM does not currently have a fallback for this opcode.")]
    UnsupportedBlackBoxFunc(BlackBoxFunc),
    #[error("could not satisfy all constraints")]
    UnsatisfiedConstrain,
    #[error("expected {0} inputs for function {1}, but got {2}")]
    IncorrectNumFunctionArguments(usize, BlackBoxFunc, usize),
    #[error("failed to solve blackbox function: {0}, reason: {1}")]
    BlackBoxFunctionFailed(BlackBoxFunc, String),
}

pub trait Backend:
    SmartContract + ProofSystemCompiler + PartialWitnessGenerator + Default + Debug
{
}

/// This component will generate the backend specific output for
/// each OPCODE.
/// Returns an Error if the backend does not support that OPCODE
pub trait PartialWitnessGenerator {
    fn aes(
        &self,
        initial_witness: &mut WitnessMap,
        inputs: &[FunctionInput],
        outputs: &[Witness],
    ) -> Result<pwg::OpcodeResolution, OpcodeResolutionError>;
    fn and(
        &self,
        initial_witness: &mut WitnessMap,
        inputs: &[FunctionInput],
        outputs: &[Witness],
    ) -> Result<pwg::OpcodeResolution, OpcodeResolutionError>;
    fn xor(
        &self,
        initial_witness: &mut WitnessMap,
        inputs: &[FunctionInput],
        outputs: &[Witness],
    ) -> Result<pwg::OpcodeResolution, OpcodeResolutionError>;
    fn range(
        &self,
        initial_witness: &mut WitnessMap,
        inputs: &[FunctionInput],
    ) -> Result<pwg::OpcodeResolution, OpcodeResolutionError>;
    fn sha256(
        &self,
        initial_witness: &mut WitnessMap,
        inputs: &[FunctionInput],
        outputs: &[Witness],
    ) -> Result<pwg::OpcodeResolution, OpcodeResolutionError>;
    fn blake2s(
        &self,
        initial_witness: &mut WitnessMap,
        inputs: &[FunctionInput],
        outputs: &[Witness],
    ) -> Result<pwg::OpcodeResolution, OpcodeResolutionError>;
    fn compute_merkle_root(
        &self,
        initial_witness: &mut WitnessMap,
        inputs: &[FunctionInput],
        outputs: &[Witness],
    ) -> Result<pwg::OpcodeResolution, OpcodeResolutionError>;
    fn schnorr_verify(
        &self,
        initial_witness: &mut WitnessMap,
        inputs: &[FunctionInput],
        outputs: &[Witness],
    ) -> Result<pwg::OpcodeResolution, OpcodeResolutionError>;
    fn pedersen(
        &self,
        initial_witness: &mut WitnessMap,
        inputs: &[FunctionInput],
        outputs: &[Witness],
    ) -> Result<pwg::OpcodeResolution, OpcodeResolutionError>;
    fn hash_to_field_128_security(
        &self,
        initial_witness: &mut WitnessMap,
        inputs: &[FunctionInput],
        outputs: &[Witness],
    ) -> Result<pwg::OpcodeResolution, OpcodeResolutionError>;
    fn ecdsa_secp256k1(
        &self,
        initial_witness: &mut WitnessMap,
        inputs: &[FunctionInput],
        outputs: &[Witness],
    ) -> Result<pwg::OpcodeResolution, OpcodeResolutionError>;
    fn fixed_base_scalar_mul(
        &self,
        initial_witness: &mut WitnessMap,
        inputs: &[FunctionInput],
        outputs: &[Witness],
    ) -> Result<pwg::OpcodeResolution, OpcodeResolutionError>;
    fn keccak256(
        &self,
        initial_witness: &mut WitnessMap,
        inputs: &[FunctionInput],
        outputs: &[Witness],
    ) -> Result<pwg::OpcodeResolution, OpcodeResolutionError>;
}

pub trait SmartContract {
    /// The Error type returned by failed function calls in the SmartContract trait.
    type Error: std::error::Error; // fully-qualified named because thiserror is `use`d at the top of the crate

    // TODO: Allow a backend to support multiple smart contract platforms

    /// Returns an Ethereum smart contract to verify proofs against a given verification key.
    fn eth_contract_from_vk(&self, verification_key: &[u8]) -> Result<String, Self::Error>;
}

pub trait ProofSystemCompiler {
    /// The Error type returned by failed function calls in the ProofSystemCompiler trait.
    type Error: std::error::Error; // fully-qualified named because thiserror is `use`d at the top of the crate

    /// The NPC language that this proof system directly accepts.
    /// It is possible for ACVM to transpile to different languages, however it is advised to create a new backend
    /// as this in most cases will be inefficient. For this reason, we want to throw a hard error
    /// if the language and proof system does not line up.
    fn np_language(&self) -> Language;

    // Returns true if the backend supports the selected black box function
    fn black_box_function_supported(&self, opcode: &BlackBoxFunc) -> bool;

    /// Returns the number of gates in a circuit
    fn get_exact_circuit_size(&self, circuit: &Circuit) -> Result<u32, Self::Error>;

    /// Generates a proving and verification key given the circuit description
    /// These keys can then be used to construct a proof and for its verification
    fn preprocess(&self, circuit: &Circuit) -> Result<(Vec<u8>, Vec<u8>), Self::Error>;

    /// Creates a Proof given the circuit description, the initial witness values, and the proving key
    /// It is important to note that the intermediate witnesses for black box functions will not generated
    /// This is the responsibility of the proof system.
    fn prove_with_pk(
        &self,
        circuit: &Circuit,
        witness_values: WitnessMap,
        proving_key: &[u8],
    ) -> Result<Vec<u8>, Self::Error>;

    /// Verifies a Proof, given the circuit description, the circuit's public inputs, and the verification key
    fn verify_with_vk(
        &self,
        proof: &[u8],
        public_inputs: WitnessMap,
        circuit: &Circuit,
        verification_key: &[u8],
    ) -> Result<bool, Self::Error>;
}

/// Supported NP complete languages
/// This might need to be in ACIR instead
#[derive(Debug, Clone)]
pub enum Language {
    R1CS,
    PLONKCSat { width: usize },
}

#[deprecated]
pub fn hash_constraint_system(cs: &Circuit) -> [u8; 32] {
    let mut bytes = Vec::new();
    cs.write(&mut bytes).expect("could not serialize circuit");

    use sha2::{digest::FixedOutput, Digest, Sha256};
    let mut hasher = Sha256::new();

    hasher.update(bytes);
    hasher.finalize_fixed().into()
}

#[deprecated]
pub fn checksum_constraint_system(cs: &Circuit) -> u32 {
    let mut bytes = Vec::new();
    cs.write(&mut bytes).expect("could not serialize circuit");

    use crc32fast::Hasher;
    let mut hasher = Hasher::new();

    hasher.update(&bytes);
    hasher.finalize()
}

#[deprecated(
    note = "For backwards compatibility, this method allows you to derive _sensible_ defaults for black box function support based on the np language. \n Backends should simply specify what they support."
)]
// This is set to match the previous functionality that we had
// Where we could deduce what opcodes were supported
// by knowing the np complete language
pub fn default_is_opcode_supported(
    language: Language,
) -> compiler::transformers::IsOpcodeSupported {
    // R1CS does not support any of the opcode except Arithmetic by default.
    // The compiler will replace those that it can -- ie range, xor, and
    fn r1cs_is_supported(opcode: &Opcode) -> bool {
        matches!(opcode, Opcode::Arithmetic(_))
    }

    // PLONK supports most of the opcodes by default
    // The ones which are not supported, the acvm compiler will
    // attempt to transform into supported gates. If these are also not available
    // then a compiler error will be emitted.
    fn plonk_is_supported(opcode: &Opcode) -> bool {
        !matches!(
            opcode,
            Opcode::BlackBoxFuncCall(BlackBoxFuncCall { name: BlackBoxFunc::AES, .. })
                | Opcode::Block(_)
        )
    }

    match language {
        Language::R1CS => r1cs_is_supported,
        Language::PLONKCSat { .. } => plonk_is_supported,
    }
}

#[cfg(test)]
mod test {
    use std::collections::BTreeMap;

    use acir::{
        circuit::{
            directives::Directive,
            opcodes::{FunctionInput, OracleData},
            Opcode,
        },
        native_types::{Expression, Witness, WitnessMap},
        FieldElement,
    };

    use crate::{
        pwg::{self, block::Blocks, OpcodeResolution, PartialWitnessGeneratorStatus},
        OpcodeResolutionError, PartialWitnessGenerator,
    };

    struct StubbedPwg;

    impl PartialWitnessGenerator for StubbedPwg {
        fn aes(
            &self,
            _initial_witness: &mut WitnessMap,
            _inputs: &[FunctionInput],
            _outputs: &[Witness],
        ) -> Result<OpcodeResolution, OpcodeResolutionError> {
            panic!("Path not trodden by this test")
        }
        fn and(
            &self,
            _initial_witness: &mut WitnessMap,
            _inputs: &[FunctionInput],
            _outputs: &[Witness],
        ) -> Result<OpcodeResolution, OpcodeResolutionError> {
            panic!("Path not trodden by this test")
        }
        fn xor(
            &self,
            _initial_witness: &mut WitnessMap,
            _inputs: &[FunctionInput],
            _outputs: &[Witness],
        ) -> Result<OpcodeResolution, OpcodeResolutionError> {
            panic!("Path not trodden by this test")
        }
        fn range(
            &self,
            _initial_witness: &mut WitnessMap,
            _inputs: &[FunctionInput],
        ) -> Result<OpcodeResolution, OpcodeResolutionError> {
            panic!("Path not trodden by this test")
        }
        fn sha256(
            &self,
            _initial_witness: &mut WitnessMap,
            _inputs: &[FunctionInput],
            _outputs: &[Witness],
        ) -> Result<OpcodeResolution, OpcodeResolutionError> {
            panic!("Path not trodden by this test")
        }
        fn blake2s(
            &self,
            _initial_witness: &mut WitnessMap,
            _inputs: &[FunctionInput],
            _outputs: &[Witness],
        ) -> Result<OpcodeResolution, OpcodeResolutionError> {
            panic!("Path not trodden by this test")
        }
        fn compute_merkle_root(
            &self,
            _initial_witness: &mut WitnessMap,
            _inputs: &[FunctionInput],
            _outputs: &[Witness],
        ) -> Result<OpcodeResolution, OpcodeResolutionError> {
            panic!("Path not trodden by this test")
        }
        fn schnorr_verify(
            &self,
            _initial_witness: &mut WitnessMap,
            _inputs: &[FunctionInput],
            _outputs: &[Witness],
        ) -> Result<OpcodeResolution, OpcodeResolutionError> {
            panic!("Path not trodden by this test")
        }
        fn pedersen(
            &self,
            _initial_witness: &mut WitnessMap,
            _inputs: &[FunctionInput],
            _outputs: &[Witness],
        ) -> Result<OpcodeResolution, OpcodeResolutionError> {
            panic!("Path not trodden by this test")
        }
        fn hash_to_field_128_security(
            &self,
            _initial_witness: &mut WitnessMap,
            _inputs: &[FunctionInput],
            _outputs: &[Witness],
        ) -> Result<OpcodeResolution, OpcodeResolutionError> {
            panic!("Path not trodden by this test")
        }
        fn ecdsa_secp256k1(
            &self,
            _initial_witness: &mut WitnessMap,
            _inputs: &[FunctionInput],
            _outputs: &[Witness],
        ) -> Result<OpcodeResolution, OpcodeResolutionError> {
            panic!("Path not trodden by this test")
        }
        fn fixed_base_scalar_mul(
            &self,
            _initial_witness: &mut WitnessMap,
            _inputs: &[FunctionInput],
            _outputs: &[Witness],
        ) -> Result<OpcodeResolution, OpcodeResolutionError> {
            panic!("Path not trodden by this test")
        }
        fn keccak256(
            &self,
            _initial_witness: &mut WitnessMap,
            _inputs: &[FunctionInput],
            _outputs: &[Witness],
        ) -> Result<OpcodeResolution, OpcodeResolutionError> {
            panic!("Path not trodden by this test")
        }
    }

    #[test]
    fn inversion_oracle_equivalence() {
        // Opcodes below describe the following:
        // fn main(x : Field, y : pub Field) {
        //     let z = x + y;
        //     constrain 1/z == Oracle("inverse", x + y);
        // }
        let fe_0 = FieldElement::zero();
        let fe_1 = FieldElement::one();
        let w_x = Witness(1);
        let w_y = Witness(2);
        let w_oracle = Witness(3);
        let w_z = Witness(4);
        let w_z_inverse = Witness(5);
        let opcodes = vec![
            Opcode::Oracle(OracleData {
                name: "invert".into(),
                inputs: vec![Expression {
                    mul_terms: vec![],
                    linear_combinations: vec![(fe_1, w_x), (fe_1, w_y)],
                    q_c: fe_0,
                }],
                input_values: vec![],
                outputs: vec![w_oracle],
                output_values: vec![],
            }),
            Opcode::Arithmetic(Expression {
                mul_terms: vec![],
                linear_combinations: vec![(fe_1, w_x), (fe_1, w_y), (-fe_1, w_z)],
                q_c: fe_0,
            }),
            Opcode::Directive(Directive::Invert { x: w_z, result: w_z_inverse }),
            Opcode::Arithmetic(Expression {
                mul_terms: vec![(fe_1, w_z, w_z_inverse)],
                linear_combinations: vec![],
                q_c: -fe_1,
            }),
            Opcode::Arithmetic(Expression {
                mul_terms: vec![],
                linear_combinations: vec![(-fe_1, w_oracle), (fe_1, w_z_inverse)],
                q_c: fe_0,
            }),
        ];

        let backend = StubbedPwg;

        let mut witness_assignments = BTreeMap::from([
            (Witness(1), FieldElement::from(2u128)),
            (Witness(2), FieldElement::from(3u128)),
        ])
        .into();
        let mut blocks = Blocks::default();
        let solver_status = pwg::solve(&backend, &mut witness_assignments, &mut blocks, opcodes)
            .expect("should stall on oracle");
        let PartialWitnessGeneratorStatus::RequiresOracleData { mut required_oracle_data, unsolved_opcodes } = solver_status else {
            panic!("Should require oracle data")
        };
        assert!(unsolved_opcodes.is_empty(), "oracle should be removed");
        assert_eq!(required_oracle_data.len(), 1, "should have an oracle request");
        let mut oracle_data = required_oracle_data.remove(0);

        assert_eq!(oracle_data.input_values.len(), 1, "Should have solved a single input");

        // Filling data request and continue solving
        oracle_data.output_values = vec![oracle_data.input_values.last().unwrap().inverse()];
        let mut next_opcodes_for_solving = vec![Opcode::Oracle(oracle_data)];
        next_opcodes_for_solving.extend_from_slice(&unsolved_opcodes[..]);
        let solver_status =
            pwg::solve(&backend, &mut witness_assignments, &mut blocks, next_opcodes_for_solving)
                .expect("should be solvable");
        assert_eq!(solver_status, PartialWitnessGeneratorStatus::Solved, "should be fully solved");
    }
}<|MERGE_RESOLUTION|>--- conflicted
+++ resolved
@@ -15,11 +15,7 @@
     native_types::{Expression, Witness, WitnessMap},
     BlackBoxFunc,
 };
-<<<<<<< HEAD
-=======
 use core::fmt::Debug;
-use std::collections::BTreeMap;
->>>>>>> 3288b4c7
 use thiserror::Error;
 
 // re-export acir
