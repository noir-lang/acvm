--- conflicted
+++ resolved
@@ -87,14 +87,11 @@
                     Opcode::Directive(directive) => {
                         Self::solve_directives(initial_witness, directive)
                     }
-<<<<<<< HEAD
-                    Opcode::Block(id, trace) => blocks.solve(*id, trace, initial_witness),
+                    Opcode::Block(block) | Opcode::ROM(block) | Opcode::RAM(block) => {
+                        blocks.solve(block.id, &block.trace, initial_witness)
+                    }
                     Opcode::Oracle { .. } => {
                         todo!("oracle opcode cannot be processed inside solve without extra information")
-=======
-                    Opcode::Block(block) | Opcode::ROM(block) | Opcode::RAM(block) => {
-                        blocks.solve(block.id, &block.trace, initial_witness)
->>>>>>> 73e9f25d
                     }
                 };
                 match resolution {
