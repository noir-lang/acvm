#![warn(unused_crate_dependencies)]
#![warn(unreachable_pub)]

// Key is currently {NPComplete_lang}_{OptionalFanIn}_ProofSystem_OrgName
// Org name is needed because more than one implementation of the same proof system may arise

pub mod compiler;
pub mod pwg;

use acir::{
    circuit::{opcodes::FunctionInput, Circuit, Opcode},
    native_types::{Witness, WitnessMap},
};
use core::fmt::Debug;
use pwg::{OpcodeResolution, OpcodeResolutionError};

// We re-export async-trait so consumers can attach it to their impl
pub use async_trait::async_trait;

// re-export acir
pub use acir;
pub use acir::FieldElement;

/// Supported NP complete languages
/// This might need to be in ACIR instead
#[derive(Debug, Clone)]
pub enum Language {
    R1CS,
    PLONKCSat { width: usize },
}

pub trait Backend:
    SmartContract
    + ProofSystemCompiler
    + PartialWitnessGenerator
    + CommonReferenceString
    + Default
    + Debug
{
}

// Unfortunately, Rust doesn't natively allow async functions in traits yet.
// So we need to annotate our trait with this macro and backends need to attach the macro to their `impl`.
//
// For more details, see https://docs.rs/async-trait/latest/async_trait/
// and https://smallcultfollowing.com/babysteps/blog/2019/10/26/async-fn-in-traits-are-hard/
#[async_trait]
pub trait CommonReferenceString {
    /// The Error type returned by failed function calls in the CommonReferenceString trait.
    type Error: std::error::Error; // fully-qualified named because thiserror is `use`d at the top of the crate

    /// Provides the common reference string that is needed by other traits
    async fn generate_common_reference_string(
        &self,
        circuit: &Circuit,
    ) -> Result<Vec<u8>, Self::Error>;

    /// Updates a cached common reference string within the context of a circuit
    ///
    /// This function will be called if the common reference string has been cached previously
    /// and the backend can update it if necessary. This may happen if the common reference string
    /// contains fewer than the number of points needed by the circuit, or fails any other checks the backend
    /// must perform.
    ///
    /// If the common reference string doesn't need any updates, implementors can return the value passed.
    async fn update_common_reference_string(
        &self,
        common_reference_string: Vec<u8>,
        circuit: &Circuit,
    ) -> Result<Vec<u8>, Self::Error>;
}

/// This component will generate the backend specific output for each [`Opcode::BlackBoxFuncCall`].
///
/// Returns an [`OpcodeResolutionError`] if the backend does not support the given [`Opcode::BlackBoxFuncCall`].
pub trait PartialWitnessGenerator {
    fn aes(
        &self,
        initial_witness: &mut WitnessMap,
        inputs: &[FunctionInput],
        outputs: &[Witness],
    ) -> Result<OpcodeResolution, OpcodeResolutionError>;
    fn schnorr_verify(
        &self,
        initial_witness: &mut WitnessMap,
        public_key_x: &FunctionInput,
        public_key_y: &FunctionInput,
        signature: &[FunctionInput],
        message: &[FunctionInput],
        output: &Witness,
    ) -> Result<OpcodeResolution, OpcodeResolutionError>;
    fn pedersen(
        &self,
        initial_witness: &mut WitnessMap,
        inputs: &[FunctionInput],
        outputs: &[Witness],
    ) -> Result<OpcodeResolution, OpcodeResolutionError>;
    fn fixed_base_scalar_mul(
        &self,
        initial_witness: &mut WitnessMap,
        input: &FunctionInput,
        outputs: &[Witness],
<<<<<<< HEAD
    ) -> Result<pwg::OpcodeResolution, OpcodeResolutionError>;
    fn keccak256(
        &self,
        initial_witness: &mut WitnessMap,
        inputs: &[FunctionInput],
        outputs: &[Witness],
    ) -> Result<pwg::OpcodeResolution, OpcodeResolutionError>;
    fn verify_proof(
        &self,
        initial_witness: &mut WitnessMap,
        key: &[FunctionInput],
        proof: &[FunctionInput],
        public_inputs: &[FunctionInput],
        input_aggregation_object: &[FunctionInput],
        outputs: &[Witness],
    ) -> Result<pwg::OpcodeResolution, OpcodeResolutionError>;
=======
    ) -> Result<OpcodeResolution, OpcodeResolutionError>;
>>>>>>> 8b3923e1
}

pub trait SmartContract {
    /// The Error type returned by failed function calls in the SmartContract trait.
    type Error: std::error::Error;

    // TODO: Allow a backend to support multiple smart contract platforms

    /// Returns an Ethereum smart contract to verify proofs against a given common reference string and verification key.
    fn eth_contract_from_vk(
        &self,
        common_reference_string: &[u8],
        verification_key: &[u8],
    ) -> Result<String, Self::Error>;
}

pub trait ProofSystemCompiler {
    /// The Error type returned by failed function calls in the ProofSystemCompiler trait.
    type Error: std::error::Error;

    /// The NPC language that this proof system directly accepts.
    /// It is possible for ACVM to transpile to different languages, however it is advised to create a new backend
    /// as this in most cases will be inefficient. For this reason, we want to throw a hard error
    /// if the language and proof system does not line up.
    fn np_language(&self) -> Language;

    // Returns true if the backend supports the selected opcode
    fn supports_opcode(&self, opcode: &Opcode) -> bool;

    /// Returns the number of gates in a circuit
    fn get_exact_circuit_size(&self, circuit: &Circuit) -> Result<u32, Self::Error>;

    /// Generates a proving and verification key given the circuit description
    /// These keys can then be used to construct a proof and for its verification
    fn preprocess(
        &self,
        common_reference_string: &[u8],
        circuit: &Circuit,
    ) -> Result<(Vec<u8>, Vec<u8>), Self::Error>;

    /// Creates a Proof given the circuit description, the initial witness values, and the proving key
    /// It is important to note that the intermediate witnesses for black box functions will not generated
    /// This is the responsibility of the proof system.
    fn prove_with_pk(
        &self,
        common_reference_string: &[u8],
        circuit: &Circuit,
        witness_values: WitnessMap,
        proving_key: &[u8],
        is_recursive: bool,
    ) -> Result<Vec<u8>, Self::Error>;

    /// Verifies a Proof, given the circuit description, the circuit's public inputs, and the verification key
    fn verify_with_vk(
        &self,
        common_reference_string: &[u8],
        proof: &[u8],
        public_inputs: WitnessMap,
        circuit: &Circuit,
        verification_key: &[u8],
        is_recursive: bool,
    ) -> Result<bool, Self::Error>;
<<<<<<< HEAD

    fn proof_as_fields(
        &self,
        proof: &[u8],
        public_inputs: WitnessMap,
    ) -> Result<Vec<FieldElement>, Self::Error>;

    fn vk_as_fields(
        &self,
        common_reference_string: &[u8],
        verification_key: &[u8],
    ) -> Result<(Vec<FieldElement>, FieldElement), Self::Error>;
}

/// Supported NP complete languages
/// This might need to be in ACIR instead
#[derive(Debug, Clone)]
pub enum Language {
    R1CS,
    PLONKCSat { width: usize },
}

#[deprecated]
pub fn hash_constraint_system(cs: &Circuit) -> [u8; 32] {
    let mut bytes = Vec::new();
    cs.write(&mut bytes).expect("could not serialize circuit");

    use sha2::{digest::FixedOutput, Digest, Sha256};
    let mut hasher = Sha256::new();

    hasher.update(bytes);
    hasher.finalize_fixed().into()
}

#[deprecated]
pub fn checksum_constraint_system(cs: &Circuit) -> u32 {
    let mut bytes = Vec::new();
    cs.write(&mut bytes).expect("could not serialize circuit");

    use crc32fast::Hasher;
    let mut hasher = Hasher::new();

    hasher.update(&bytes);
    hasher.finalize()
}

#[deprecated(
    note = "For backwards compatibility, this method allows you to derive _sensible_ defaults for opcode support based on the np language. \n Backends should simply specify what they support."
)]
// This is set to match the previous functionality that we had
// Where we could deduce what opcodes were supported
// by knowing the np complete language
pub fn default_is_opcode_supported(language: Language) -> fn(&Opcode) -> bool {
    // R1CS does not support any of the opcode except Arithmetic by default.
    // The compiler will replace those that it can -- ie range, xor, and
    fn r1cs_is_supported(opcode: &Opcode) -> bool {
        matches!(opcode, Opcode::Arithmetic(_))
    }

    // PLONK supports most of the opcodes by default
    // The ones which are not supported, the acvm compiler will
    // attempt to transform into supported gates. If these are also not available
    // then a compiler error will be emitted.
    fn plonk_is_supported(opcode: &Opcode) -> bool {
        !matches!(opcode, Opcode::BlackBoxFuncCall(BlackBoxFuncCall::AES { .. }) | Opcode::Block(_))
    }

    match language {
        Language::R1CS => r1cs_is_supported,
        Language::PLONKCSat { .. } => plonk_is_supported,
    }
}

#[cfg(test)]
mod test {
    use std::collections::BTreeMap;

    use acir::{
        circuit::{
            directives::Directive,
            opcodes::{FunctionInput, OracleData},
            Opcode,
        },
        native_types::{Expression, Witness, WitnessMap},
        FieldElement,
    };

    use crate::{
        pwg::{self, block::Blocks, OpcodeResolution, PartialWitnessGeneratorStatus},
        OpcodeResolutionError, PartialWitnessGenerator,
    };

    struct StubbedPwg;

    impl PartialWitnessGenerator for StubbedPwg {
        fn aes(
            &self,
            _initial_witness: &mut WitnessMap,
            _inputs: &[FunctionInput],
            _outputs: &[Witness],
        ) -> Result<OpcodeResolution, OpcodeResolutionError> {
            panic!("Path not trodden by this test")
        }
        fn and(
            &self,
            _initial_witness: &mut WitnessMap,
            _lhs: &FunctionInput,
            _rhs: &FunctionInput,
            _output: &Witness,
        ) -> Result<OpcodeResolution, OpcodeResolutionError> {
            panic!("Path not trodden by this test")
        }
        fn xor(
            &self,
            _initial_witness: &mut WitnessMap,
            _lhs: &FunctionInput,
            _rhs: &FunctionInput,
            _output: &Witness,
        ) -> Result<OpcodeResolution, OpcodeResolutionError> {
            panic!("Path not trodden by this test")
        }
        fn range(
            &self,
            _initial_witness: &mut WitnessMap,
            _input: &FunctionInput,
        ) -> Result<OpcodeResolution, OpcodeResolutionError> {
            panic!("Path not trodden by this test")
        }
        fn sha256(
            &self,
            _initial_witness: &mut WitnessMap,
            _inputs: &[FunctionInput],
            _outputs: &[Witness],
        ) -> Result<OpcodeResolution, OpcodeResolutionError> {
            panic!("Path not trodden by this test")
        }
        fn blake2s(
            &self,
            _initial_witness: &mut WitnessMap,
            _inputs: &[FunctionInput],
            _outputs: &[Witness],
        ) -> Result<OpcodeResolution, OpcodeResolutionError> {
            panic!("Path not trodden by this test")
        }
        fn compute_merkle_root(
            &self,
            _initial_witness: &mut WitnessMap,
            _leaf: &FunctionInput,
            _index: &FunctionInput,
            _hash_path: &[FunctionInput],
            _output: &Witness,
        ) -> Result<OpcodeResolution, OpcodeResolutionError> {
            panic!("Path not trodden by this test")
        }
        fn schnorr_verify(
            &self,
            _initial_witness: &mut WitnessMap,
            _public_key_x: &FunctionInput,
            _public_key_y: &FunctionInput,
            _signature: &[FunctionInput],
            _message: &[FunctionInput],
            _output: &Witness,
        ) -> Result<OpcodeResolution, OpcodeResolutionError> {
            panic!("Path not trodden by this test")
        }
        fn pedersen(
            &self,
            _initial_witness: &mut WitnessMap,
            _inputs: &[FunctionInput],
            _outputs: &[Witness],
        ) -> Result<OpcodeResolution, OpcodeResolutionError> {
            panic!("Path not trodden by this test")
        }
        fn hash_to_field_128_security(
            &self,
            _initial_witness: &mut WitnessMap,
            _inputs: &[FunctionInput],
            _output: &Witness,
        ) -> Result<OpcodeResolution, OpcodeResolutionError> {
            panic!("Path not trodden by this test")
        }
        fn ecdsa_secp256k1(
            &self,
            _initial_witness: &mut WitnessMap,
            _public_key_x: &[FunctionInput],
            _public_key_y: &[FunctionInput],
            _signature: &[FunctionInput],
            _message: &[FunctionInput],
            _output: &Witness,
        ) -> Result<OpcodeResolution, OpcodeResolutionError> {
            panic!("Path not trodden by this test")
        }
        fn fixed_base_scalar_mul(
            &self,
            _initial_witness: &mut WitnessMap,
            _input: &FunctionInput,
            _outputs: &[Witness],
        ) -> Result<OpcodeResolution, OpcodeResolutionError> {
            panic!("Path not trodden by this test")
        }
        fn keccak256(
            &self,
            _initial_witness: &mut WitnessMap,
            _inputs: &[FunctionInput],
            _outputs: &[Witness],
        ) -> Result<OpcodeResolution, OpcodeResolutionError> {
            panic!("Path not trodden by this test")
        }
        fn verify_proof(
            &self,
            _initial_witness: &mut WitnessMap,
            _key: &[FunctionInput],
            _proof: &[FunctionInput],
            _public_inputs: &[FunctionInput],
            _input_aggregation_object: &[FunctionInput],
            _outputs: &[Witness],
        ) -> Result<pwg::OpcodeResolution, OpcodeResolutionError> {
            panic!("Path not trodden by this test")
        }
    }

    #[test]
    fn inversion_oracle_equivalence() {
        // Opcodes below describe the following:
        // fn main(x : Field, y : pub Field) {
        //     let z = x + y;
        //     constrain 1/z == Oracle("inverse", x + y);
        // }
        let fe_0 = FieldElement::zero();
        let fe_1 = FieldElement::one();
        let w_x = Witness(1);
        let w_y = Witness(2);
        let w_oracle = Witness(3);
        let w_z = Witness(4);
        let w_z_inverse = Witness(5);
        let opcodes = vec![
            Opcode::Oracle(OracleData {
                name: "invert".into(),
                inputs: vec![Expression {
                    mul_terms: vec![],
                    linear_combinations: vec![(fe_1, w_x), (fe_1, w_y)],
                    q_c: fe_0,
                }],
                input_values: vec![],
                outputs: vec![w_oracle],
                output_values: vec![],
            }),
            Opcode::Arithmetic(Expression {
                mul_terms: vec![],
                linear_combinations: vec![(fe_1, w_x), (fe_1, w_y), (-fe_1, w_z)],
                q_c: fe_0,
            }),
            Opcode::Directive(Directive::Invert { x: w_z, result: w_z_inverse }),
            Opcode::Arithmetic(Expression {
                mul_terms: vec![(fe_1, w_z, w_z_inverse)],
                linear_combinations: vec![],
                q_c: -fe_1,
            }),
            Opcode::Arithmetic(Expression {
                mul_terms: vec![],
                linear_combinations: vec![(-fe_1, w_oracle), (fe_1, w_z_inverse)],
                q_c: fe_0,
            }),
        ];

        let backend = StubbedPwg;

        let mut witness_assignments = BTreeMap::from([
            (Witness(1), FieldElement::from(2u128)),
            (Witness(2), FieldElement::from(3u128)),
        ])
        .into();
        let mut blocks = Blocks::default();
        let solver_status = pwg::solve(&backend, &mut witness_assignments, &mut blocks, opcodes)
            .expect("should stall on oracle");
        let PartialWitnessGeneratorStatus::RequiresOracleData { mut required_oracle_data, unsolved_opcodes } = solver_status else {
            panic!("Should require oracle data")
        };
        assert!(unsolved_opcodes.is_empty(), "oracle should be removed");
        assert_eq!(required_oracle_data.len(), 1, "should have an oracle request");
        let mut oracle_data = required_oracle_data.remove(0);

        assert_eq!(oracle_data.input_values.len(), 1, "Should have solved a single input");

        // Filling data request and continue solving
        oracle_data.output_values = vec![oracle_data.input_values.last().unwrap().inverse()];
        let mut next_opcodes_for_solving = vec![Opcode::Oracle(oracle_data)];
        next_opcodes_for_solving.extend_from_slice(&unsolved_opcodes[..]);
        let solver_status =
            pwg::solve(&backend, &mut witness_assignments, &mut blocks, next_opcodes_for_solving)
                .expect("should be solvable");
        assert_eq!(solver_status, PartialWitnessGeneratorStatus::Solved, "should be fully solved");
    }
=======
>>>>>>> 8b3923e1
}<|MERGE_RESOLUTION|>--- conflicted
+++ resolved
@@ -100,14 +100,7 @@
         initial_witness: &mut WitnessMap,
         input: &FunctionInput,
         outputs: &[Witness],
-<<<<<<< HEAD
-    ) -> Result<pwg::OpcodeResolution, OpcodeResolutionError>;
-    fn keccak256(
-        &self,
-        initial_witness: &mut WitnessMap,
-        inputs: &[FunctionInput],
-        outputs: &[Witness],
-    ) -> Result<pwg::OpcodeResolution, OpcodeResolutionError>;
+    ) -> Result<OpcodeResolution, OpcodeResolutionError>;
     fn verify_proof(
         &self,
         initial_witness: &mut WitnessMap,
@@ -116,10 +109,7 @@
         public_inputs: &[FunctionInput],
         input_aggregation_object: &[FunctionInput],
         outputs: &[Witness],
-    ) -> Result<pwg::OpcodeResolution, OpcodeResolutionError>;
-=======
     ) -> Result<OpcodeResolution, OpcodeResolutionError>;
->>>>>>> 8b3923e1
 }
 
 pub trait SmartContract {
@@ -182,7 +172,6 @@
         verification_key: &[u8],
         is_recursive: bool,
     ) -> Result<bool, Self::Error>;
-<<<<<<< HEAD
 
     fn proof_as_fields(
         &self,
@@ -195,287 +184,4 @@
         common_reference_string: &[u8],
         verification_key: &[u8],
     ) -> Result<(Vec<FieldElement>, FieldElement), Self::Error>;
-}
-
-/// Supported NP complete languages
-/// This might need to be in ACIR instead
-#[derive(Debug, Clone)]
-pub enum Language {
-    R1CS,
-    PLONKCSat { width: usize },
-}
-
-#[deprecated]
-pub fn hash_constraint_system(cs: &Circuit) -> [u8; 32] {
-    let mut bytes = Vec::new();
-    cs.write(&mut bytes).expect("could not serialize circuit");
-
-    use sha2::{digest::FixedOutput, Digest, Sha256};
-    let mut hasher = Sha256::new();
-
-    hasher.update(bytes);
-    hasher.finalize_fixed().into()
-}
-
-#[deprecated]
-pub fn checksum_constraint_system(cs: &Circuit) -> u32 {
-    let mut bytes = Vec::new();
-    cs.write(&mut bytes).expect("could not serialize circuit");
-
-    use crc32fast::Hasher;
-    let mut hasher = Hasher::new();
-
-    hasher.update(&bytes);
-    hasher.finalize()
-}
-
-#[deprecated(
-    note = "For backwards compatibility, this method allows you to derive _sensible_ defaults for opcode support based on the np language. \n Backends should simply specify what they support."
-)]
-// This is set to match the previous functionality that we had
-// Where we could deduce what opcodes were supported
-// by knowing the np complete language
-pub fn default_is_opcode_supported(language: Language) -> fn(&Opcode) -> bool {
-    // R1CS does not support any of the opcode except Arithmetic by default.
-    // The compiler will replace those that it can -- ie range, xor, and
-    fn r1cs_is_supported(opcode: &Opcode) -> bool {
-        matches!(opcode, Opcode::Arithmetic(_))
-    }
-
-    // PLONK supports most of the opcodes by default
-    // The ones which are not supported, the acvm compiler will
-    // attempt to transform into supported gates. If these are also not available
-    // then a compiler error will be emitted.
-    fn plonk_is_supported(opcode: &Opcode) -> bool {
-        !matches!(opcode, Opcode::BlackBoxFuncCall(BlackBoxFuncCall::AES { .. }) | Opcode::Block(_))
-    }
-
-    match language {
-        Language::R1CS => r1cs_is_supported,
-        Language::PLONKCSat { .. } => plonk_is_supported,
-    }
-}
-
-#[cfg(test)]
-mod test {
-    use std::collections::BTreeMap;
-
-    use acir::{
-        circuit::{
-            directives::Directive,
-            opcodes::{FunctionInput, OracleData},
-            Opcode,
-        },
-        native_types::{Expression, Witness, WitnessMap},
-        FieldElement,
-    };
-
-    use crate::{
-        pwg::{self, block::Blocks, OpcodeResolution, PartialWitnessGeneratorStatus},
-        OpcodeResolutionError, PartialWitnessGenerator,
-    };
-
-    struct StubbedPwg;
-
-    impl PartialWitnessGenerator for StubbedPwg {
-        fn aes(
-            &self,
-            _initial_witness: &mut WitnessMap,
-            _inputs: &[FunctionInput],
-            _outputs: &[Witness],
-        ) -> Result<OpcodeResolution, OpcodeResolutionError> {
-            panic!("Path not trodden by this test")
-        }
-        fn and(
-            &self,
-            _initial_witness: &mut WitnessMap,
-            _lhs: &FunctionInput,
-            _rhs: &FunctionInput,
-            _output: &Witness,
-        ) -> Result<OpcodeResolution, OpcodeResolutionError> {
-            panic!("Path not trodden by this test")
-        }
-        fn xor(
-            &self,
-            _initial_witness: &mut WitnessMap,
-            _lhs: &FunctionInput,
-            _rhs: &FunctionInput,
-            _output: &Witness,
-        ) -> Result<OpcodeResolution, OpcodeResolutionError> {
-            panic!("Path not trodden by this test")
-        }
-        fn range(
-            &self,
-            _initial_witness: &mut WitnessMap,
-            _input: &FunctionInput,
-        ) -> Result<OpcodeResolution, OpcodeResolutionError> {
-            panic!("Path not trodden by this test")
-        }
-        fn sha256(
-            &self,
-            _initial_witness: &mut WitnessMap,
-            _inputs: &[FunctionInput],
-            _outputs: &[Witness],
-        ) -> Result<OpcodeResolution, OpcodeResolutionError> {
-            panic!("Path not trodden by this test")
-        }
-        fn blake2s(
-            &self,
-            _initial_witness: &mut WitnessMap,
-            _inputs: &[FunctionInput],
-            _outputs: &[Witness],
-        ) -> Result<OpcodeResolution, OpcodeResolutionError> {
-            panic!("Path not trodden by this test")
-        }
-        fn compute_merkle_root(
-            &self,
-            _initial_witness: &mut WitnessMap,
-            _leaf: &FunctionInput,
-            _index: &FunctionInput,
-            _hash_path: &[FunctionInput],
-            _output: &Witness,
-        ) -> Result<OpcodeResolution, OpcodeResolutionError> {
-            panic!("Path not trodden by this test")
-        }
-        fn schnorr_verify(
-            &self,
-            _initial_witness: &mut WitnessMap,
-            _public_key_x: &FunctionInput,
-            _public_key_y: &FunctionInput,
-            _signature: &[FunctionInput],
-            _message: &[FunctionInput],
-            _output: &Witness,
-        ) -> Result<OpcodeResolution, OpcodeResolutionError> {
-            panic!("Path not trodden by this test")
-        }
-        fn pedersen(
-            &self,
-            _initial_witness: &mut WitnessMap,
-            _inputs: &[FunctionInput],
-            _outputs: &[Witness],
-        ) -> Result<OpcodeResolution, OpcodeResolutionError> {
-            panic!("Path not trodden by this test")
-        }
-        fn hash_to_field_128_security(
-            &self,
-            _initial_witness: &mut WitnessMap,
-            _inputs: &[FunctionInput],
-            _output: &Witness,
-        ) -> Result<OpcodeResolution, OpcodeResolutionError> {
-            panic!("Path not trodden by this test")
-        }
-        fn ecdsa_secp256k1(
-            &self,
-            _initial_witness: &mut WitnessMap,
-            _public_key_x: &[FunctionInput],
-            _public_key_y: &[FunctionInput],
-            _signature: &[FunctionInput],
-            _message: &[FunctionInput],
-            _output: &Witness,
-        ) -> Result<OpcodeResolution, OpcodeResolutionError> {
-            panic!("Path not trodden by this test")
-        }
-        fn fixed_base_scalar_mul(
-            &self,
-            _initial_witness: &mut WitnessMap,
-            _input: &FunctionInput,
-            _outputs: &[Witness],
-        ) -> Result<OpcodeResolution, OpcodeResolutionError> {
-            panic!("Path not trodden by this test")
-        }
-        fn keccak256(
-            &self,
-            _initial_witness: &mut WitnessMap,
-            _inputs: &[FunctionInput],
-            _outputs: &[Witness],
-        ) -> Result<OpcodeResolution, OpcodeResolutionError> {
-            panic!("Path not trodden by this test")
-        }
-        fn verify_proof(
-            &self,
-            _initial_witness: &mut WitnessMap,
-            _key: &[FunctionInput],
-            _proof: &[FunctionInput],
-            _public_inputs: &[FunctionInput],
-            _input_aggregation_object: &[FunctionInput],
-            _outputs: &[Witness],
-        ) -> Result<pwg::OpcodeResolution, OpcodeResolutionError> {
-            panic!("Path not trodden by this test")
-        }
-    }
-
-    #[test]
-    fn inversion_oracle_equivalence() {
-        // Opcodes below describe the following:
-        // fn main(x : Field, y : pub Field) {
-        //     let z = x + y;
-        //     constrain 1/z == Oracle("inverse", x + y);
-        // }
-        let fe_0 = FieldElement::zero();
-        let fe_1 = FieldElement::one();
-        let w_x = Witness(1);
-        let w_y = Witness(2);
-        let w_oracle = Witness(3);
-        let w_z = Witness(4);
-        let w_z_inverse = Witness(5);
-        let opcodes = vec![
-            Opcode::Oracle(OracleData {
-                name: "invert".into(),
-                inputs: vec![Expression {
-                    mul_terms: vec![],
-                    linear_combinations: vec![(fe_1, w_x), (fe_1, w_y)],
-                    q_c: fe_0,
-                }],
-                input_values: vec![],
-                outputs: vec![w_oracle],
-                output_values: vec![],
-            }),
-            Opcode::Arithmetic(Expression {
-                mul_terms: vec![],
-                linear_combinations: vec![(fe_1, w_x), (fe_1, w_y), (-fe_1, w_z)],
-                q_c: fe_0,
-            }),
-            Opcode::Directive(Directive::Invert { x: w_z, result: w_z_inverse }),
-            Opcode::Arithmetic(Expression {
-                mul_terms: vec![(fe_1, w_z, w_z_inverse)],
-                linear_combinations: vec![],
-                q_c: -fe_1,
-            }),
-            Opcode::Arithmetic(Expression {
-                mul_terms: vec![],
-                linear_combinations: vec![(-fe_1, w_oracle), (fe_1, w_z_inverse)],
-                q_c: fe_0,
-            }),
-        ];
-
-        let backend = StubbedPwg;
-
-        let mut witness_assignments = BTreeMap::from([
-            (Witness(1), FieldElement::from(2u128)),
-            (Witness(2), FieldElement::from(3u128)),
-        ])
-        .into();
-        let mut blocks = Blocks::default();
-        let solver_status = pwg::solve(&backend, &mut witness_assignments, &mut blocks, opcodes)
-            .expect("should stall on oracle");
-        let PartialWitnessGeneratorStatus::RequiresOracleData { mut required_oracle_data, unsolved_opcodes } = solver_status else {
-            panic!("Should require oracle data")
-        };
-        assert!(unsolved_opcodes.is_empty(), "oracle should be removed");
-        assert_eq!(required_oracle_data.len(), 1, "should have an oracle request");
-        let mut oracle_data = required_oracle_data.remove(0);
-
-        assert_eq!(oracle_data.input_values.len(), 1, "Should have solved a single input");
-
-        // Filling data request and continue solving
-        oracle_data.output_values = vec![oracle_data.input_values.last().unwrap().inverse()];
-        let mut next_opcodes_for_solving = vec![Opcode::Oracle(oracle_data)];
-        next_opcodes_for_solving.extend_from_slice(&unsolved_opcodes[..]);
-        let solver_status =
-            pwg::solve(&backend, &mut witness_assignments, &mut blocks, next_opcodes_for_solving)
-                .expect("should be solvable");
-        assert_eq!(solver_status, PartialWitnessGeneratorStatus::Solved, "should be fully solved");
-    }
-=======
->>>>>>> 8b3923e1
 }