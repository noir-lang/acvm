--- conflicted
+++ resolved
@@ -177,15 +177,9 @@
     fn verify_with_vk(
         &self,
         proof: &[u8],
-<<<<<<< HEAD
         public_inputs: BTreeMap<Witness, FieldElement>,
-        circuit: Circuit,
-        verification_key: Vec<u8>,
-=======
-        public_inputs: Vec<FieldElement>,
         circuit: &Circuit,
         verification_key: &[u8],
->>>>>>> 39b8a412
     ) -> bool;
 }
 
