#![warn(unused_crate_dependencies)]
#![warn(unreachable_pub)]

// Key is currently {NPComplete_lang}_{OptionalFanIn}_ProofSystem_OrgName
// Org name is needed because more than one implementation of the same proof system may arise

pub mod compiler;
pub mod pwg;

use crate::pwg::arithmetic::ArithmeticSolver;
use acir::{
    circuit::{
        directives::{Directive, SolvedLog},
        opcodes::BlackBoxFuncCall,
        Circuit, Opcode,
    },
    native_types::{Expression, Witness},
    BlackBoxFunc,
};
use pwg::block::Blocks;
use std::collections::BTreeMap;
use thiserror::Error;

// re-export acir
pub use acir;
pub use acir::FieldElement;

// This enum represents the different cases in which an
// opcode can be unsolvable.
// The most common being that one of its input has not been
// assigned a value.
//
// TODO: ExpressionHasTooManyUnknowns is specific for arithmetic expressions
// TODO: we could have a error enum for arithmetic failure cases in that module
// TODO that can be converted into an OpcodeNotSolvable or OpcodeResolutionError enum
#[derive(PartialEq, Eq, Debug, Error)]
pub enum OpcodeNotSolvable {
    #[error("missing assignment for witness index {0}")]
    MissingAssignment(u32),
    #[error("expression has too many unknowns {0}")]
    ExpressionHasTooManyUnknowns(Expression),
}

#[derive(PartialEq, Eq, Debug, Error)]
pub enum OpcodeResolutionError {
    #[error("cannot solve opcode: {0}")]
    OpcodeNotSolvable(#[from] OpcodeNotSolvable),
    #[error("backend does not currently support the {0} opcode. ACVM does not currently have a fallback for this opcode.")]
    UnsupportedBlackBoxFunc(BlackBoxFunc),
    #[error("could not satisfy all constraints")]
    UnsatisfiedConstrain,
    #[error("unexpected opcode, expected {0}, but got {1}")]
    UnexpectedOpcode(&'static str, BlackBoxFunc),
    #[error("expected {0} inputs for function {1}, but got {2}")]
    IncorrectNumFunctionArguments(usize, BlackBoxFunc, usize),
}

#[derive(Debug, PartialEq)]
pub enum OpcodeResolution {
    /// The opcode is resolved
    Solved,
    /// The opcode is not solvable             
    Stalled(OpcodeNotSolvable),
    /// The opcode is not solvable but could resolved some witness
    InProgress,
}

pub trait Backend: SmartContract + ProofSystemCompiler + PartialWitnessGenerator {}

/// This component will generate the backend specific output for
/// each OPCODE.
/// Returns an Error if the backend does not support that OPCODE
pub trait PartialWitnessGenerator {
    fn solve(
        &self,
        initial_witness: &mut BTreeMap<Witness, FieldElement>,
        mut opcode_to_solve: Vec<Opcode>,
        logs: &mut Vec<SolvedLog>,
    ) -> Result<(), OpcodeResolutionError> {
        let mut unresolved_opcodes: Vec<Opcode> = Vec::new();
        let mut blocks = Blocks::default();
        while !opcode_to_solve.is_empty() {
            unresolved_opcodes.clear();
            let mut stalled = true;
            let mut opcode_not_solvable = None;
            for opcode in &opcode_to_solve {
                let resolution = match opcode {
                    Opcode::Arithmetic(expr) => ArithmeticSolver::solve(initial_witness, expr),
                    Opcode::BlackBoxFuncCall(bb_func) => {
                        Self::solve_black_box_function_call(initial_witness, bb_func)
                    }
                    Opcode::Directive(directive) => {
                        Self::solve_directives(initial_witness, directive).map(|possible_log| {
                            if let Some(solved_log) = possible_log {
                                logs.push(solved_log)
                            }
                        })
                    }
                    Opcode::Block(id, trace) => blocks.solve(*id, trace, initial_witness),
                };
                match resolution {
                    Ok(OpcodeResolution::Solved) => {
                        stalled = false;
                    }
                    Ok(OpcodeResolution::InProgress) => {
                        stalled = false;
                        unresolved_opcodes.push(opcode.clone());
                    }
                    Ok(OpcodeResolution::Stalled(not_solvable)) => {
                        if opcode_not_solvable.is_none() {
                            // we keep track of the first unsolvable opcode
                            opcode_not_solvable = Some(not_solvable);
                        }
                        // We push those opcodes not solvable to the back as
                        // it could be because the opcodes are out of order, i.e. this assignment
                        // relies on a later opcodes' results
                        unresolved_opcodes.push(opcode.clone());
                    }
                    Err(OpcodeResolutionError::OpcodeNotSolvable(_)) => {
                        unreachable!("ICE - Result should have been converted to GateResolution")
                    }
                    Err(err) => return Err(err),
                }
            }
            if stalled && !unresolved_opcodes.is_empty() {
                return Err(OpcodeResolutionError::OpcodeNotSolvable(
                    opcode_not_solvable
                        .expect("infallible: cannot be stalled and None at the same time"),
                ));
            }
            std::mem::swap(&mut opcode_to_solve, &mut unresolved_opcodes);
        }
        Ok(())
    }

    fn solve_black_box_function_call(
        initial_witness: &mut BTreeMap<Witness, FieldElement>,
        func_call: &BlackBoxFuncCall,
    ) -> Result<OpcodeResolution, OpcodeResolutionError>;

    // Check if all of the inputs to the function have assignments
    // Returns true if all of the inputs have been assigned
    fn all_func_inputs_assigned(
        initial_witness: &mut BTreeMap<Witness, FieldElement>,
        func_call: &BlackBoxFuncCall,
    ) -> bool {
        // This call to .any returns true, if any of the witnesses do not have assignments
        // We then use `!`, so it returns false if any of the witnesses do not have assignments
        !func_call.inputs.iter().any(|input| !initial_witness.contains_key(&input.witness))
    }

    fn solve_directives(
        initial_witness: &mut BTreeMap<Witness, FieldElement>,
        directive: &Directive,
<<<<<<< HEAD
    ) -> Result<Option<SolvedLog>, OpcodeResolutionError> {
        pwg::directives::solve_directives(initial_witness, directive)
=======
    ) -> Result<OpcodeResolution, OpcodeResolutionError> {
        match pwg::directives::solve_directives(initial_witness, directive) {
            Ok(_) => Ok(OpcodeResolution::Solved),
            Err(OpcodeResolutionError::OpcodeNotSolvable(unsolved)) => {
                Ok(OpcodeResolution::Stalled(unsolved))
            }
            Err(err) => Err(err),
        }
>>>>>>> 5f358a97
    }
}

pub trait SmartContract {
    // TODO: Allow a backend to support multiple smart contract platforms

    /// Takes an ACIR circuit, the number of witnesses and the number of public inputs
    /// Then returns an Ethereum smart contract
    ///
    /// XXX: This will be deprecated in future releases for the above method.
    /// This deprecation may happen in two stages:
    /// The first stage will remove `num_witnesses` and `num_public_inputs` parameters.
    /// If we cannot avoid `num_witnesses`, it can be added into the Circuit struct.
    #[deprecated]
    fn eth_contract_from_cs(&self, circuit: Circuit) -> String;

    /// Returns an Ethereum smart contract to verify proofs against a given verification key.
    fn eth_contract_from_vk(&self, verification_key: &[u8]) -> String;
}

pub trait ProofSystemCompiler {
    /// The NPC language that this proof system directly accepts.
    /// It is possible for ACVM to transpile to different languages, however it is advised to create a new backend
    /// as this in most cases will be inefficient. For this reason, we want to throw a hard error
    /// if the language and proof system does not line up.
    fn np_language(&self) -> Language;

    // Returns true if the backend supports the selected black box function
    fn black_box_function_supported(&self, opcode: &BlackBoxFunc) -> bool;

    /// Returns the number of gates in a circuit
    fn get_exact_circuit_size(&self, circuit: &Circuit) -> u32;

    /// Generates a proving and verification key given the circuit description
    /// These keys can then be used to construct a proof and for its verification
    fn preprocess(&self, circuit: &Circuit) -> (Vec<u8>, Vec<u8>);

    /// Creates a Proof given the circuit description, the initial witness values, and the proving key
    /// It is important to note that the intermediate witnesses for black box functions will not generated
    /// This is the responsibility of the proof system.
    fn prove_with_pk(
        &self,
        circuit: &Circuit,
        witness_values: BTreeMap<Witness, FieldElement>,
        proving_key: &[u8],
    ) -> Vec<u8>;

    /// Verifies a Proof, given the circuit description, the circuit's public inputs, and the verification key
    fn verify_with_vk(
        &self,
        proof: &[u8],
        public_inputs: BTreeMap<Witness, FieldElement>,
        circuit: &Circuit,
        verification_key: &[u8],
    ) -> bool;
}

/// Supported NP complete languages
/// This might need to be in ACIR instead
#[derive(Debug, Clone)]
pub enum Language {
    R1CS,
    PLONKCSat { width: usize },
}

pub fn hash_constraint_system(cs: &Circuit) -> [u8; 32] {
    let mut bytes = Vec::new();
    cs.write(&mut bytes).expect("could not serialize circuit");

    use sha2::{digest::FixedOutput, Digest, Sha256};
    let mut hasher = Sha256::new();

    hasher.update(bytes);
    hasher.finalize_fixed().into()
}

pub fn checksum_constraint_system(cs: &Circuit) -> u32 {
    let mut bytes = Vec::new();
    cs.write(&mut bytes).expect("could not serialize circuit");

    use crc32fast::Hasher;
    let mut hasher = Hasher::new();

    hasher.update(&bytes);
    hasher.finalize()
}

#[deprecated(
    note = "For backwards compatibility, this method allows you to derive _sensible_ defaults for black box function support based on the np language. \n Backends should simply specify what they support."
)]
// This is set to match the previous functionality that we had
// Where we could deduce what black box functions were supported
// by knowing the np complete language
pub fn default_is_black_box_supported(
    language: Language,
) -> compiler::transformers::IsBlackBoxSupported {
    // R1CS does not support any of the black box functions by default.
    // The compiler will replace those that it can -- ie range, xor, and
    fn r1cs_is_supported(_opcode: &BlackBoxFunc) -> bool {
        false
    }

    // PLONK supports most of the black box functions by default
    // The ones which are not supported, the acvm compiler will
    // attempt to transform into supported gates. If these are also not available
    // then a compiler error will be emitted.
    fn plonk_is_supported(opcode: &BlackBoxFunc) -> bool {
        !matches!(opcode, BlackBoxFunc::AES)
    }

    match language {
        Language::R1CS => r1cs_is_supported,
        Language::PLONKCSat { .. } => plonk_is_supported,
    }
}<|MERGE_RESOLUTION|>--- conflicted
+++ resolved
@@ -90,11 +90,12 @@
                         Self::solve_black_box_function_call(initial_witness, bb_func)
                     }
                     Opcode::Directive(directive) => {
-                        Self::solve_directives(initial_witness, directive).map(|possible_log| {
-                            if let Some(solved_log) = possible_log {
-                                logs.push(solved_log)
-                            }
-                        })
+                        // Self::solve_directives(initial_witness, directive).map(|possible_log| {
+                        //     if let Some(solved_log) = possible_log {
+                        //         logs.push(solved_log)
+                        //     }
+                        // })
+                        Self::solve_directives(initial_witness, directive)
                     }
                     Opcode::Block(id, trace) => blocks.solve(*id, trace, initial_witness),
                 };
@@ -152,10 +153,6 @@
     fn solve_directives(
         initial_witness: &mut BTreeMap<Witness, FieldElement>,
         directive: &Directive,
-<<<<<<< HEAD
-    ) -> Result<Option<SolvedLog>, OpcodeResolutionError> {
-        pwg::directives::solve_directives(initial_witness, directive)
-=======
     ) -> Result<OpcodeResolution, OpcodeResolutionError> {
         match pwg::directives::solve_directives(initial_witness, directive) {
             Ok(_) => Ok(OpcodeResolution::Solved),
@@ -164,7 +161,6 @@
             }
             Err(err) => Err(err),
         }
->>>>>>> 5f358a97
     }
 }
 
