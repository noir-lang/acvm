#![warn(unused_crate_dependencies)]
#![warn(unreachable_pub)]

// Key is currently {NPComplete_lang}_{OptionalFanIn}_ProofSystem_OrgName
// Org name is needed because more than one implementation of the same proof system may arise

pub mod compiler;
pub mod pwg;

use acir::{
    circuit::{
        opcodes::{BlackBoxFuncCall, FunctionInput},
        Circuit, Opcode,
    },
    native_types::{Expression, Witness, WitnessMap},
    BlackBoxFunc,
};
use core::fmt::Debug;
use thiserror::Error;

// re-export acir
pub use acir;
pub use acir::FieldElement;

// This enum represents the different cases in which an
// opcode can be unsolvable.
// The most common being that one of its input has not been
// assigned a value.
//
// TODO: ExpressionHasTooManyUnknowns is specific for arithmetic expressions
// TODO: we could have a error enum for arithmetic failure cases in that module
// TODO that can be converted into an OpcodeNotSolvable or OpcodeResolutionError enum
#[derive(PartialEq, Eq, Debug, Error)]
pub enum OpcodeNotSolvable {
    #[error("missing assignment for witness index {0}")]
    MissingAssignment(u32),
    #[error("expression has too many unknowns {0}")]
    ExpressionHasTooManyUnknowns(Expression),
}

#[derive(PartialEq, Eq, Debug, Error)]
pub enum OpcodeResolutionError {
    #[error("cannot solve opcode: {0}")]
    OpcodeNotSolvable(#[from] OpcodeNotSolvable),
    #[error("backend does not currently support the {0} opcode. ACVM does not currently have a fallback for this opcode.")]
    UnsupportedBlackBoxFunc(BlackBoxFunc),
    #[error("could not satisfy all constraints")]
    UnsatisfiedConstrain,
    #[error("expected {0} inputs for function {1}, but got {2}")]
    IncorrectNumFunctionArguments(usize, BlackBoxFunc, usize),
    #[error("failed to solve blackbox function: {0}, reason: {1}")]
    BlackBoxFunctionFailed(BlackBoxFunc, String),
}

pub trait Backend:
    SmartContract + ProofSystemCompiler + PartialWitnessGenerator + Default + Debug
{
}

/// This component will generate the backend specific output for
/// each OPCODE.
/// Returns an Error if the backend does not support that OPCODE
pub trait PartialWitnessGenerator {
    fn aes(
        &self,
        initial_witness: &mut WitnessMap,
        inputs: &[FunctionInput],
        outputs: &[Witness],
    ) -> Result<pwg::OpcodeResolution, OpcodeResolutionError>;
    fn and(
        &self,
<<<<<<< HEAD
        initial_witness: &mut WitnessMap,
        inputs: &[FunctionInput],
        outputs: &[Witness],
    ) -> Result<pwg::OpcodeResolution, OpcodeResolutionError>;
    fn xor(
        &self,
        initial_witness: &mut WitnessMap,
        inputs: &[FunctionInput],
        outputs: &[Witness],
    ) -> Result<pwg::OpcodeResolution, OpcodeResolutionError>;
    fn range(
        &self,
        initial_witness: &mut WitnessMap,
        inputs: &[FunctionInput],
=======
        initial_witness: &mut BTreeMap<Witness, FieldElement>,
        lhs: &FunctionInput,
        rhs: &FunctionInput,
        output: &Witness,
    ) -> Result<pwg::OpcodeResolution, OpcodeResolutionError>;
    fn xor(
        &self,
        initial_witness: &mut BTreeMap<Witness, FieldElement>,
        lhs: &FunctionInput,
        rhs: &FunctionInput,
        output: &Witness,
    ) -> Result<pwg::OpcodeResolution, OpcodeResolutionError>;
    fn range(
        &self,
        initial_witness: &mut BTreeMap<Witness, FieldElement>,
        input: &FunctionInput,
>>>>>>> a83333b9
    ) -> Result<pwg::OpcodeResolution, OpcodeResolutionError>;
    fn sha256(
        &self,
        initial_witness: &mut WitnessMap,
        inputs: &[FunctionInput],
        outputs: &[Witness],
    ) -> Result<pwg::OpcodeResolution, OpcodeResolutionError>;
    fn blake2s(
        &self,
        initial_witness: &mut WitnessMap,
        inputs: &[FunctionInput],
        outputs: &[Witness],
    ) -> Result<pwg::OpcodeResolution, OpcodeResolutionError>;
    fn compute_merkle_root(
        &self,
<<<<<<< HEAD
        initial_witness: &mut WitnessMap,
        inputs: &[FunctionInput],
        outputs: &[Witness],
    ) -> Result<pwg::OpcodeResolution, OpcodeResolutionError>;
    fn schnorr_verify(
        &self,
        initial_witness: &mut WitnessMap,
        inputs: &[FunctionInput],
        outputs: &[Witness],
=======
        initial_witness: &mut BTreeMap<Witness, FieldElement>,
        leaf: &FunctionInput,
        index: &FunctionInput,
        hash_path: &[FunctionInput],
        output: &Witness,
    ) -> Result<pwg::OpcodeResolution, OpcodeResolutionError>;
    fn schnorr_verify(
        &self,
        initial_witness: &mut BTreeMap<Witness, FieldElement>,
        public_key_x: &FunctionInput,
        public_key_y: &FunctionInput,
        signature: &[FunctionInput],
        message: &[FunctionInput],
        output: &Witness,
>>>>>>> a83333b9
    ) -> Result<pwg::OpcodeResolution, OpcodeResolutionError>;
    fn pedersen(
        &self,
        initial_witness: &mut WitnessMap,
        inputs: &[FunctionInput],
        outputs: &[Witness],
    ) -> Result<pwg::OpcodeResolution, OpcodeResolutionError>;
    fn hash_to_field_128_security(
        &self,
        initial_witness: &mut WitnessMap,
        inputs: &[FunctionInput],
        outputs: &Witness,
    ) -> Result<pwg::OpcodeResolution, OpcodeResolutionError>;
    fn ecdsa_secp256k1(
        &self,
<<<<<<< HEAD
        initial_witness: &mut WitnessMap,
        inputs: &[FunctionInput],
        outputs: &[Witness],
    ) -> Result<pwg::OpcodeResolution, OpcodeResolutionError>;
    fn fixed_base_scalar_mul(
        &self,
        initial_witness: &mut WitnessMap,
        inputs: &[FunctionInput],
=======
        initial_witness: &mut BTreeMap<Witness, FieldElement>,
        public_key_x: &[FunctionInput],
        public_key_y: &[FunctionInput],
        signature: &[FunctionInput],
        message: &[FunctionInput],
        outputs: &Witness,
    ) -> Result<pwg::OpcodeResolution, OpcodeResolutionError>;
    fn fixed_base_scalar_mul(
        &self,
        initial_witness: &mut BTreeMap<Witness, FieldElement>,
        input: &FunctionInput,
>>>>>>> a83333b9
        outputs: &[Witness],
    ) -> Result<pwg::OpcodeResolution, OpcodeResolutionError>;
    fn keccak256(
        &self,
        initial_witness: &mut WitnessMap,
        inputs: &[FunctionInput],
        outputs: &[Witness],
    ) -> Result<pwg::OpcodeResolution, OpcodeResolutionError>;
}

pub trait SmartContract {
    /// The Error type returned by failed function calls in the SmartContract trait.
    type Error: std::error::Error; // fully-qualified named because thiserror is `use`d at the top of the crate

    // TODO: Allow a backend to support multiple smart contract platforms

    /// Returns an Ethereum smart contract to verify proofs against a given verification key.
    fn eth_contract_from_vk(&self, verification_key: &[u8]) -> Result<String, Self::Error>;
}

pub trait ProofSystemCompiler {
    /// The Error type returned by failed function calls in the ProofSystemCompiler trait.
    type Error: std::error::Error; // fully-qualified named because thiserror is `use`d at the top of the crate

    /// The NPC language that this proof system directly accepts.
    /// It is possible for ACVM to transpile to different languages, however it is advised to create a new backend
    /// as this in most cases will be inefficient. For this reason, we want to throw a hard error
    /// if the language and proof system does not line up.
    fn np_language(&self) -> Language;

    // Returns true if the backend supports the selected black box function
    fn black_box_function_supported(&self, opcode: &BlackBoxFunc) -> bool;

    /// Returns the number of gates in a circuit
    fn get_exact_circuit_size(&self, circuit: &Circuit) -> Result<u32, Self::Error>;

    /// Generates a proving and verification key given the circuit description
    /// These keys can then be used to construct a proof and for its verification
    fn preprocess(&self, circuit: &Circuit) -> Result<(Vec<u8>, Vec<u8>), Self::Error>;

    /// Creates a Proof given the circuit description, the initial witness values, and the proving key
    /// It is important to note that the intermediate witnesses for black box functions will not generated
    /// This is the responsibility of the proof system.
    fn prove_with_pk(
        &self,
        circuit: &Circuit,
        witness_values: WitnessMap,
        proving_key: &[u8],
    ) -> Result<Vec<u8>, Self::Error>;

    /// Verifies a Proof, given the circuit description, the circuit's public inputs, and the verification key
    fn verify_with_vk(
        &self,
        proof: &[u8],
        public_inputs: WitnessMap,
        circuit: &Circuit,
        verification_key: &[u8],
    ) -> Result<bool, Self::Error>;
}

/// Supported NP complete languages
/// This might need to be in ACIR instead
#[derive(Debug, Clone)]
pub enum Language {
    R1CS,
    PLONKCSat { width: usize },
}

#[deprecated]
pub fn hash_constraint_system(cs: &Circuit) -> [u8; 32] {
    let mut bytes = Vec::new();
    cs.write(&mut bytes).expect("could not serialize circuit");

    use sha2::{digest::FixedOutput, Digest, Sha256};
    let mut hasher = Sha256::new();

    hasher.update(bytes);
    hasher.finalize_fixed().into()
}

#[deprecated]
pub fn checksum_constraint_system(cs: &Circuit) -> u32 {
    let mut bytes = Vec::new();
    cs.write(&mut bytes).expect("could not serialize circuit");

    use crc32fast::Hasher;
    let mut hasher = Hasher::new();

    hasher.update(&bytes);
    hasher.finalize()
}

#[deprecated(
    note = "For backwards compatibility, this method allows you to derive _sensible_ defaults for black box function support based on the np language. \n Backends should simply specify what they support."
)]
// This is set to match the previous functionality that we had
// Where we could deduce what opcodes were supported
// by knowing the np complete language
pub fn default_is_opcode_supported(
    language: Language,
) -> compiler::transformers::IsOpcodeSupported {
    // R1CS does not support any of the opcode except Arithmetic by default.
    // The compiler will replace those that it can -- ie range, xor, and
    fn r1cs_is_supported(opcode: &Opcode) -> bool {
        matches!(opcode, Opcode::Arithmetic(_))
    }

    // PLONK supports most of the opcodes by default
    // The ones which are not supported, the acvm compiler will
    // attempt to transform into supported gates. If these are also not available
    // then a compiler error will be emitted.
    fn plonk_is_supported(opcode: &Opcode) -> bool {
        !matches!(opcode, Opcode::BlackBoxFuncCall(BlackBoxFuncCall::AES { .. }) | Opcode::Block(_))
    }

    match language {
        Language::R1CS => r1cs_is_supported,
        Language::PLONKCSat { .. } => plonk_is_supported,
    }
}

#[cfg(test)]
mod test {
    use std::collections::BTreeMap;

    use acir::{
        circuit::{
            directives::Directive,
            opcodes::{FunctionInput, OracleData},
            Opcode,
        },
        native_types::{Expression, Witness, WitnessMap},
        FieldElement,
    };

    use crate::{
        pwg::{self, block::Blocks, OpcodeResolution, PartialWitnessGeneratorStatus},
        OpcodeResolutionError, PartialWitnessGenerator,
    };

    struct StubbedPwg;

    impl PartialWitnessGenerator for StubbedPwg {
        fn aes(
            &self,
            _initial_witness: &mut WitnessMap,
            _inputs: &[FunctionInput],
            _outputs: &[Witness],
        ) -> Result<OpcodeResolution, OpcodeResolutionError> {
            panic!("Path not trodden by this test")
        }
        fn and(
            &self,
<<<<<<< HEAD
            _initial_witness: &mut WitnessMap,
            _inputs: &[FunctionInput],
            _outputs: &[Witness],
=======
            _initial_witness: &mut BTreeMap<Witness, FieldElement>,
            _lhs: &FunctionInput,
            _rhs: &FunctionInput,
            _output: &Witness,
>>>>>>> a83333b9
        ) -> Result<OpcodeResolution, OpcodeResolutionError> {
            panic!("Path not trodden by this test")
        }
        fn xor(
            &self,
<<<<<<< HEAD
            _initial_witness: &mut WitnessMap,
            _inputs: &[FunctionInput],
            _outputs: &[Witness],
=======
            _initial_witness: &mut BTreeMap<Witness, FieldElement>,
            _lhs: &FunctionInput,
            _rhs: &FunctionInput,
            _output: &Witness,
>>>>>>> a83333b9
        ) -> Result<OpcodeResolution, OpcodeResolutionError> {
            panic!("Path not trodden by this test")
        }
        fn range(
            &self,
<<<<<<< HEAD
            _initial_witness: &mut WitnessMap,
            _inputs: &[FunctionInput],
=======
            _initial_witness: &mut BTreeMap<Witness, FieldElement>,
            _input: &FunctionInput,
>>>>>>> a83333b9
        ) -> Result<OpcodeResolution, OpcodeResolutionError> {
            panic!("Path not trodden by this test")
        }
        fn sha256(
            &self,
            _initial_witness: &mut WitnessMap,
            _inputs: &[FunctionInput],
            _outputs: &[Witness],
        ) -> Result<OpcodeResolution, OpcodeResolutionError> {
            panic!("Path not trodden by this test")
        }
        fn blake2s(
            &self,
            _initial_witness: &mut WitnessMap,
            _inputs: &[FunctionInput],
            _outputs: &[Witness],
        ) -> Result<OpcodeResolution, OpcodeResolutionError> {
            panic!("Path not trodden by this test")
        }
        fn compute_merkle_root(
            &self,
<<<<<<< HEAD
            _initial_witness: &mut WitnessMap,
            _inputs: &[FunctionInput],
            _outputs: &[Witness],
=======
            _initial_witness: &mut BTreeMap<Witness, FieldElement>,
            _leaf: &FunctionInput,
            _index: &FunctionInput,
            _hash_path: &[FunctionInput],
            _output: &Witness,
>>>>>>> a83333b9
        ) -> Result<OpcodeResolution, OpcodeResolutionError> {
            panic!("Path not trodden by this test")
        }
        fn schnorr_verify(
            &self,
<<<<<<< HEAD
            _initial_witness: &mut WitnessMap,
            _inputs: &[FunctionInput],
            _outputs: &[Witness],
=======
            _initial_witness: &mut BTreeMap<Witness, FieldElement>,
            _public_key_x: &FunctionInput,
            _public_key_y: &FunctionInput,
            _signature: &[FunctionInput],
            _message: &[FunctionInput],
            _output: &Witness,
>>>>>>> a83333b9
        ) -> Result<OpcodeResolution, OpcodeResolutionError> {
            panic!("Path not trodden by this test")
        }
        fn pedersen(
            &self,
            _initial_witness: &mut WitnessMap,
            _inputs: &[FunctionInput],
            _outputs: &[Witness],
        ) -> Result<OpcodeResolution, OpcodeResolutionError> {
            panic!("Path not trodden by this test")
        }
        fn hash_to_field_128_security(
            &self,
            _initial_witness: &mut WitnessMap,
            _inputs: &[FunctionInput],
            _output: &Witness,
        ) -> Result<OpcodeResolution, OpcodeResolutionError> {
            panic!("Path not trodden by this test")
        }
        fn ecdsa_secp256k1(
            &self,
<<<<<<< HEAD
            _initial_witness: &mut WitnessMap,
            _inputs: &[FunctionInput],
            _outputs: &[Witness],
=======
            _initial_witness: &mut BTreeMap<Witness, FieldElement>,
            _public_key_x: &[FunctionInput],
            _public_key_y: &[FunctionInput],
            _signature: &[FunctionInput],
            _message: &[FunctionInput],
            _output: &Witness,
>>>>>>> a83333b9
        ) -> Result<OpcodeResolution, OpcodeResolutionError> {
            panic!("Path not trodden by this test")
        }
        fn fixed_base_scalar_mul(
            &self,
<<<<<<< HEAD
            _initial_witness: &mut WitnessMap,
            _inputs: &[FunctionInput],
=======
            _initial_witness: &mut BTreeMap<Witness, FieldElement>,
            _input: &FunctionInput,
>>>>>>> a83333b9
            _outputs: &[Witness],
        ) -> Result<OpcodeResolution, OpcodeResolutionError> {
            panic!("Path not trodden by this test")
        }
        fn keccak256(
            &self,
            _initial_witness: &mut WitnessMap,
            _inputs: &[FunctionInput],
            _outputs: &[Witness],
        ) -> Result<OpcodeResolution, OpcodeResolutionError> {
            panic!("Path not trodden by this test")
        }
    }

    #[test]
    fn inversion_oracle_equivalence() {
        // Opcodes below describe the following:
        // fn main(x : Field, y : pub Field) {
        //     let z = x + y;
        //     constrain 1/z == Oracle("inverse", x + y);
        // }
        let fe_0 = FieldElement::zero();
        let fe_1 = FieldElement::one();
        let w_x = Witness(1);
        let w_y = Witness(2);
        let w_oracle = Witness(3);
        let w_z = Witness(4);
        let w_z_inverse = Witness(5);
        let opcodes = vec![
            Opcode::Oracle(OracleData {
                name: "invert".into(),
                inputs: vec![Expression {
                    mul_terms: vec![],
                    linear_combinations: vec![(fe_1, w_x), (fe_1, w_y)],
                    q_c: fe_0,
                }],
                input_values: vec![],
                outputs: vec![w_oracle],
                output_values: vec![],
            }),
            Opcode::Arithmetic(Expression {
                mul_terms: vec![],
                linear_combinations: vec![(fe_1, w_x), (fe_1, w_y), (-fe_1, w_z)],
                q_c: fe_0,
            }),
            Opcode::Directive(Directive::Invert { x: w_z, result: w_z_inverse }),
            Opcode::Arithmetic(Expression {
                mul_terms: vec![(fe_1, w_z, w_z_inverse)],
                linear_combinations: vec![],
                q_c: -fe_1,
            }),
            Opcode::Arithmetic(Expression {
                mul_terms: vec![],
                linear_combinations: vec![(-fe_1, w_oracle), (fe_1, w_z_inverse)],
                q_c: fe_0,
            }),
        ];

        let backend = StubbedPwg;

        let mut witness_assignments = BTreeMap::from([
            (Witness(1), FieldElement::from(2u128)),
            (Witness(2), FieldElement::from(3u128)),
        ])
        .into();
        let mut blocks = Blocks::default();
        let solver_status = pwg::solve(&backend, &mut witness_assignments, &mut blocks, opcodes)
            .expect("should stall on oracle");
        let PartialWitnessGeneratorStatus::RequiresOracleData { mut required_oracle_data, unsolved_opcodes } = solver_status else {
            panic!("Should require oracle data")
        };
        assert!(unsolved_opcodes.is_empty(), "oracle should be removed");
        assert_eq!(required_oracle_data.len(), 1, "should have an oracle request");
        let mut oracle_data = required_oracle_data.remove(0);

        assert_eq!(oracle_data.input_values.len(), 1, "Should have solved a single input");

        // Filling data request and continue solving
        oracle_data.output_values = vec![oracle_data.input_values.last().unwrap().inverse()];
        let mut next_opcodes_for_solving = vec![Opcode::Oracle(oracle_data)];
        next_opcodes_for_solving.extend_from_slice(&unsolved_opcodes[..]);
        let solver_status =
            pwg::solve(&backend, &mut witness_assignments, &mut blocks, next_opcodes_for_solving)
                .expect("should be solvable");
        assert_eq!(solver_status, PartialWitnessGeneratorStatus::Solved, "should be fully solved");
    }
}<|MERGE_RESOLUTION|>--- conflicted
+++ resolved
@@ -69,39 +69,22 @@
     ) -> Result<pwg::OpcodeResolution, OpcodeResolutionError>;
     fn and(
         &self,
-<<<<<<< HEAD
-        initial_witness: &mut WitnessMap,
-        inputs: &[FunctionInput],
-        outputs: &[Witness],
-    ) -> Result<pwg::OpcodeResolution, OpcodeResolutionError>;
-    fn xor(
-        &self,
-        initial_witness: &mut WitnessMap,
-        inputs: &[FunctionInput],
-        outputs: &[Witness],
-    ) -> Result<pwg::OpcodeResolution, OpcodeResolutionError>;
-    fn range(
-        &self,
-        initial_witness: &mut WitnessMap,
-        inputs: &[FunctionInput],
-=======
-        initial_witness: &mut BTreeMap<Witness, FieldElement>,
+        initial_witness: &mut WitnessMap,
         lhs: &FunctionInput,
         rhs: &FunctionInput,
         output: &Witness,
     ) -> Result<pwg::OpcodeResolution, OpcodeResolutionError>;
     fn xor(
         &self,
-        initial_witness: &mut BTreeMap<Witness, FieldElement>,
+        initial_witness: &mut WitnessMap,
         lhs: &FunctionInput,
         rhs: &FunctionInput,
         output: &Witness,
     ) -> Result<pwg::OpcodeResolution, OpcodeResolutionError>;
     fn range(
         &self,
-        initial_witness: &mut BTreeMap<Witness, FieldElement>,
+        initial_witness: &mut WitnessMap,
         input: &FunctionInput,
->>>>>>> a83333b9
     ) -> Result<pwg::OpcodeResolution, OpcodeResolutionError>;
     fn sha256(
         &self,
@@ -117,18 +100,7 @@
     ) -> Result<pwg::OpcodeResolution, OpcodeResolutionError>;
     fn compute_merkle_root(
         &self,
-<<<<<<< HEAD
-        initial_witness: &mut WitnessMap,
-        inputs: &[FunctionInput],
-        outputs: &[Witness],
-    ) -> Result<pwg::OpcodeResolution, OpcodeResolutionError>;
-    fn schnorr_verify(
-        &self,
-        initial_witness: &mut WitnessMap,
-        inputs: &[FunctionInput],
-        outputs: &[Witness],
-=======
-        initial_witness: &mut BTreeMap<Witness, FieldElement>,
+        initial_witness: &mut WitnessMap,
         leaf: &FunctionInput,
         index: &FunctionInput,
         hash_path: &[FunctionInput],
@@ -136,13 +108,12 @@
     ) -> Result<pwg::OpcodeResolution, OpcodeResolutionError>;
     fn schnorr_verify(
         &self,
-        initial_witness: &mut BTreeMap<Witness, FieldElement>,
+        initial_witness: &mut WitnessMap,
         public_key_x: &FunctionInput,
         public_key_y: &FunctionInput,
         signature: &[FunctionInput],
         message: &[FunctionInput],
         output: &Witness,
->>>>>>> a83333b9
     ) -> Result<pwg::OpcodeResolution, OpcodeResolutionError>;
     fn pedersen(
         &self,
@@ -158,17 +129,7 @@
     ) -> Result<pwg::OpcodeResolution, OpcodeResolutionError>;
     fn ecdsa_secp256k1(
         &self,
-<<<<<<< HEAD
-        initial_witness: &mut WitnessMap,
-        inputs: &[FunctionInput],
-        outputs: &[Witness],
-    ) -> Result<pwg::OpcodeResolution, OpcodeResolutionError>;
-    fn fixed_base_scalar_mul(
-        &self,
-        initial_witness: &mut WitnessMap,
-        inputs: &[FunctionInput],
-=======
-        initial_witness: &mut BTreeMap<Witness, FieldElement>,
+        initial_witness: &mut WitnessMap,
         public_key_x: &[FunctionInput],
         public_key_y: &[FunctionInput],
         signature: &[FunctionInput],
@@ -177,9 +138,8 @@
     ) -> Result<pwg::OpcodeResolution, OpcodeResolutionError>;
     fn fixed_base_scalar_mul(
         &self,
-        initial_witness: &mut BTreeMap<Witness, FieldElement>,
+        initial_witness: &mut WitnessMap,
         input: &FunctionInput,
->>>>>>> a83333b9
         outputs: &[Witness],
     ) -> Result<pwg::OpcodeResolution, OpcodeResolutionError>;
     fn keccak256(
@@ -333,43 +293,26 @@
         }
         fn and(
             &self,
-<<<<<<< HEAD
-            _initial_witness: &mut WitnessMap,
-            _inputs: &[FunctionInput],
-            _outputs: &[Witness],
-=======
-            _initial_witness: &mut BTreeMap<Witness, FieldElement>,
+            _initial_witness: &mut WitnessMap,
             _lhs: &FunctionInput,
             _rhs: &FunctionInput,
             _output: &Witness,
->>>>>>> a83333b9
         ) -> Result<OpcodeResolution, OpcodeResolutionError> {
             panic!("Path not trodden by this test")
         }
         fn xor(
             &self,
-<<<<<<< HEAD
-            _initial_witness: &mut WitnessMap,
-            _inputs: &[FunctionInput],
-            _outputs: &[Witness],
-=======
-            _initial_witness: &mut BTreeMap<Witness, FieldElement>,
+            _initial_witness: &mut WitnessMap,
             _lhs: &FunctionInput,
             _rhs: &FunctionInput,
             _output: &Witness,
->>>>>>> a83333b9
         ) -> Result<OpcodeResolution, OpcodeResolutionError> {
             panic!("Path not trodden by this test")
         }
         fn range(
             &self,
-<<<<<<< HEAD
-            _initial_witness: &mut WitnessMap,
-            _inputs: &[FunctionInput],
-=======
-            _initial_witness: &mut BTreeMap<Witness, FieldElement>,
+            _initial_witness: &mut WitnessMap,
             _input: &FunctionInput,
->>>>>>> a83333b9
         ) -> Result<OpcodeResolution, OpcodeResolutionError> {
             panic!("Path not trodden by this test")
         }
@@ -391,34 +334,22 @@
         }
         fn compute_merkle_root(
             &self,
-<<<<<<< HEAD
-            _initial_witness: &mut WitnessMap,
-            _inputs: &[FunctionInput],
-            _outputs: &[Witness],
-=======
-            _initial_witness: &mut BTreeMap<Witness, FieldElement>,
+            _initial_witness: &mut WitnessMap,
             _leaf: &FunctionInput,
             _index: &FunctionInput,
             _hash_path: &[FunctionInput],
             _output: &Witness,
->>>>>>> a83333b9
         ) -> Result<OpcodeResolution, OpcodeResolutionError> {
             panic!("Path not trodden by this test")
         }
         fn schnorr_verify(
             &self,
-<<<<<<< HEAD
-            _initial_witness: &mut WitnessMap,
-            _inputs: &[FunctionInput],
-            _outputs: &[Witness],
-=======
-            _initial_witness: &mut BTreeMap<Witness, FieldElement>,
+            _initial_witness: &mut WitnessMap,
             _public_key_x: &FunctionInput,
             _public_key_y: &FunctionInput,
             _signature: &[FunctionInput],
             _message: &[FunctionInput],
             _output: &Witness,
->>>>>>> a83333b9
         ) -> Result<OpcodeResolution, OpcodeResolutionError> {
             panic!("Path not trodden by this test")
         }
@@ -440,30 +371,19 @@
         }
         fn ecdsa_secp256k1(
             &self,
-<<<<<<< HEAD
-            _initial_witness: &mut WitnessMap,
-            _inputs: &[FunctionInput],
-            _outputs: &[Witness],
-=======
-            _initial_witness: &mut BTreeMap<Witness, FieldElement>,
+            _initial_witness: &mut WitnessMap,
             _public_key_x: &[FunctionInput],
             _public_key_y: &[FunctionInput],
             _signature: &[FunctionInput],
             _message: &[FunctionInput],
             _output: &Witness,
->>>>>>> a83333b9
         ) -> Result<OpcodeResolution, OpcodeResolutionError> {
             panic!("Path not trodden by this test")
         }
         fn fixed_base_scalar_mul(
             &self,
-<<<<<<< HEAD
-            _initial_witness: &mut WitnessMap,
-            _inputs: &[FunctionInput],
-=======
-            _initial_witness: &mut BTreeMap<Witness, FieldElement>,
+            _initial_witness: &mut WitnessMap,
             _input: &FunctionInput,
->>>>>>> a83333b9
             _outputs: &[Witness],
         ) -> Result<OpcodeResolution, OpcodeResolutionError> {
             panic!("Path not trodden by this test")
