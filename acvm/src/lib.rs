// Key is currently {NPComplete_lang}_{OptionalFanIn}_ProofSystem_OrgName
// Org name is needed because more than one implementation of the same proof system may arise

pub mod compiler;
pub mod pwg;

use crate::pwg::arithmetic::ArithmeticSolver;
use acir::{
    circuit::{directives::Directive, opcodes::BlackBoxFuncCall, Circuit, Opcode},
    native_types::{Expression, Witness},
    BlackBoxFunc,
};
use pwg::block::Blocks;
use std::collections::BTreeMap;
use thiserror::Error;

// re-export acir
pub use acir;
pub use acir::FieldElement;

// This enum represents the different cases in which an
// opcode can be unsolvable.
// The most common being that one of its input has not been
// assigned a value.
//
// TODO: ExpressionHasTooManyUnknowns is specific for arithmetic expressions
// TODO: we could have a error enum for arithmetic failure cases in that module
// TODO that can be converted into an OpcodeNotSolvable or OpcodeResolutionError enum
#[derive(PartialEq, Eq, Debug, Error)]
pub enum OpcodeNotSolvable {
    #[error("missing assignment for witness index {0}")]
    MissingAssignment(u32),
    #[error("expression has too many unknowns {0}")]
    ExpressionHasTooManyUnknowns(Expression),
    #[error("compiler error: unreachable code")]
    UnreachableCode,
}

#[derive(PartialEq, Eq, Debug, Error)]
pub enum OpcodeResolutionError {
    #[error("cannot solve opcode: {0}")]
    OpcodeNotSolvable(OpcodeNotSolvable),
    #[error("backend does not currently support the {0} opcode. ACVM does not currently have a fallback for this opcode.")]
    UnsupportedBlackBoxFunc(BlackBoxFunc),
    #[error("could not satisfy all constraints")]
    UnsatisfiedConstrain,
    #[error("unexpected opcode, expected {0}, but got {1}")]
    UnexpectedOpcode(&'static str, BlackBoxFunc),
    #[error("expected {0} inputs for function {1}, but got {2}")]
    IncorrectNumFunctionArguments(usize, BlackBoxFunc, usize),
}

#[derive(PartialEq, Eq, Debug)]
pub enum GateResolution {
    Resolved,                // Gate is solved
    Skip(OpcodeNotSolvable), // Gate cannot be solved
}

pub trait Backend: SmartContract + ProofSystemCompiler + PartialWitnessGenerator {}

/// This component will generate the backend specific output for
/// each OPCODE.
/// Returns an Error if the backend does not support that OPCODE
pub trait PartialWitnessGenerator {
    fn solve(
        &self,
        initial_witness: &mut BTreeMap<Witness, FieldElement>,
<<<<<<< HEAD
        mut gates_to_resolve: Vec<Opcode>,
    ) -> Result<(), OpcodeResolutionError> {
        let mut unresolved_gates: Vec<Opcode> = Vec::new();
        let mut blocks = Blocks::default();
        while !gates_to_resolve.is_empty() {
            unresolved_gates.clear();

            for gate in &gates_to_resolve {
                let result = match gate {
=======
        mut opcodes: Vec<Opcode>,
    ) -> Result<(), OpcodeResolutionError> {
        let mut unresolved_opcodes: Vec<Opcode> = Vec::new();
        while !opcodes.is_empty() {
            unresolved_opcodes.clear();

            for opcode in &opcodes {
                let resolution = match opcode {
>>>>>>> f57ba57c
                    Opcode::Arithmetic(expr) => ArithmeticSolver::solve(initial_witness, expr),
                    Opcode::BlackBoxFuncCall(bb_func) => {
                        Self::solve_black_box_function_call(initial_witness, bb_func)
                    }
                    Opcode::Directive(directive) => {
                        Self::solve_directives(initial_witness, directive)
                    }
<<<<<<< HEAD
                    Opcode::Block(id, trace) => blocks.solve(*id, trace, initial_witness),
                }?;
                match result {
                    GateResolution::Skip(_) => unresolved_gates.push(gate.clone()),
                    GateResolution::Resolved => (),
                }
            }
            std::mem::swap(&mut gates_to_resolve, &mut unresolved_gates);
=======
                };

                match resolution {
                    Ok(_) => {
                        // We do nothing in the happy case
                    }
                    Err(OpcodeResolutionError::OpcodeNotSolvable(_)) => {
                        // For opcode not solvable errors, we push those opcodes to the back as
                        // it could be because the opcodes are out of order, i.e. this assignment
                        // relies on a later opcodes' results
                        unresolved_opcodes.push(opcode.clone());
                    }
                    Err(err) => return Err(err),
                }
            }
            std::mem::swap(&mut opcodes, &mut unresolved_opcodes);
>>>>>>> f57ba57c
        }
        Ok(())
    }

    fn solve_black_box_function_call(
        initial_witness: &mut BTreeMap<Witness, FieldElement>,
        func_call: &BlackBoxFuncCall,
    ) -> Result<GateResolution, OpcodeResolutionError>;

    // Check if all of the inputs to the function have assignments
    // Returns true if all of the inputs have been assigned
    fn all_func_inputs_assigned(
        initial_witness: &mut BTreeMap<Witness, FieldElement>,
        func_call: &BlackBoxFuncCall,
    ) -> bool {
        // This call to .any returns true, if any of the witnesses do not have assignments
        // We then use `!`, so it returns false if any of the witnesses do not have assignments
        !func_call.inputs.iter().any(|input| !initial_witness.contains_key(&input.witness))
    }

    fn solve_directives(
        initial_witness: &mut BTreeMap<Witness, FieldElement>,
        directive: &Directive,
    ) -> Result<GateResolution, OpcodeResolutionError> {
        pwg::directives::solve_directives(initial_witness, directive)
    }
}

pub trait SmartContract {
    // TODO: Allow a backend to support multiple smart contract platforms

    /// Takes an ACIR circuit, the number of witnesses and the number of public inputs
    /// Then returns an Ethereum smart contract
    ///
    /// XXX: This will be deprecated in future releases for the above method.
    /// This deprecation may happen in two stages:
    /// The first stage will remove `num_witnesses` and `num_public_inputs` parameters.
    /// If we cannot avoid `num_witnesses`, it can be added into the Circuit struct.
    #[deprecated]
    fn eth_contract_from_cs(&self, circuit: Circuit) -> String;

    /// Returns an Ethereum smart contract to verify proofs against a given verification key.
    fn eth_contract_from_vk(&self, verification_key: &[u8]) -> String;
}

pub trait ProofSystemCompiler {
    /// The NPC language that this proof system directly accepts.
    /// It is possible for ACVM to transpile to different languages, however it is advised to create a new backend
    /// as this in most cases will be inefficient. For this reason, we want to throw a hard error
    /// if the language and proof system does not line up.
    fn np_language(&self) -> Language;
    // Returns true if the backend supports the selected black box function
    fn black_box_function_supported(&self, opcode: &BlackBoxFunc) -> bool;

    #[deprecated]
    fn prove_with_meta(
        &self,
        circuit: Circuit,
        witness_values: BTreeMap<Witness, FieldElement>,
    ) -> Vec<u8>;

    #[deprecated]
    fn verify_from_cs(
        &self,
        proof: &[u8],
        public_inputs: Vec<FieldElement>,
        circuit: Circuit,
    ) -> bool;

    /// Returns the number of gates in a circuit
    fn get_exact_circuit_size(&self, circuit: &Circuit) -> u32;

    /// Generates a proving and verification key given the circuit description
    /// These keys can then be used to construct a proof and for its verification
    fn preprocess(&self, circuit: &Circuit) -> (Vec<u8>, Vec<u8>);

    /// Creates a Proof given the circuit description, the initial witness values, and the proving key
    /// It is important to note that the intermediate witnesses for black box functions will not generated
    /// This is the responsibility of the proof system.
    fn prove_with_pk(
        &self,
        circuit: &Circuit,
        witness_values: BTreeMap<Witness, FieldElement>,
        proving_key: &[u8],
    ) -> Vec<u8>;

    /// Verifies a Proof, given the circuit description, the circuit's public inputs, and the verification key
    fn verify_with_vk(
        &self,
        proof: &[u8],
        public_inputs: BTreeMap<Witness, FieldElement>,
        circuit: &Circuit,
        verification_key: &[u8],
    ) -> bool;
}

/// Supported NP complete languages
/// This might need to be in ACIR instead
#[derive(Debug, Clone)]
pub enum Language {
    R1CS,
    PLONKCSat { width: usize },
}

pub fn hash_constraint_system(cs: &Circuit) -> [u8; 32] {
    let mut bytes = Vec::new();
    cs.write(&mut bytes).expect("could not serialize circuit");

    use sha2::{digest::FixedOutput, Digest, Sha256};
    let mut hasher = Sha256::new();

    hasher.update(bytes);
    hasher.finalize_fixed().into()
}

#[deprecated(
    note = "For backwards compatibility, this method allows you to derive _sensible_ defaults for black box function support based on the np language. \n Backends should simply specify what they support."
)]
// This is set to match the previous functionality that we had
// Where we could deduce what black box functions were supported
// by knowing the np complete language
pub fn default_is_black_box_supported(
    language: Language,
) -> compiler::transformers::IsBlackBoxSupported {
    // R1CS does not support any of the black box functions by default.
    // The compiler will replace those that it can -- ie range, xor, and
    fn r1cs_is_supported(_opcode: &BlackBoxFunc) -> bool {
        false
    }

    // PLONK supports most of the black box functions by default
    // The ones which are not supported, the acvm compiler will
    // attempt to transform into supported gates. If these are also not available
    // then a compiler error will be emitted.
    fn plonk_is_supported(opcode: &BlackBoxFunc) -> bool {
        !matches!(opcode, BlackBoxFunc::AES)
    }

    match language {
        Language::R1CS => r1cs_is_supported,
        Language::PLONKCSat { .. } => plonk_is_supported,
    }
}<|MERGE_RESOLUTION|>--- conflicted
+++ resolved
@@ -65,7 +65,6 @@
     fn solve(
         &self,
         initial_witness: &mut BTreeMap<Witness, FieldElement>,
-<<<<<<< HEAD
         mut gates_to_resolve: Vec<Opcode>,
     ) -> Result<(), OpcodeResolutionError> {
         let mut unresolved_gates: Vec<Opcode> = Vec::new();
@@ -74,17 +73,7 @@
             unresolved_gates.clear();
 
             for gate in &gates_to_resolve {
-                let result = match gate {
-=======
-        mut opcodes: Vec<Opcode>,
-    ) -> Result<(), OpcodeResolutionError> {
-        let mut unresolved_opcodes: Vec<Opcode> = Vec::new();
-        while !opcodes.is_empty() {
-            unresolved_opcodes.clear();
-
-            for opcode in &opcodes {
-                let resolution = match opcode {
->>>>>>> f57ba57c
+                let resolution = match gate {
                     Opcode::Arithmetic(expr) => ArithmeticSolver::solve(initial_witness, expr),
                     Opcode::BlackBoxFuncCall(bb_func) => {
                         Self::solve_black_box_function_call(initial_witness, bb_func)
@@ -92,33 +81,21 @@
                     Opcode::Directive(directive) => {
                         Self::solve_directives(initial_witness, directive)
                     }
-<<<<<<< HEAD
                     Opcode::Block(id, trace) => blocks.solve(*id, trace, initial_witness),
                 }?;
-                match result {
-                    GateResolution::Skip(_) => unresolved_gates.push(gate.clone()),
-                    GateResolution::Resolved => (),
+                match resolution {
+                    GateResolution::Skip(_) => {
+                        // For opcode not solvable errors, we push those opcodes to the back as
+                        // it could be because the opcodes are out of order, i.e. this assignment
+                        // relies on a later opcodes' results
+                        unresolved_gates.push(gate.clone())
+                    }
+                    GateResolution::Resolved => {
+                        // We do nothing in the happy case
+                    }
                 }
             }
             std::mem::swap(&mut gates_to_resolve, &mut unresolved_gates);
-=======
-                };
-
-                match resolution {
-                    Ok(_) => {
-                        // We do nothing in the happy case
-                    }
-                    Err(OpcodeResolutionError::OpcodeNotSolvable(_)) => {
-                        // For opcode not solvable errors, we push those opcodes to the back as
-                        // it could be because the opcodes are out of order, i.e. this assignment
-                        // relies on a later opcodes' results
-                        unresolved_opcodes.push(opcode.clone());
-                    }
-                    Err(err) => return Err(err),
-                }
-            }
-            std::mem::swap(&mut opcodes, &mut unresolved_opcodes);
->>>>>>> f57ba57c
         }
         Ok(())
     }
