#![warn(unused_crate_dependencies)]
#![warn(unreachable_pub)]

// Key is currently {NPComplete_lang}_{OptionalFanIn}_ProofSystem_OrgName
// Org name is needed because more than one implementation of the same proof system may arise

pub mod compiler;
pub mod pwg;

use acir::{
    circuit::{
        opcodes::{BlackBoxFuncCall, FunctionInput},
        Circuit, Opcode,
    },
    native_types::{Expression, Witness},
    BlackBoxFunc,
};
use std::collections::BTreeMap;
use thiserror::Error;

// re-export acir
pub use acir;
pub use acir::FieldElement;

// This enum represents the different cases in which an
// opcode can be unsolvable.
// The most common being that one of its input has not been
// assigned a value.
//
// TODO: ExpressionHasTooManyUnknowns is specific for arithmetic expressions
// TODO: we could have a error enum for arithmetic failure cases in that module
// TODO that can be converted into an OpcodeNotSolvable or OpcodeResolutionError enum
#[derive(PartialEq, Eq, Debug, Error)]
pub enum OpcodeNotSolvable {
    #[error("missing assignment for witness index {0}")]
    MissingAssignment(u32),
    #[error("expression has too many unknowns {0}")]
    ExpressionHasTooManyUnknowns(Expression),
}

#[derive(PartialEq, Eq, Debug, Error)]
pub enum OpcodeResolutionError {
    #[error("cannot solve opcode: {0}")]
    OpcodeNotSolvable(#[from] OpcodeNotSolvable),
    #[error("backend does not currently support the {0} opcode. ACVM does not currently have a fallback for this opcode.")]
    UnsupportedBlackBoxFunc(BlackBoxFunc),
    #[error("could not satisfy all constraints")]
    UnsatisfiedConstrain,
    #[error("unexpected opcode, expected {0}, but got {1}")]
    UnexpectedOpcode(&'static str, BlackBoxFunc),
    #[error("expected {0} inputs for function {1}, but got {2}")]
    IncorrectNumFunctionArguments(usize, BlackBoxFunc, usize),
    #[error("failed to solve blackbox function: {0}, reason: {1}")]
    BlackBoxFunctionFailed(BlackBoxFunc, String),
}

pub trait Backend: SmartContract + ProofSystemCompiler + PartialWitnessGenerator + Default {}

/// This component will generate the backend specific output for
/// each OPCODE.
/// Returns an Error if the backend does not support that OPCODE
pub trait PartialWitnessGenerator {
    fn aes(
        &self,
        initial_witness: &mut BTreeMap<Witness, FieldElement>,
        inputs: &[FunctionInput],
        outputs: &[Witness],
    ) -> Result<pwg::OpcodeResolution, OpcodeResolutionError>;
    fn and(
        &self,
        initial_witness: &mut BTreeMap<Witness, FieldElement>,
        lhs: &FunctionInput,
        rhs: &FunctionInput,
        output: &Witness,
    ) -> Result<pwg::OpcodeResolution, OpcodeResolutionError>;
    fn xor(
        &self,
        initial_witness: &mut BTreeMap<Witness, FieldElement>,
        lhs: &FunctionInput,
        rhs: &FunctionInput,
        output: &Witness,
    ) -> Result<pwg::OpcodeResolution, OpcodeResolutionError>;
    fn range(
        &self,
        initial_witness: &mut BTreeMap<Witness, FieldElement>,
<<<<<<< HEAD
        input: &FunctionInput,
=======
        inputs: &[FunctionInput],
>>>>>>> 0098b7d9
    ) -> Result<pwg::OpcodeResolution, OpcodeResolutionError>;
    fn sha256(
        &self,
        initial_witness: &mut BTreeMap<Witness, FieldElement>,
        inputs: &[FunctionInput],
        outputs: &[Witness],
    ) -> Result<pwg::OpcodeResolution, OpcodeResolutionError>;
    fn blake2s(
        &self,
        initial_witness: &mut BTreeMap<Witness, FieldElement>,
        inputs: &[FunctionInput],
        outputs: &[Witness],
    ) -> Result<pwg::OpcodeResolution, OpcodeResolutionError>;
    fn compute_merkle_root(
        &self,
        initial_witness: &mut BTreeMap<Witness, FieldElement>,
        leaf: &FunctionInput,
        index: &FunctionInput,
        hash_path: &[FunctionInput],
        output: &Witness,
    ) -> Result<pwg::OpcodeResolution, OpcodeResolutionError>;
    fn schnorr_verify(
        &self,
        initial_witness: &mut BTreeMap<Witness, FieldElement>,
        public_key_x: &FunctionInput,
        public_key_y: &FunctionInput,
        signature: &[FunctionInput],
        message: &[FunctionInput],
        output: &Witness,
    ) -> Result<pwg::OpcodeResolution, OpcodeResolutionError>;
    fn pedersen(
        &self,
        initial_witness: &mut BTreeMap<Witness, FieldElement>,
        inputs: &[FunctionInput],
        outputs: &[Witness],
    ) -> Result<pwg::OpcodeResolution, OpcodeResolutionError>;
    fn hash_to_field128_security(
        &self,
        initial_witness: &mut BTreeMap<Witness, FieldElement>,
        inputs: &[FunctionInput],
        outputs: &Witness,
    ) -> Result<pwg::OpcodeResolution, OpcodeResolutionError>;
    fn ecdsa_secp256k1(
        &self,
        initial_witness: &mut BTreeMap<Witness, FieldElement>,
        public_key_x: &[FunctionInput],
        public_key_y: &[FunctionInput],
        signature: &[FunctionInput],
        message: &[FunctionInput],
        outputs: &Witness,
    ) -> Result<pwg::OpcodeResolution, OpcodeResolutionError>;
    fn fixed_base_scalar_mul(
        &self,
        initial_witness: &mut BTreeMap<Witness, FieldElement>,
        input: &FunctionInput,
        outputs: &[Witness],
    ) -> Result<pwg::OpcodeResolution, OpcodeResolutionError>;
    fn keccak256(
        &self,
        initial_witness: &mut BTreeMap<Witness, FieldElement>,
        inputs: &[FunctionInput],
        outputs: &[Witness],
    ) -> Result<pwg::OpcodeResolution, OpcodeResolutionError>;
}

pub trait SmartContract {
    /// The Error type returned by failed function calls in the SmartContract trait.
    type Error: std::error::Error; // fully-qualified named because thiserror is `use`d at the top of the crate

    // TODO: Allow a backend to support multiple smart contract platforms

    /// Returns an Ethereum smart contract to verify proofs against a given verification key.
    fn eth_contract_from_vk(&self, verification_key: &[u8]) -> Result<String, Self::Error>;
}

pub trait ProofSystemCompiler {
    /// The Error type returned by failed function calls in the ProofSystemCompiler trait.
    type Error: std::error::Error; // fully-qualified named because thiserror is `use`d at the top of the crate

    /// The NPC language that this proof system directly accepts.
    /// It is possible for ACVM to transpile to different languages, however it is advised to create a new backend
    /// as this in most cases will be inefficient. For this reason, we want to throw a hard error
    /// if the language and proof system does not line up.
    fn np_language(&self) -> Language;

    // Returns true if the backend supports the selected black box function
    fn black_box_function_supported(&self, opcode: &BlackBoxFunc) -> bool;

    /// Returns the number of gates in a circuit
    fn get_exact_circuit_size(&self, circuit: &Circuit) -> Result<u32, Self::Error>;

    /// Generates a proving and verification key given the circuit description
    /// These keys can then be used to construct a proof and for its verification
    fn preprocess(&self, circuit: &Circuit) -> Result<(Vec<u8>, Vec<u8>), Self::Error>;

    /// Creates a Proof given the circuit description, the initial witness values, and the proving key
    /// It is important to note that the intermediate witnesses for black box functions will not generated
    /// This is the responsibility of the proof system.
    fn prove_with_pk(
        &self,
        circuit: &Circuit,
        witness_values: BTreeMap<Witness, FieldElement>,
        proving_key: &[u8],
    ) -> Result<Vec<u8>, Self::Error>;

    /// Verifies a Proof, given the circuit description, the circuit's public inputs, and the verification key
    fn verify_with_vk(
        &self,
        proof: &[u8],
        public_inputs: BTreeMap<Witness, FieldElement>,
        circuit: &Circuit,
        verification_key: &[u8],
    ) -> Result<bool, Self::Error>;
}

/// Supported NP complete languages
/// This might need to be in ACIR instead
#[derive(Debug, Clone)]
pub enum Language {
    R1CS,
    PLONKCSat { width: usize },
}

#[deprecated]
pub fn hash_constraint_system(cs: &Circuit) -> [u8; 32] {
    let mut bytes = Vec::new();
    cs.write(&mut bytes).expect("could not serialize circuit");

    use sha2::{digest::FixedOutput, Digest, Sha256};
    let mut hasher = Sha256::new();

    hasher.update(bytes);
    hasher.finalize_fixed().into()
}

#[deprecated]
pub fn checksum_constraint_system(cs: &Circuit) -> u32 {
    let mut bytes = Vec::new();
    cs.write(&mut bytes).expect("could not serialize circuit");

    use crc32fast::Hasher;
    let mut hasher = Hasher::new();

    hasher.update(&bytes);
    hasher.finalize()
}

#[deprecated(
    note = "For backwards compatibility, this method allows you to derive _sensible_ defaults for black box function support based on the np language. \n Backends should simply specify what they support."
)]
// This is set to match the previous functionality that we had
// Where we could deduce what opcodes were supported
// by knowing the np complete language
pub fn default_is_opcode_supported(
    language: Language,
) -> compiler::transformers::IsOpcodeSupported {
    // R1CS does not support any of the opcode except Arithmetic by default.
    // The compiler will replace those that it can -- ie range, xor, and
    fn r1cs_is_supported(opcode: &Opcode) -> bool {
        matches!(opcode, Opcode::Arithmetic(_))
    }

    // PLONK supports most of the opcodes by default
    // The ones which are not supported, the acvm compiler will
    // attempt to transform into supported gates. If these are also not available
    // then a compiler error will be emitted.
    fn plonk_is_supported(opcode: &Opcode) -> bool {
        !matches!(opcode, Opcode::BlackBoxFuncCall(BlackBoxFuncCall::AES { .. }) | Opcode::Block(_))
    }

    match language {
        Language::R1CS => r1cs_is_supported,
        Language::PLONKCSat { .. } => plonk_is_supported,
    }
}

#[cfg(test)]
mod test {
    use std::collections::BTreeMap;

    use acir::{
        circuit::{
            directives::Directive,
            opcodes::{FunctionInput, OracleData},
            Opcode,
        },
        native_types::{Expression, Witness},
        FieldElement,
    };

    use crate::{
        pwg::{self, block::Blocks, OpcodeResolution, PartialWitnessGeneratorStatus},
        OpcodeResolutionError, PartialWitnessGenerator,
    };

    struct StubbedPwg;

    impl PartialWitnessGenerator for StubbedPwg {
        fn aes(
            &self,
            _initial_witness: &mut BTreeMap<Witness, FieldElement>,
            _inputs: &[FunctionInput],
            _outputs: &[Witness],
        ) -> Result<OpcodeResolution, OpcodeResolutionError> {
            panic!("Path not trodden by this test")
        }
        fn and(
            &self,
            _initial_witness: &mut BTreeMap<Witness, FieldElement>,
            _lhs: &FunctionInput,
            _rhs: &FunctionInput,
            _output: &Witness,
        ) -> Result<OpcodeResolution, OpcodeResolutionError> {
            panic!("Path not trodden by this test")
        }
        fn xor(
            &self,
            _initial_witness: &mut BTreeMap<Witness, FieldElement>,
            _lhs: &FunctionInput,
            _rhs: &FunctionInput,
            _output: &Witness,
        ) -> Result<OpcodeResolution, OpcodeResolutionError> {
            panic!("Path not trodden by this test")
        }
        fn range(
            &self,
            _initial_witness: &mut BTreeMap<Witness, FieldElement>,
<<<<<<< HEAD
            _input: &FunctionInput,
=======
            _inputs: &[FunctionInput],
>>>>>>> 0098b7d9
        ) -> Result<OpcodeResolution, OpcodeResolutionError> {
            panic!("Path not trodden by this test")
        }
        fn sha256(
            &self,
            _initial_witness: &mut BTreeMap<Witness, FieldElement>,
            _inputs: &[FunctionInput],
            _outputs: &[Witness],
        ) -> Result<OpcodeResolution, OpcodeResolutionError> {
            panic!("Path not trodden by this test")
        }
        fn blake2s(
            &self,
            _initial_witness: &mut BTreeMap<Witness, FieldElement>,
            _inputs: &[FunctionInput],
            _outputs: &[Witness],
        ) -> Result<OpcodeResolution, OpcodeResolutionError> {
            panic!("Path not trodden by this test")
        }
        fn compute_merkle_root(
            &self,
            _initial_witness: &mut BTreeMap<Witness, FieldElement>,
            _leaf: &FunctionInput,
            _index: &FunctionInput,
            _hash_path: &[FunctionInput],
            _output: &Witness,
        ) -> Result<OpcodeResolution, OpcodeResolutionError> {
            panic!("Path not trodden by this test")
        }
        fn schnorr_verify(
            &self,
            _initial_witness: &mut BTreeMap<Witness, FieldElement>,
            _public_key_x: &FunctionInput,
            _public_key_y: &FunctionInput,
            _signature: &[FunctionInput],
            _message: &[FunctionInput],
            _output: &Witness,
        ) -> Result<OpcodeResolution, OpcodeResolutionError> {
            panic!("Path not trodden by this test")
        }
        fn pedersen(
            &self,
            _initial_witness: &mut BTreeMap<Witness, FieldElement>,
            _inputs: &[FunctionInput],
            _outputs: &[Witness],
        ) -> Result<OpcodeResolution, OpcodeResolutionError> {
            panic!("Path not trodden by this test")
        }
        fn hash_to_field128_security(
            &self,
            _initial_witness: &mut BTreeMap<Witness, FieldElement>,
            _inputs: &[FunctionInput],
            _output: &Witness,
        ) -> Result<OpcodeResolution, OpcodeResolutionError> {
            panic!("Path not trodden by this test")
        }
        fn ecdsa_secp256k1(
            &self,
            _initial_witness: &mut BTreeMap<Witness, FieldElement>,
            _public_key_x: &[FunctionInput],
            _public_key_y: &[FunctionInput],
            _signature: &[FunctionInput],
            _message: &[FunctionInput],
            _output: &Witness,
        ) -> Result<OpcodeResolution, OpcodeResolutionError> {
            panic!("Path not trodden by this test")
        }
        fn fixed_base_scalar_mul(
            &self,
            _initial_witness: &mut BTreeMap<Witness, FieldElement>,
            _input: &FunctionInput,
            _outputs: &[Witness],
        ) -> Result<OpcodeResolution, OpcodeResolutionError> {
            panic!("Path not trodden by this test")
        }
        fn keccak256(
            &self,
            _initial_witness: &mut BTreeMap<Witness, FieldElement>,
            _inputs: &[FunctionInput],
            _outputs: &[Witness],
        ) -> Result<OpcodeResolution, OpcodeResolutionError> {
            panic!("Path not trodden by this test")
        }
    }

    #[test]
    fn inversion_oracle_equivalence() {
        // Opcodes below describe the following:
        // fn main(x : Field, y : pub Field) {
        //     let z = x + y;
        //     constrain 1/z == Oracle("inverse", x + y);
        // }
        let fe_0 = FieldElement::zero();
        let fe_1 = FieldElement::one();
        let w_x = Witness(1);
        let w_y = Witness(2);
        let w_oracle = Witness(3);
        let w_z = Witness(4);
        let w_z_inverse = Witness(5);
        let opcodes = vec![
            Opcode::Oracle(OracleData {
                name: "invert".into(),
                inputs: vec![Expression {
                    mul_terms: vec![],
                    linear_combinations: vec![(fe_1, w_x), (fe_1, w_y)],
                    q_c: fe_0,
                }],
                input_values: vec![],
                outputs: vec![w_oracle],
                output_values: vec![],
            }),
            Opcode::Arithmetic(Expression {
                mul_terms: vec![],
                linear_combinations: vec![(fe_1, w_x), (fe_1, w_y), (-fe_1, w_z)],
                q_c: fe_0,
            }),
            Opcode::Directive(Directive::Invert { x: w_z, result: w_z_inverse }),
            Opcode::Arithmetic(Expression {
                mul_terms: vec![(fe_1, w_z, w_z_inverse)],
                linear_combinations: vec![],
                q_c: -fe_1,
            }),
            Opcode::Arithmetic(Expression {
                mul_terms: vec![],
                linear_combinations: vec![(-fe_1, w_oracle), (fe_1, w_z_inverse)],
                q_c: fe_0,
            }),
        ];

        let backend = StubbedPwg;

        let mut witness_assignments = BTreeMap::from([
            (Witness(1), FieldElement::from(2u128)),
            (Witness(2), FieldElement::from(3u128)),
        ]);
        let mut blocks = Blocks::default();
        let solver_status = pwg::solve(&backend, &mut witness_assignments, &mut blocks, opcodes)
            .expect("should stall on oracle");
        let PartialWitnessGeneratorStatus::RequiresOracleData { mut required_oracle_data, unsolved_opcodes } = solver_status else {
            panic!("Should require oracle data")
        };
        assert!(unsolved_opcodes.is_empty(), "oracle should be removed");
        assert_eq!(required_oracle_data.len(), 1, "should have an oracle request");
        let mut oracle_data = required_oracle_data.remove(0);

        assert_eq!(oracle_data.input_values.len(), 1, "Should have solved a single input");

        // Filling data request and continue solving
        oracle_data.output_values = vec![oracle_data.input_values.last().unwrap().inverse()];
        let mut next_opcodes_for_solving = vec![Opcode::Oracle(oracle_data)];
        next_opcodes_for_solving.extend_from_slice(&unsolved_opcodes[..]);
        let solver_status =
            pwg::solve(&backend, &mut witness_assignments, &mut blocks, next_opcodes_for_solving)
                .expect("should be solvable");
        assert_eq!(solver_status, PartialWitnessGeneratorStatus::Solved, "should be fully solved");
    }
}<|MERGE_RESOLUTION|>--- conflicted
+++ resolved
@@ -83,11 +83,7 @@
     fn range(
         &self,
         initial_witness: &mut BTreeMap<Witness, FieldElement>,
-<<<<<<< HEAD
         input: &FunctionInput,
-=======
-        inputs: &[FunctionInput],
->>>>>>> 0098b7d9
     ) -> Result<pwg::OpcodeResolution, OpcodeResolutionError>;
     fn sha256(
         &self,
@@ -315,11 +311,7 @@
         fn range(
             &self,
             _initial_witness: &mut BTreeMap<Witness, FieldElement>,
-<<<<<<< HEAD
             _input: &FunctionInput,
-=======
-            _inputs: &[FunctionInput],
->>>>>>> 0098b7d9
         ) -> Result<OpcodeResolution, OpcodeResolutionError> {
             panic!("Path not trodden by this test")
         }
