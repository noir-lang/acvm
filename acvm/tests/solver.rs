use std::collections::BTreeMap;

use acir::{
    brillig_vm::{self, BinaryFieldOp, RegisterIndex, RegisterOrMemory, Value},
    circuit::{
        brillig::{Brillig, BrilligInputs, BrilligOutputs},
        directives::Directive,
<<<<<<< HEAD
        opcodes::OracleData,
=======
        opcodes::FunctionInput,
>>>>>>> 63354df1
        Opcode,
    },
    native_types::{Expression, Witness},
    FieldElement,
};

use acvm::{
    pwg::{
        self, Blocks, ForeignCallWaitInfo, OpcodeResolutionError, PartialWitnessGeneratorStatus,
        UnresolvedBrilligCall,
    },
    BlackBoxFunctionSolver,
};

struct StubbedBackend;

impl BlackBoxFunctionSolver for StubbedBackend {
    fn schnorr_verify(
        &self,
        _public_key_x: &FieldElement,
        _public_key_y: &FieldElement,
        _signature_s: &FieldElement,
        _signature_e: &FieldElement,
        _message: &[u8],
    ) -> Result<bool, OpcodeResolutionError> {
        panic!("Path not trodden by this test")
    }
    fn pedersen(
        &self,
        _inputs: &[FieldElement],
        _domain_separator: u32,
    ) -> Result<(FieldElement, FieldElement), OpcodeResolutionError> {
        panic!("Path not trodden by this test")
    }
    fn fixed_base_scalar_mul(
        &self,
        _input: &FieldElement,
    ) -> Result<(FieldElement, FieldElement), OpcodeResolutionError> {
        panic!("Path not trodden by this test")
    }
}

#[test]
<<<<<<< HEAD
fn inversion_oracle_equivalence() {
    // Opcodes below describe the following:
    // fn main(x : Field, y : pub Field) {
    //     let z = x + y;
    //     constrain 1/z == Oracle("inverse", x + y);
    // }
    let fe_0 = FieldElement::zero();
    let fe_1 = FieldElement::one();
    let w_x = Witness(1);
    let w_y = Witness(2);
    let w_oracle = Witness(3);
    let w_z = Witness(4);
    let w_z_inverse = Witness(5);
    let opcodes = vec![
        Opcode::Oracle(OracleData {
            name: "invert".into(),
            inputs: vec![Expression {
                mul_terms: vec![],
                linear_combinations: vec![(fe_1, w_x), (fe_1, w_y)],
                q_c: fe_0,
            }],
            input_values: vec![],
            outputs: vec![w_oracle],
            output_values: vec![],
        }),
        Opcode::Arithmetic(Expression {
            mul_terms: vec![],
            linear_combinations: vec![(fe_1, w_x), (fe_1, w_y), (-fe_1, w_z)],
            q_c: fe_0,
        }),
        Opcode::Directive(Directive::Invert { x: w_z, result: w_z_inverse }),
        Opcode::Arithmetic(Expression {
            mul_terms: vec![(fe_1, w_z, w_z_inverse)],
            linear_combinations: vec![],
            q_c: -fe_1,
        }),
        Opcode::Arithmetic(Expression {
            mul_terms: vec![],
            linear_combinations: vec![(-fe_1, w_oracle), (fe_1, w_z_inverse)],
            q_c: fe_0,
        }),
    ];

    let backend = StubbedBackend;

    let mut witness_assignments = BTreeMap::from([
        (Witness(1), FieldElement::from(2u128)),
        (Witness(2), FieldElement::from(3u128)),
    ])
    .into();
    let mut blocks = Blocks::default();
    let solver_status = pwg::solve(&backend, &mut witness_assignments, &mut blocks, opcodes)
        .expect("should stall on oracle");
    let PartialWitnessGeneratorStatus::RequiresOracleData { mut required_oracle_data, unsolved_opcodes, .. } = solver_status else {
            panic!("Should require oracle data")
        };
    assert!(unsolved_opcodes.is_empty(), "oracle should be removed");
    assert_eq!(required_oracle_data.len(), 1, "should have an oracle request");
    let mut oracle_data = required_oracle_data.remove(0);

    assert_eq!(oracle_data.input_values.len(), 1, "Should have solved a single input");

    // Filling data request and continue solving
    oracle_data.output_values = vec![oracle_data.input_values.last().unwrap().inverse()];
    let mut next_opcodes_for_solving = vec![Opcode::Oracle(oracle_data)];
    next_opcodes_for_solving.extend_from_slice(&unsolved_opcodes[..]);
    let solver_status =
        pwg::solve(&backend, &mut witness_assignments, &mut blocks, next_opcodes_for_solving)
            .expect("should be solvable");
    assert_eq!(solver_status, PartialWitnessGeneratorStatus::Solved, "should be fully solved");
}

#[test]
=======
>>>>>>> 63354df1
fn inversion_brillig_oracle_equivalence() {
    // Opcodes below describe the following:
    // fn main(x : Field, y : pub Field) {
    //     let z = x + y;
    //     assert( 1/z == Oracle("inverse", x + y) );
    // }
    // Also performs an unrelated equality check
    // just for the sake of testing multiple brillig opcodes.
    let fe_0 = FieldElement::zero();
    let fe_1 = FieldElement::one();
    let w_x = Witness(1);
    let w_y = Witness(2);
    let w_oracle = Witness(3);
    let w_z = Witness(4);
    let w_z_inverse = Witness(5);
    let w_x_plus_y = Witness(6);
    let w_equal_res = Witness(7);

    let equal_opcode = brillig_vm::Opcode::BinaryFieldOp {
        op: BinaryFieldOp::Equals,
        lhs: RegisterIndex::from(0),
        rhs: RegisterIndex::from(1),
        destination: RegisterIndex::from(2),
    };

    let brillig_data = Brillig {
        inputs: vec![
            BrilligInputs::Single(Expression {
                // Input Register 0
                mul_terms: vec![],
                linear_combinations: vec![(fe_1, w_x), (fe_1, w_y)],
                q_c: fe_0,
            }),
            BrilligInputs::Single(Expression::default()), // Input Register 1
        ],
        // This tells the BrilligSolver which witnesses its output registers correspond to
        outputs: vec![
            BrilligOutputs::Simple(w_x_plus_y), // Output Register 0 - from input
            BrilligOutputs::Simple(w_oracle),   // Output Register 1
            BrilligOutputs::Simple(w_equal_res), // Output Register 2
        ],
        // stack of foreign call/oracle resolutions, starts empty
        foreign_call_results: vec![],
        bytecode: vec![
            equal_opcode,
            // Oracles are named 'foreign calls' in brillig
            brillig_vm::Opcode::ForeignCall {
                function: "invert".into(),
                destinations: vec![RegisterOrMemory::RegisterIndex(RegisterIndex::from(1))],
                inputs: vec![RegisterOrMemory::RegisterIndex(RegisterIndex::from(0))],
            },
        ],
        predicate: None,
    };

    let opcodes = vec![
        Opcode::Brillig(brillig_data),
        Opcode::Arithmetic(Expression {
            mul_terms: vec![],
            linear_combinations: vec![(fe_1, w_x), (fe_1, w_y), (-fe_1, w_z)],
            q_c: fe_0,
        }),
        Opcode::Directive(Directive::Invert { x: w_z, result: w_z_inverse }),
        Opcode::Arithmetic(Expression {
            mul_terms: vec![(fe_1, w_z, w_z_inverse)],
            linear_combinations: vec![],
            q_c: -fe_1,
        }),
        Opcode::Arithmetic(Expression {
            mul_terms: vec![],
            linear_combinations: vec![(-fe_1, w_oracle), (fe_1, w_z_inverse)],
            q_c: fe_0,
        }),
    ];

    let backend = StubbedBackend;

    let mut witness_assignments = BTreeMap::from([
        (Witness(1), FieldElement::from(2u128)),
        (Witness(2), FieldElement::from(3u128)),
    ])
    .into();
    let mut blocks = Blocks::default();
    // use the partial witness generation solver with our acir program
    let solver_status = pwg::solve(&backend, &mut witness_assignments, &mut blocks, opcodes)
        .expect("should stall on oracle");
    let PartialWitnessGeneratorStatus::RequiresForeignCall { unsolved_opcodes, mut unresolved_brillig_calls, .. } = solver_status else {
            panic!("Should require oracle data")
        };

    assert_eq!(unsolved_opcodes.len(), 0, "brillig should have been removed");
    assert_eq!(unresolved_brillig_calls.len(), 1, "should have a brillig oracle request");

    let foreign_call = unresolved_brillig_calls.remove(0);
    let foreign_call_wait_info: &ForeignCallWaitInfo = &foreign_call.foreign_call_wait_info;
    assert_eq!(foreign_call_wait_info.inputs.len(), 1, "Should be waiting for a single input");

    // As caller of VM, need to resolve foreign calls
    let foreign_call_result =
        Value::from(foreign_call.foreign_call_wait_info.inputs[0][0].to_field().inverse());
    // Alter Brillig oracle opcode with foreign call resolution
    let brillig: Brillig = foreign_call.resolve(foreign_call_result.into());
    let mut next_opcodes_for_solving = vec![Opcode::Brillig(brillig)];
    next_opcodes_for_solving.extend_from_slice(&unsolved_opcodes[..]);
    // After filling data request, continue solving
    let solver_status =
        pwg::solve(&backend, &mut witness_assignments, &mut blocks, next_opcodes_for_solving)
            .expect("should not stall on oracle");
    assert_eq!(solver_status, PartialWitnessGeneratorStatus::Solved, "should be fully solved");
}

#[test]
fn double_inversion_brillig_oracle() {
    // Opcodes below describe the following:
    // fn main(x : Field, y : pub Field) {
    //     let z = x + y;
    //     let ij = i + j;
    //     assert( 1/z == Oracle("inverse", x + y) );
    //     assert( 1/ij == Oracle("inverse", i + j) );
    // }
    // Also performs an unrelated equality check
    // just for the sake of testing multiple brillig opcodes.
    let fe_0 = FieldElement::zero();
    let fe_1 = FieldElement::one();
    let w_x = Witness(1);
    let w_y = Witness(2);
    let w_oracle = Witness(3);
    let w_z = Witness(4);
    let w_z_inverse = Witness(5);
    let w_x_plus_y = Witness(6);
    let w_equal_res = Witness(7);
    let w_i = Witness(8);
    let w_j = Witness(9);
    let w_ij_oracle = Witness(10);
    let w_i_plus_j = Witness(11);

    let equal_opcode = brillig_vm::Opcode::BinaryFieldOp {
        op: BinaryFieldOp::Equals,
        lhs: RegisterIndex::from(0),
        rhs: RegisterIndex::from(1),
        destination: RegisterIndex::from(4),
    };

    let brillig_data = Brillig {
        inputs: vec![
            BrilligInputs::Single(Expression {
                // Input Register 0
                mul_terms: vec![],
                linear_combinations: vec![(fe_1, w_x), (fe_1, w_y)],
                q_c: fe_0,
            }),
            BrilligInputs::Single(Expression::default()), // Input Register 1
            BrilligInputs::Single(Expression {
                // Input Register 2
                mul_terms: vec![],
                linear_combinations: vec![(fe_1, w_i), (fe_1, w_j)],
                q_c: fe_0,
            }),
        ],
        outputs: vec![
            BrilligOutputs::Simple(w_x_plus_y), // Output Register 0 - from input
            BrilligOutputs::Simple(w_oracle),   // Output Register 1
            BrilligOutputs::Simple(w_i_plus_j), // Output Register 2 - from input
            BrilligOutputs::Simple(w_ij_oracle), // Output Register 3
            BrilligOutputs::Simple(w_equal_res), // Output Register 4
        ],
        // stack of foreign call/oracle resolutions, starts empty
        foreign_call_results: vec![],
        bytecode: vec![
            equal_opcode,
            // Oracles are named 'foreign calls' in brillig
            brillig_vm::Opcode::ForeignCall {
                function: "invert".into(),
                destinations: vec![RegisterOrMemory::RegisterIndex(RegisterIndex::from(1))],
                inputs: vec![RegisterOrMemory::RegisterIndex(RegisterIndex::from(0))],
            },
            brillig_vm::Opcode::ForeignCall {
                function: "invert".into(),
                destinations: vec![RegisterOrMemory::RegisterIndex(RegisterIndex::from(3))],
                inputs: vec![RegisterOrMemory::RegisterIndex(RegisterIndex::from(2))],
            },
        ],
        predicate: None,
    };

    let opcodes = vec![
        Opcode::Brillig(brillig_data),
        Opcode::Arithmetic(Expression {
            mul_terms: vec![],
            linear_combinations: vec![(fe_1, w_x), (fe_1, w_y), (-fe_1, w_z)],
            q_c: fe_0,
        }),
        Opcode::Directive(Directive::Invert { x: w_z, result: w_z_inverse }),
        Opcode::Arithmetic(Expression {
            mul_terms: vec![(fe_1, w_z, w_z_inverse)],
            linear_combinations: vec![],
            q_c: -fe_1,
        }),
        Opcode::Arithmetic(Expression {
            mul_terms: vec![],
            linear_combinations: vec![(-fe_1, w_oracle), (fe_1, w_z_inverse)],
            q_c: fe_0,
        }),
    ];

    let backend = StubbedBackend;

    let mut witness_assignments = BTreeMap::from([
        (Witness(1), FieldElement::from(2u128)),
        (Witness(2), FieldElement::from(3u128)),
        (Witness(8), FieldElement::from(5u128)),
        (Witness(9), FieldElement::from(10u128)),
    ])
    .into();
    let mut blocks = Blocks::default();
    // use the partial witness generation solver with our acir program
    let solver_status = pwg::solve(&backend, &mut witness_assignments, &mut blocks, opcodes)
        .expect("should stall on oracle");
    let PartialWitnessGeneratorStatus::RequiresForeignCall { unsolved_opcodes, mut unresolved_brillig_calls, .. } = solver_status else {
            panic!("Should require oracle data")
        };

    assert_eq!(unsolved_opcodes.len(), 0, "brillig should have been removed");
    assert_eq!(unresolved_brillig_calls.len(), 1, "should have a brillig oracle request");

    let foreign_call = unresolved_brillig_calls.remove(0);
    let foreign_call_wait_info: &ForeignCallWaitInfo = &foreign_call.foreign_call_wait_info;
    assert_eq!(foreign_call_wait_info.inputs.len(), 1, "Should be waiting for a single input");

    let x_plus_y_inverse = foreign_call.foreign_call_wait_info.inputs[0][0].to_field().inverse();
    // Alter Brillig oracle opcode
    let brillig: Brillig = foreign_call.resolve(Value::from(x_plus_y_inverse).into());

    let mut next_opcodes_for_solving = vec![Opcode::Brillig(brillig)];
    next_opcodes_for_solving.extend_from_slice(&unsolved_opcodes[..]);
    // After filling data request, continue solving
    let solver_status =
        pwg::solve(&backend, &mut witness_assignments, &mut blocks, next_opcodes_for_solving)
            .expect("should stall on oracle");
    let PartialWitnessGeneratorStatus::RequiresForeignCall { unsolved_opcodes, mut unresolved_brillig_calls, .. } = solver_status else {
            panic!("Should require oracle data")
        };

    assert!(unsolved_opcodes.is_empty(), "should be fully solved");
    assert_eq!(unresolved_brillig_calls.len(), 1, "should have no unresolved oracles");

    let foreign_call: UnresolvedBrilligCall = unresolved_brillig_calls.remove(0);

    let foreign_call_wait_info: &ForeignCallWaitInfo = &foreign_call.foreign_call_wait_info;
    assert_eq!(foreign_call_wait_info.inputs.len(), 1, "Should be waiting for a single input");

    let i_plus_j_inverse = foreign_call_wait_info.inputs[0][0].to_field().inverse();
    assert_ne!(x_plus_y_inverse, i_plus_j_inverse);
    // Alter Brillig oracle opcode
    let brillig = foreign_call.resolve(Value::from(i_plus_j_inverse).into());

    let mut next_opcodes_for_solving = vec![Opcode::Brillig(brillig)];
    next_opcodes_for_solving.extend_from_slice(&unsolved_opcodes[..]);

    // After filling data request, continue solving
    let solver_status =
        pwg::solve(&backend, &mut witness_assignments, &mut blocks, next_opcodes_for_solving)
            .expect("should not stall on oracle");
    assert_eq!(solver_status, PartialWitnessGeneratorStatus::Solved, "should be fully solved");
}

#[test]
fn brillig_oracle_predicate() {
    // Opcodes below describe the following:
    // fn main(x : Field, y : pub Field, cond: bool) {
    //     let z = x + y;
    //     let z_inverse = 1/z
    //     if cond {
    //         assert( z_inverse == Oracle("inverse", x + y) );
    //     }
    // }
    let fe_0 = FieldElement::zero();
    let fe_1 = FieldElement::one();
    let w_x = Witness(1);
    let w_y = Witness(2);
    let w_oracle = Witness(3);
    let w_z = Witness(4);
    let w_z_inverse = Witness(5);
    let w_x_plus_y = Witness(6);
    let w_equal_res = Witness(7);
    let w_lt_res = Witness(8);

    let equal_opcode = brillig_vm::Opcode::BinaryFieldOp {
        op: BinaryFieldOp::Equals,
        lhs: RegisterIndex::from(0),
        rhs: RegisterIndex::from(1),
        destination: RegisterIndex::from(2),
    };

    let brillig_opcode = Opcode::Brillig(Brillig {
        inputs: vec![
            BrilligInputs::Single(Expression {
                mul_terms: vec![],
                linear_combinations: vec![(fe_1, w_x), (fe_1, w_y)],
                q_c: fe_0,
            }),
            BrilligInputs::Single(Expression::default()),
        ],
        outputs: vec![
            BrilligOutputs::Simple(w_x_plus_y),
            BrilligOutputs::Simple(w_oracle),
            BrilligOutputs::Simple(w_equal_res),
            BrilligOutputs::Simple(w_lt_res),
        ],
        bytecode: vec![
            equal_opcode,
            // Oracles are named 'foreign calls' in brillig
            brillig_vm::Opcode::ForeignCall {
                function: "invert".into(),
                destinations: vec![RegisterOrMemory::RegisterIndex(RegisterIndex::from(1))],
                inputs: vec![RegisterOrMemory::RegisterIndex(RegisterIndex::from(0))],
            },
        ],
        predicate: Some(Expression::default()),
        // oracle results
        foreign_call_results: vec![],
    });

    let opcodes = vec![
        brillig_opcode,
        Opcode::Arithmetic(Expression {
            mul_terms: vec![],
            linear_combinations: vec![(fe_1, w_x), (fe_1, w_y), (-fe_1, w_z)],
            q_c: fe_0,
        }),
        Opcode::Directive(Directive::Invert { x: w_z, result: w_z_inverse }),
        Opcode::Arithmetic(Expression {
            mul_terms: vec![(fe_1, w_z, w_z_inverse)],
            linear_combinations: vec![],
            q_c: -fe_1,
        }),
    ];

    let backend = StubbedBackend;

    let mut witness_assignments = BTreeMap::from([
        (Witness(1), FieldElement::from(2u128)),
        (Witness(2), FieldElement::from(3u128)),
    ])
    .into();
    let mut blocks = Blocks::default();
    let solver_status = pwg::solve(&backend, &mut witness_assignments, &mut blocks, opcodes)
        .expect("should not stall on oracle");
    assert_eq!(solver_status, PartialWitnessGeneratorStatus::Solved, "should be fully solved");
}<|MERGE_RESOLUTION|>--- conflicted
+++ resolved
@@ -5,11 +5,6 @@
     circuit::{
         brillig::{Brillig, BrilligInputs, BrilligOutputs},
         directives::Directive,
-<<<<<<< HEAD
-        opcodes::OracleData,
-=======
-        opcodes::FunctionInput,
->>>>>>> 63354df1
         Opcode,
     },
     native_types::{Expression, Witness},
@@ -53,82 +48,6 @@
 }
 
 #[test]
-<<<<<<< HEAD
-fn inversion_oracle_equivalence() {
-    // Opcodes below describe the following:
-    // fn main(x : Field, y : pub Field) {
-    //     let z = x + y;
-    //     constrain 1/z == Oracle("inverse", x + y);
-    // }
-    let fe_0 = FieldElement::zero();
-    let fe_1 = FieldElement::one();
-    let w_x = Witness(1);
-    let w_y = Witness(2);
-    let w_oracle = Witness(3);
-    let w_z = Witness(4);
-    let w_z_inverse = Witness(5);
-    let opcodes = vec![
-        Opcode::Oracle(OracleData {
-            name: "invert".into(),
-            inputs: vec![Expression {
-                mul_terms: vec![],
-                linear_combinations: vec![(fe_1, w_x), (fe_1, w_y)],
-                q_c: fe_0,
-            }],
-            input_values: vec![],
-            outputs: vec![w_oracle],
-            output_values: vec![],
-        }),
-        Opcode::Arithmetic(Expression {
-            mul_terms: vec![],
-            linear_combinations: vec![(fe_1, w_x), (fe_1, w_y), (-fe_1, w_z)],
-            q_c: fe_0,
-        }),
-        Opcode::Directive(Directive::Invert { x: w_z, result: w_z_inverse }),
-        Opcode::Arithmetic(Expression {
-            mul_terms: vec![(fe_1, w_z, w_z_inverse)],
-            linear_combinations: vec![],
-            q_c: -fe_1,
-        }),
-        Opcode::Arithmetic(Expression {
-            mul_terms: vec![],
-            linear_combinations: vec![(-fe_1, w_oracle), (fe_1, w_z_inverse)],
-            q_c: fe_0,
-        }),
-    ];
-
-    let backend = StubbedBackend;
-
-    let mut witness_assignments = BTreeMap::from([
-        (Witness(1), FieldElement::from(2u128)),
-        (Witness(2), FieldElement::from(3u128)),
-    ])
-    .into();
-    let mut blocks = Blocks::default();
-    let solver_status = pwg::solve(&backend, &mut witness_assignments, &mut blocks, opcodes)
-        .expect("should stall on oracle");
-    let PartialWitnessGeneratorStatus::RequiresOracleData { mut required_oracle_data, unsolved_opcodes, .. } = solver_status else {
-            panic!("Should require oracle data")
-        };
-    assert!(unsolved_opcodes.is_empty(), "oracle should be removed");
-    assert_eq!(required_oracle_data.len(), 1, "should have an oracle request");
-    let mut oracle_data = required_oracle_data.remove(0);
-
-    assert_eq!(oracle_data.input_values.len(), 1, "Should have solved a single input");
-
-    // Filling data request and continue solving
-    oracle_data.output_values = vec![oracle_data.input_values.last().unwrap().inverse()];
-    let mut next_opcodes_for_solving = vec![Opcode::Oracle(oracle_data)];
-    next_opcodes_for_solving.extend_from_slice(&unsolved_opcodes[..]);
-    let solver_status =
-        pwg::solve(&backend, &mut witness_assignments, &mut blocks, next_opcodes_for_solving)
-            .expect("should be solvable");
-    assert_eq!(solver_status, PartialWitnessGeneratorStatus::Solved, "should be fully solved");
-}
-
-#[test]
-=======
->>>>>>> 63354df1
 fn inversion_brillig_oracle_equivalence() {
     // Opcodes below describe the following:
     // fn main(x : Field, y : pub Field) {
