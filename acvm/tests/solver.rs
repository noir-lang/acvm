--- conflicted
+++ resolved
@@ -140,15 +140,7 @@
 
     let mut acvm = ACVM::new(StubbedPwg, opcodes, witness_assignments);
     // use the partial witness generation solver with our acir program
-<<<<<<< HEAD
     let solver_status = acvm.solve().expect("should stall on brillig call");
-=======
-    let solver_status = pwg::solve(&backend, &mut witness_assignments, &mut blocks, opcodes)
-        .expect("should stall on oracle");
-    let PartialWitnessGeneratorStatus::RequiresForeignCall { unsolved_opcodes, mut unresolved_brillig_calls, .. } = solver_status else {
-            panic!("Should require oracle data")
-        };
->>>>>>> 63354df1
 
     assert_eq!(
         solver_status,
@@ -272,16 +264,6 @@
         (Witness(9), FieldElement::from(10u128)),
     ])
     .into();
-<<<<<<< HEAD
-=======
-    let mut blocks = Blocks::default();
-    // use the partial witness generation solver with our acir program
-    let solver_status = pwg::solve(&backend, &mut witness_assignments, &mut blocks, opcodes)
-        .expect("should stall on oracle");
-    let PartialWitnessGeneratorStatus::RequiresForeignCall { unsolved_opcodes, mut unresolved_brillig_calls, .. } = solver_status else {
-            panic!("Should require oracle data")
-        };
->>>>>>> 63354df1
 
     let mut acvm = ACVM::new(StubbedPwg, opcodes, witness_assignments);
 
@@ -298,26 +280,7 @@
         acvm.get_pending_foreign_call().expect("should have a brillig foreign call request");
     assert_eq!(foreign_call_wait_info.inputs.len(), 1, "Should be waiting for a single input");
 
-<<<<<<< HEAD
     let x_plus_y_inverse = Value::from(foreign_call_wait_info.inputs[0][0].to_field().inverse());
-=======
-    let x_plus_y_inverse = foreign_call.foreign_call_wait_info.inputs[0][0].to_field().inverse();
-    // Alter Brillig oracle opcode
-    let brillig: Brillig = foreign_call.resolve(Value::from(x_plus_y_inverse).into());
-
-    let mut next_opcodes_for_solving = vec![Opcode::Brillig(brillig)];
-    next_opcodes_for_solving.extend_from_slice(&unsolved_opcodes[..]);
-    // After filling data request, continue solving
-    let solver_status =
-        pwg::solve(&backend, &mut witness_assignments, &mut blocks, next_opcodes_for_solving)
-            .expect("should stall on oracle");
-    let PartialWitnessGeneratorStatus::RequiresForeignCall { unsolved_opcodes, mut unresolved_brillig_calls, .. } = solver_status else {
-            panic!("Should require oracle data")
-        };
-
-    assert!(unsolved_opcodes.is_empty(), "should be fully solved");
-    assert_eq!(unresolved_brillig_calls.len(), 1, "should have no unresolved oracles");
->>>>>>> 63354df1
 
     // Resolve Brillig foreign call
     acvm.resolve_pending_foreign_call(x_plus_y_inverse.into());
