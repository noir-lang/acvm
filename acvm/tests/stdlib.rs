#![cfg(feature = "testing")]
mod solver;
use crate::solver::StubbedBackend;
use acir::{
    circuit::{
        opcodes::{BlackBoxFuncCall, FunctionInput},
        Circuit, Opcode, PublicInputs,
    },
    native_types::{Expression, Witness},
    FieldElement,
};
use acvm::{
    compiler::compile,
    pwg::{ACVMStatus, ACVM},
    Language,
};
<<<<<<< HEAD
use blake2::{Blake2s256, Digest};
use proptest::prelude::*;
use sha2::Sha256;
=======
use blackbox_solver::{blake2s, hash_to_field_128_security, keccak256, sha256};
use paste::paste;
use proptest::prelude::*;
>>>>>>> 77a2241a
use std::collections::{BTreeMap, BTreeSet};
use stdlib::blackbox_fallbacks::{UInt32, UInt64, UInt8};

test_uint!(test_uint8, UInt8, u8, 8);
test_uint!(test_uint32, UInt32, u32, 32);
test_uint!(test_uint64, UInt64, u64, 64);

#[macro_export]
macro_rules! test_uint {
    (
        $name:tt,
        $uint:ident,
        $u:ident,
        $size:expr
    ) => {
        paste! {
            test_uint_inner!(
                [<$name _rol>],
                [<$name _ror>],
                [<$name _euclidean_division>],
                [<$name _add>],
                [<$name _sub>],
                [<$name _left_shift>],
                [<$name _right_shift>],
                [<$name _less_than>],
                $uint,
                $u,
                $size
            );
        }
    };
}

#[macro_export]
macro_rules! test_uint_inner {
    (
        $rol:tt,
        $ror:tt,
        $euclidean_division:tt,
        $add:tt,
        $sub:tt,
        $left_shift:tt,
        $right_shift:tt,
        $less_than:tt,
        $uint: ident,
        $u: ident,
        $size: expr
    ) => {
        proptest! {
            #[test]
            fn $rol(x in 0..$u::MAX, y in 0..32_u32) {
                let fe = FieldElement::from(x as u128);
                let w = Witness(1);
                let result = x.rotate_left(y);
                let uint = $uint::new(w);
                let (w, extra_gates, _) = uint.rol(y, 2);
                let witness_assignments = BTreeMap::from([(Witness(1), fe)]).into();
                let mut acvm = ACVM::new(StubbedBackend, extra_gates, witness_assignments);
                let solver_status = acvm.solve();

                prop_assert_eq!(acvm.witness_map().get(&w.get_inner()).unwrap(), &FieldElement::from(result as u128));
                prop_assert_eq!(solver_status, ACVMStatus::Solved, "should be fully solved");
            }

            #[test]
            fn $ror(x in 0..$u::MAX, y in 0..32_u32) {
                let fe = FieldElement::from(x as u128);
                let w = Witness(1);
                let result = x.rotate_right(y);
                let uint = $uint::new(w);
                let (w, extra_gates, _) = uint.ror(y, 2);
                let witness_assignments = BTreeMap::from([(Witness(1), fe)]).into();
                let mut acvm = ACVM::new(StubbedBackend, extra_gates, witness_assignments);
                let solver_status = acvm.solve();

                prop_assert_eq!(acvm.witness_map().get(&w.get_inner()).unwrap(), &FieldElement::from(result as u128));
                prop_assert_eq!(solver_status, ACVMStatus::Solved, "should be fully solved");
            }

            #[test]
            fn $euclidean_division(x in 0..$u::MAX, y in 1
                ..$u::MAX) {
                let lhs = FieldElement::from(x as u128);
                let rhs = FieldElement::from(y as u128);
                let w1 = Witness(1);
                let w2 = Witness(2);
                let q = x.div_euclid(y);
                let r = x.rem_euclid(y);
                let u32_1 = $uint::new(w1);
                let u32_2 = $uint::new(w2);
                let (q_w, r_w, extra_gates, _) = $uint::euclidean_division(&u32_1, &u32_2, 3);
                let witness_assignments = BTreeMap::from([(Witness(1), lhs),(Witness(2), rhs)]).into();
                let mut acvm = ACVM::new(StubbedBackend, extra_gates, witness_assignments);
                let solver_status = acvm.solve();

                prop_assert_eq!(acvm.witness_map().get(&q_w.get_inner()).unwrap(), &FieldElement::from(q as u128));
                prop_assert_eq!(acvm.witness_map().get(&r_w.get_inner()).unwrap(), &FieldElement::from(r as u128));
                prop_assert_eq!(solver_status, ACVMStatus::Solved, "should be fully solved");
            }

            #[test]
            fn $add(x in 0..$u::MAX, y in 0..$u::MAX, z in 0..$u::MAX) {
                let lhs = FieldElement::from(x as u128);
                let rhs = FieldElement::from(y as u128);
                let rhs_z = FieldElement::from(z as u128);
                let result = FieldElement::from(((x as u128).wrapping_add(y as u128) % (1_u128 << $size)).wrapping_add(z as u128) % (1_u128 << $size));
                let w1 = Witness(1);
                let w2 = Witness(2);
                let w3 = Witness(3);
                let u32_1 = $uint::new(w1);
                let u32_2 = $uint::new(w2);
                let u32_3 = $uint::new(w3);
                let mut gates = Vec::new();
                let (w, extra_gates, num_witness) = u32_1.add(&u32_2, 4);
                gates.extend(extra_gates);
                let (w2, extra_gates, _) = w.add(&u32_3, num_witness);
                gates.extend(extra_gates);
                let witness_assignments = BTreeMap::from([(Witness(1), lhs), (Witness(2), rhs), (Witness(3), rhs_z)]).into();
                let mut acvm = ACVM::new(StubbedBackend, gates, witness_assignments);
                let solver_status = acvm.solve();

                prop_assert_eq!(acvm.witness_map().get(&w2.get_inner()).unwrap(), &result);
                prop_assert_eq!(solver_status, ACVMStatus::Solved, "should be fully solved");
            }

            #[test]
            fn $sub(x in 0..$u::MAX, y in 0..$u::MAX, z in 0..$u::MAX) {
                let lhs = FieldElement::from(x as u128);
                let rhs = FieldElement::from(y as u128);
                let rhs_z = FieldElement::from(z as u128);
                let result = FieldElement::from(((x as u128).wrapping_sub(y as u128) % (1_u128 << $size)).wrapping_sub(z as u128) % (1_u128 << $size));
                let w1 = Witness(1);
                let w2 = Witness(2);
                let w3 = Witness(3);
                let u32_1 = $uint::new(w1);
                let u32_2 = $uint::new(w2);
                let u32_3 = $uint::new(w3);
                let mut gates = Vec::new();
                let (w, extra_gates, num_witness) = u32_1.sub(&u32_2, 4);
                gates.extend(extra_gates);
                let (w2, extra_gates, _) = w.sub(&u32_3, num_witness);
                gates.extend(extra_gates);
                let witness_assignments = BTreeMap::from([(Witness(1), lhs), (Witness(2), rhs), (Witness(3), rhs_z)]).into();
                let mut acvm = ACVM::new(StubbedBackend, gates, witness_assignments);
                        let solver_status = acvm.solve();

<<<<<<< HEAD
        prop_assert_eq!(acvm.witness_map().get(&w.get_inner()).unwrap(), &FieldElement::from(result as u128));
        prop_assert_eq!(solver_status, ACVMStatus::Solved, "should be fully solved");
    }

    #[test]
    fn test_uint32_less_than(x in 0..u32::MAX, y in 0..u32::MAX) {
        let lhs = FieldElement::from(x as u128);
        let rhs = FieldElement::from(y as u128);
        let w1 = Witness(1);
        let w2 = Witness(2);
        let result = x < y;
        let u32_1 = UInt32::new(w1);
        let u32_2 = UInt32::new(w2);
        let (w, extra_gates, _) = u32_1.less_than_comparison(&u32_2, 3);
        let witness_assignments = BTreeMap::from([(Witness(1), lhs), (Witness(2), rhs)]).into();
        let mut acvm = ACVM::new(StubbedBackend, extra_gates, witness_assignments);
        let solver_status = acvm.solve();

        prop_assert_eq!(acvm.witness_map().get(&w.get_inner()).unwrap(), &FieldElement::from(result as u128));
        prop_assert_eq!(solver_status, ACVMStatus::Solved, "should be fully solved");
    }
}

test_hashes!(test_sha256, Sha256, SHA256, does_not_support_sha256);
test_hashes!(test_blake2s, Blake2s256, Blake2s, does_not_support_blake2s);
=======
                prop_assert_eq!(acvm.witness_map().get(&w2.get_inner()).unwrap(), &result);
                prop_assert_eq!(solver_status, ACVMStatus::Solved, "should be fully solved");
            }

            #[test]
            fn $left_shift(x in 0..$u::MAX, y in 0..32_u32) {
                let lhs = FieldElement::from(x as u128);
                let w1 = Witness(1);
                let result = x.overflowing_shl(y).0;
                let u32_1 = $uint::new(w1);
                let (w, extra_gates, _) = u32_1.leftshift(y, 2);
                let witness_assignments = BTreeMap::from([(Witness(1), lhs)]).into();
                let mut acvm = ACVM::new(StubbedBackend, extra_gates, witness_assignments);
                let solver_status = acvm.solve();

                prop_assert_eq!(acvm.witness_map().get(&w.get_inner()).unwrap(), &FieldElement::from(result as u128));
                prop_assert_eq!(solver_status, ACVMStatus::Solved, "should be fully solved");
            }

            #[test]
            fn $right_shift(x in 0..$u::MAX, y in 0..32_u32) {
                let lhs = FieldElement::from(x as u128);
                let w1 = Witness(1);
                let result = x.overflowing_shr(y).0;
                let u32_1 = $uint::new(w1);
                let (w, extra_gates, _) = u32_1.rightshift(y, 2);
                let witness_assignments = BTreeMap::from([(Witness(1), lhs)]).into();
                let mut acvm = ACVM::new(StubbedBackend, extra_gates, witness_assignments);
                let solver_status = acvm.solve();

                prop_assert_eq!(acvm.witness_map().get(&w.get_inner()).unwrap(), &FieldElement::from(result as u128));
                prop_assert_eq!(solver_status, ACVMStatus::Solved, "should be fully solved");
            }

            #[test]
            fn $less_than(x in 0..$u::MAX, y in 0..$u::MAX) {
                let lhs = FieldElement::from(x as u128);
                let rhs = FieldElement::from(y as u128);
                let w1 = Witness(1);
                let w2 = Witness(2);
                let result = x < y;
                let u32_1 = $uint::new(w1);
                let u32_2 = $uint::new(w2);
                let (w, extra_gates, _) = u32_1.less_than_comparison(&u32_2, 3);
                let witness_assignments = BTreeMap::from([(Witness(1), lhs), (Witness(2), rhs)]).into();
                let mut acvm = ACVM::new(StubbedBackend, extra_gates, witness_assignments);
                let solver_status = acvm.solve();

                prop_assert_eq!(acvm.witness_map().get(&w.get_inner()).unwrap(), &FieldElement::from(result as u128));
                prop_assert_eq!(solver_status, ACVMStatus::Solved, "should be fully solved");
            }
        }
    };
}

test_hashes!(test_sha256, sha256, SHA256, does_not_support_sha256);
test_hashes!(test_blake2s, blake2s, Blake2s, does_not_support_blake2s);
test_hashes!(test_keccak, keccak256, Keccak256, does_not_support_keccak);
>>>>>>> 77a2241a

fn does_not_support_sha256(opcode: &Opcode) -> bool {
    !matches!(opcode, Opcode::BlackBoxFuncCall(BlackBoxFuncCall::SHA256 { .. }))
}
fn does_not_support_blake2s(opcode: &Opcode) -> bool {
    !matches!(opcode, Opcode::BlackBoxFuncCall(BlackBoxFuncCall::Blake2s { .. }))
}
<<<<<<< HEAD
fn does_not_support_hash_to_field(opcode: &Opcode) -> bool {
    !matches!(opcode, Opcode::BlackBoxFuncCall(BlackBoxFuncCall::HashToField128Security { .. }))
=======
fn does_not_support_keccak(opcode: &Opcode) -> bool {
    !matches!(opcode, Opcode::BlackBoxFuncCall(BlackBoxFuncCall::Keccak256 { .. }))
>>>>>>> 77a2241a
}

#[macro_export]
macro_rules! test_hashes {
    (
        $name:ident,
        $hasher:ident,
        $opcode:ident,
        $opcode_support: ident
    ) => {
        proptest! {
            #![proptest_config(ProptestConfig::with_cases(3))]
            #[test]
            fn $name(input_values in proptest::collection::vec(0..u8::MAX, 1..50)) {
                let mut opcodes = Vec::new();
                let mut witness_assignments = BTreeMap::new();
                let mut input_witnesses: Vec<FunctionInput> = Vec::new();
                let mut correct_result_witnesses: Vec<Witness> = Vec::new();
                let mut output_witnesses: Vec<Witness> = Vec::new();

                // prepare test data
                let mut counter = 0;
<<<<<<< HEAD
                let output = $hasher::digest(input_values.clone());
=======
                let output = $hasher(&input_values).unwrap();
>>>>>>> 77a2241a
                for inp_v in input_values {
                    counter += 1;
                    let function_input = FunctionInput { witness: Witness(counter), num_bits: 8 };
                    input_witnesses.push(function_input);
                    witness_assignments.insert(Witness(counter), FieldElement::from(inp_v as u128));
                }

                for o_v in output {
                    counter += 1;
                    correct_result_witnesses.push(Witness(counter));
                    witness_assignments.insert(Witness(counter), FieldElement::from(o_v as u128));
                }

                for _ in 0..32 {
                    counter += 1;
                    output_witnesses.push(Witness(counter));
                }
                let blackbox = Opcode::BlackBoxFuncCall(BlackBoxFuncCall::$opcode { inputs: input_witnesses, outputs: output_witnesses.clone() });
                opcodes.push(blackbox);

                // constrain the output to be the same as the hasher
                for i in 0..correct_result_witnesses.len() {
                    let mut output_constraint = Expression::from(correct_result_witnesses[i]);
                    output_constraint.push_addition_term(-FieldElement::one(), output_witnesses[i]);
                    opcodes.push(Opcode::Arithmetic(output_constraint));
                }

                // compile circuit
                let circuit = Circuit {current_witness_index: witness_assignments.len() as u32 + 32,
                    opcodes, public_parameters: PublicInputs(BTreeSet::new()), return_values: PublicInputs(BTreeSet::new()) };
                let circuit = compile(circuit, Language::PLONKCSat{ width: 3 }, $opcode_support).unwrap().0;

                // solve witnesses
                let mut acvm = ACVM::new(StubbedBackend, circuit.opcodes, witness_assignments.into());
                let solver_status = acvm.solve();

                prop_assert_eq!(solver_status, ACVMStatus::Solved, "should be fully solved");
            }
        }
    };
}

<<<<<<< HEAD
=======
fn does_not_support_hash_to_field(opcode: &Opcode) -> bool {
    !matches!(opcode, Opcode::BlackBoxFuncCall(BlackBoxFuncCall::HashToField128Security { .. }))
}

>>>>>>> 77a2241a
proptest! {
    #![proptest_config(ProptestConfig::with_cases(3))]
    #[test]
    fn test_hash_to_field(input_values in proptest::collection::vec(0..u8::MAX, 1..50)) {
        let mut opcodes = Vec::new();
        let mut witness_assignments = BTreeMap::new();
        let mut input_witnesses: Vec<FunctionInput> = Vec::new();

        // prepare test data
        let mut counter = 0;
<<<<<<< HEAD
        let output = Blake2s256::digest(input_values.clone());
=======
        let output = hash_to_field_128_security(&input_values.clone()).unwrap();
>>>>>>> 77a2241a
        for inp_v in input_values {
            counter += 1;
            let function_input = FunctionInput { witness: Witness(counter), num_bits: 8 };
            input_witnesses.push(function_input);
            witness_assignments.insert(Witness(counter), FieldElement::from(inp_v as u128));
        }
        let correct_result_of_hash_to_field = FieldElement::from_be_bytes_reduce(&output);

        counter += 1;
        let correct_result_witnesses: Witness = Witness(counter);
<<<<<<< HEAD
        witness_assignments.insert(Witness(counter), correct_result_of_hash_to_field);
=======
        witness_assignments.insert(Witness(counter), output);
>>>>>>> 77a2241a

        counter += 1;
        let output_witness: Witness = Witness(counter);

        let blackbox = Opcode::BlackBoxFuncCall(BlackBoxFuncCall::HashToField128Security { inputs: input_witnesses, output: output_witness });
        opcodes.push(blackbox);

        // constrain the output to be the same as the hasher
        let mut output_constraint = Expression::from(correct_result_witnesses);
        output_constraint.push_addition_term(-FieldElement::one(), output_witness);
        opcodes.push(Opcode::Arithmetic(output_constraint));

        // compile circuit
        let circuit = Circuit {current_witness_index: witness_assignments.len() as u32 + 1,
            opcodes, public_parameters: PublicInputs(BTreeSet::new()), return_values: PublicInputs(BTreeSet::new()) };
        let circuit = compile(circuit, Language::PLONKCSat{ width: 3 }, does_not_support_hash_to_field).unwrap().0;

        // solve witnesses
        let mut acvm = ACVM::new(StubbedBackend, circuit.opcodes, witness_assignments.into());
        let solver_status = acvm.solve();

        prop_assert_eq!(solver_status, ACVMStatus::Solved, "should be fully solved");
    }
}<|MERGE_RESOLUTION|>--- conflicted
+++ resolved
@@ -14,15 +14,9 @@
     pwg::{ACVMStatus, ACVM},
     Language,
 };
-<<<<<<< HEAD
-use blake2::{Blake2s256, Digest};
-use proptest::prelude::*;
-use sha2::Sha256;
-=======
 use blackbox_solver::{blake2s, hash_to_field_128_security, keccak256, sha256};
 use paste::paste;
 use proptest::prelude::*;
->>>>>>> 77a2241a
 use std::collections::{BTreeMap, BTreeSet};
 use stdlib::blackbox_fallbacks::{UInt32, UInt64, UInt8};
 
@@ -169,33 +163,6 @@
                 let mut acvm = ACVM::new(StubbedBackend, gates, witness_assignments);
                         let solver_status = acvm.solve();
 
-<<<<<<< HEAD
-        prop_assert_eq!(acvm.witness_map().get(&w.get_inner()).unwrap(), &FieldElement::from(result as u128));
-        prop_assert_eq!(solver_status, ACVMStatus::Solved, "should be fully solved");
-    }
-
-    #[test]
-    fn test_uint32_less_than(x in 0..u32::MAX, y in 0..u32::MAX) {
-        let lhs = FieldElement::from(x as u128);
-        let rhs = FieldElement::from(y as u128);
-        let w1 = Witness(1);
-        let w2 = Witness(2);
-        let result = x < y;
-        let u32_1 = UInt32::new(w1);
-        let u32_2 = UInt32::new(w2);
-        let (w, extra_gates, _) = u32_1.less_than_comparison(&u32_2, 3);
-        let witness_assignments = BTreeMap::from([(Witness(1), lhs), (Witness(2), rhs)]).into();
-        let mut acvm = ACVM::new(StubbedBackend, extra_gates, witness_assignments);
-        let solver_status = acvm.solve();
-
-        prop_assert_eq!(acvm.witness_map().get(&w.get_inner()).unwrap(), &FieldElement::from(result as u128));
-        prop_assert_eq!(solver_status, ACVMStatus::Solved, "should be fully solved");
-    }
-}
-
-test_hashes!(test_sha256, Sha256, SHA256, does_not_support_sha256);
-test_hashes!(test_blake2s, Blake2s256, Blake2s, does_not_support_blake2s);
-=======
                 prop_assert_eq!(acvm.witness_map().get(&w2.get_inner()).unwrap(), &result);
                 prop_assert_eq!(solver_status, ACVMStatus::Solved, "should be fully solved");
             }
@@ -254,7 +221,6 @@
 test_hashes!(test_sha256, sha256, SHA256, does_not_support_sha256);
 test_hashes!(test_blake2s, blake2s, Blake2s, does_not_support_blake2s);
 test_hashes!(test_keccak, keccak256, Keccak256, does_not_support_keccak);
->>>>>>> 77a2241a
 
 fn does_not_support_sha256(opcode: &Opcode) -> bool {
     !matches!(opcode, Opcode::BlackBoxFuncCall(BlackBoxFuncCall::SHA256 { .. }))
@@ -262,13 +228,8 @@
 fn does_not_support_blake2s(opcode: &Opcode) -> bool {
     !matches!(opcode, Opcode::BlackBoxFuncCall(BlackBoxFuncCall::Blake2s { .. }))
 }
-<<<<<<< HEAD
-fn does_not_support_hash_to_field(opcode: &Opcode) -> bool {
-    !matches!(opcode, Opcode::BlackBoxFuncCall(BlackBoxFuncCall::HashToField128Security { .. }))
-=======
 fn does_not_support_keccak(opcode: &Opcode) -> bool {
     !matches!(opcode, Opcode::BlackBoxFuncCall(BlackBoxFuncCall::Keccak256 { .. }))
->>>>>>> 77a2241a
 }
 
 #[macro_export]
@@ -291,11 +252,7 @@
 
                 // prepare test data
                 let mut counter = 0;
-<<<<<<< HEAD
-                let output = $hasher::digest(input_values.clone());
-=======
                 let output = $hasher(&input_values).unwrap();
->>>>>>> 77a2241a
                 for inp_v in input_values {
                     counter += 1;
                     let function_input = FunctionInput { witness: Witness(counter), num_bits: 8 };
@@ -338,13 +295,10 @@
     };
 }
 
-<<<<<<< HEAD
-=======
 fn does_not_support_hash_to_field(opcode: &Opcode) -> bool {
     !matches!(opcode, Opcode::BlackBoxFuncCall(BlackBoxFuncCall::HashToField128Security { .. }))
 }
 
->>>>>>> 77a2241a
 proptest! {
     #![proptest_config(ProptestConfig::with_cases(3))]
     #[test]
@@ -355,11 +309,7 @@
 
         // prepare test data
         let mut counter = 0;
-<<<<<<< HEAD
-        let output = Blake2s256::digest(input_values.clone());
-=======
         let output = hash_to_field_128_security(&input_values.clone()).unwrap();
->>>>>>> 77a2241a
         for inp_v in input_values {
             counter += 1;
             let function_input = FunctionInput { witness: Witness(counter), num_bits: 8 };
@@ -370,11 +320,7 @@
 
         counter += 1;
         let correct_result_witnesses: Witness = Witness(counter);
-<<<<<<< HEAD
-        witness_assignments.insert(Witness(counter), correct_result_of_hash_to_field);
-=======
         witness_assignments.insert(Witness(counter), output);
->>>>>>> 77a2241a
 
         counter += 1;
         let output_witness: Witness = Witness(counter);
