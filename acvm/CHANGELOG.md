--- conflicted
+++ resolved
@@ -1,7 +1,5 @@
 # Changelog
 
-<<<<<<< HEAD
-=======
 ## [0.20.1](https://github.com/noir-lang/acvm/compare/acvm-v0.20.0...acvm-v0.20.1) (2023-07-26)
 
 
@@ -16,7 +14,6 @@
   * dependencies
     * brillig_vm bumped from 0.20.0 to 0.20.1
 
->>>>>>> 77a2241a
 ## [0.20.0](https://github.com/noir-lang/acvm/compare/acvm-v0.19.1...acvm-v0.20.0) (2023-07-20)
 
 
