[package]
name = "acir_field"
description = "The field implementation being used by ACIR."
<<<<<<< HEAD
version = "0.20.0"
=======
version = "0.20.1"
>>>>>>> 77a2241a
authors.workspace = true
edition.workspace = true
license.workspace = true
rust-version.workspace = true
repository.workspace = true

# See more keys and their definitions at https://doc.rust-lang.org/cargo/reference/manifest.html

[dependencies]
hex = "0.4.2"
num-bigint.workspace = true
serde.workspace = true

ark-bn254 = { version = "^0.4.0", optional = true, default-features = false, features = [
    "curve",
] }
ark-bls12-381 = { version = "^0.4.0", optional = true, default-features = false, features = [
    "curve",
] }
ark-ff = { version = "^0.4.0", optional = true, default-features = false }

cfg-if = "1.0.0"

[features]
default = ["bn254"]
bn254 = ["dep:ark-bn254", "dep:ark-ff"]
bls12_381 = ["dep:ark-bls12-381", "dep:ark-ff"]<|MERGE_RESOLUTION|>--- conflicted
+++ resolved
@@ -1,11 +1,7 @@
 [package]
 name = "acir_field"
 description = "The field implementation being used by ACIR."
-<<<<<<< HEAD
-version = "0.20.0"
-=======
 version = "0.20.1"
->>>>>>> 77a2241a
 authors.workspace = true
 edition.workspace = true
 license.workspace = true
