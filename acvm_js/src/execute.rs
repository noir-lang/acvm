--- conflicted
+++ resolved
@@ -1,14 +1,8 @@
 #[allow(deprecated)]
 use acvm::{
-<<<<<<< HEAD
-    acir::{circuit::Circuit, BlackBoxFunc},
-    pwg::{ACVMStatus, ErrorLocation, OpcodeResolutionError, ACVM},
-    BlackBoxFunctionSolver, BlackBoxResolutionError, FieldElement,
-=======
     acir::circuit::Circuit,
     blackbox_solver::BarretenbergSolver,
-    pwg::{ACVMStatus, ACVM},
->>>>>>> a1d4b712
+    pwg::{ACVMStatus, ErrorLocation, OpcodeResolutionError, ACVM},
 };
 
 use wasm_bindgen::prelude::wasm_bindgen;
