#[allow(deprecated)]
use acvm::{
    acir::circuit::{Circuit, OpcodeLocation},
    blackbox_solver::BarretenbergSolver,
    pwg::{ACVMStatus, ErrorLocation, OpcodeResolutionError, ACVM},
};

use js_sys::Error;
use wasm_bindgen::prelude::wasm_bindgen;

use crate::{
    foreign_call::{resolve_brillig, ForeignCallHandler},
    JsExecutionError, JsWitnessMap,
};

#[wasm_bindgen]
#[allow(deprecated)]
pub struct WasmBlackBoxFunctionSolver(BarretenbergSolver);

impl WasmBlackBoxFunctionSolver {
    async fn initialize() -> WasmBlackBoxFunctionSolver {
        #[allow(deprecated)]
        WasmBlackBoxFunctionSolver(BarretenbergSolver::initialize().await)
    }
}

#[wasm_bindgen(js_name = "createBlackBoxSolver")]
pub async fn create_black_box_solver() -> WasmBlackBoxFunctionSolver {
    WasmBlackBoxFunctionSolver::initialize().await
}

/// Executes an ACIR circuit to generate the solved witness from the initial witness.
///
/// @param {Uint8Array} circuit - A serialized representation of an ACIR circuit
/// @param {WitnessMap} initial_witness - The initial witness map defining all of the inputs to `circuit`..
/// @param {ForeignCallHandler} foreign_call_handler - A callback to process any foreign calls from the circuit.
/// @returns {WitnessMap} The solved witness calculated by executing the circuit on the provided inputs.
#[wasm_bindgen(js_name = executeCircuit, skip_jsdoc)]
pub async fn execute_circuit(
    circuit: Vec<u8>,
    initial_witness: JsWitnessMap,
    foreign_call_handler: ForeignCallHandler,
) -> Result<JsWitnessMap, Error> {
    console_error_panic_hook::set_once();

    let solver = WasmBlackBoxFunctionSolver::initialize().await;

    execute_circuit_with_black_box_solver(&solver, circuit, initial_witness, foreign_call_handler)
        .await
}

/// Executes an ACIR circuit to generate the solved witness from the initial witness.
///
/// @param {&WasmBlackBoxFunctionSolver} solver - A black box solver.
/// @param {Uint8Array} circuit - A serialized representation of an ACIR circuit
/// @param {WitnessMap} initial_witness - The initial witness map defining all of the inputs to `circuit`..
/// @param {ForeignCallHandler} foreign_call_handler - A callback to process any foreign calls from the circuit.
/// @returns {WitnessMap} The solved witness calculated by executing the circuit on the provided inputs.
#[wasm_bindgen(js_name = executeCircuitWithBlackBoxSolver, skip_jsdoc)]
pub async fn execute_circuit_with_black_box_solver(
    solver: &WasmBlackBoxFunctionSolver,
    circuit: Vec<u8>,
    initial_witness: JsWitnessMap,
    foreign_call_handler: ForeignCallHandler,
) -> Result<JsWitnessMap, Error> {
    console_error_panic_hook::set_once();
    let circuit: Circuit = Circuit::read(&*circuit).expect("Failed to deserialize circuit");

    let mut acvm = ACVM::new(&solver.0, circuit.opcodes, initial_witness.into());

    loop {
        let solver_status = acvm.solve();

        match solver_status {
            ACVMStatus::Solved => break,
            ACVMStatus::InProgress => {
                unreachable!("Execution should not stop while in `InProgress` state.")
            }
            ACVMStatus::Failure(error) => {
                let (assert_message, call_stack) = match &error {
                    OpcodeResolutionError::UnsatisfiedConstrain {
                        opcode_location: ErrorLocation::Resolved(opcode_location),
                    }
                    | OpcodeResolutionError::IndexOutOfBounds {
                        opcode_location: ErrorLocation::Resolved(opcode_location),
                        ..
<<<<<<< HEAD
                    } => (
                        circuit.assert_messages.get(opcode_location).cloned(),
                        Some(vec![*opcode_location]),
                    ),
                    OpcodeResolutionError::BrilligFunctionFailed { call_stack, .. } => {
                        let failing_opcode =
                            call_stack.last().expect("Brillig error call stacks cannot be empty");
                        (
                            circuit.assert_messages.get(failing_opcode).cloned(),
                            Some(call_stack.clone()),
                        )
                    }
                    _ => (None, None),
=======
                    } => get_assert_message(&circuit.assert_messages, opcode_location),
                    _ => None,
>>>>>>> 1e5dcf04
                };

                let error_string = match assert_message {
                    Some(assert_message) => format!("{}: {}", error, assert_message),
                    None => error.to_string(),
                };

                let mut err = JsExecutionError::new(error_string.into());
                if let Some(call_stack) = call_stack {
                    err.set_call_stack(call_stack);
                }

                return Err(err.into());
            }
            ACVMStatus::RequiresForeignCall(foreign_call) => {
                let result = resolve_brillig(&foreign_call_handler, &foreign_call).await?;

                acvm.resolve_pending_foreign_call(result);
            }
        }
    }

    let witness_map = acvm.finalize();
    Ok(witness_map.into())
}

// Searches the slice for `opcode_location`.
// This is functionality equivalent to .get on a map.
fn get_assert_message(
    assert_messages: &[(OpcodeLocation, String)],
    opcode_location: &OpcodeLocation,
) -> Option<String> {
    assert_messages
        .iter()
        .find(|(loc, _)| loc == opcode_location)
        .map(|(_, message)| message.clone())
}<|MERGE_RESOLUTION|>--- conflicted
+++ resolved
@@ -84,24 +84,19 @@
                     | OpcodeResolutionError::IndexOutOfBounds {
                         opcode_location: ErrorLocation::Resolved(opcode_location),
                         ..
-<<<<<<< HEAD
                     } => (
-                        circuit.assert_messages.get(opcode_location).cloned(),
+                        get_assert_message(&circuit.assert_messages, opcode_location),
                         Some(vec![*opcode_location]),
                     ),
                     OpcodeResolutionError::BrilligFunctionFailed { call_stack, .. } => {
                         let failing_opcode =
                             call_stack.last().expect("Brillig error call stacks cannot be empty");
                         (
-                            circuit.assert_messages.get(failing_opcode).cloned(),
+                            get_assert_message(&circuit.assert_messages, failing_opcode),
                             Some(call_stack.clone()),
                         )
                     }
                     _ => (None, None),
-=======
-                    } => get_assert_message(&circuit.assert_messages, opcode_location),
-                    _ => None,
->>>>>>> 1e5dcf04
                 };
 
                 let error_string = match assert_message {
