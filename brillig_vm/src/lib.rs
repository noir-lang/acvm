#![warn(unused_crate_dependencies)]
#![warn(unreachable_pub)]

//! The Brillig VM is a specialized VM which allows the [ACVM][acvm] to perform custom non-determinism.
//!
//! Brillig bytecode is distinct from regular [ACIR][acir] in that it does not generate constraints.
//! This is a generalization over the fixed directives that exists within in the ACVM.
//!
//! [acir]: https://crates.io/crates/acir
//! [acvm]: https://crates.io/crates/acvm

use acir::brillig::{
    BinaryFieldOp, BinaryIntOp, ForeignCallOutput, ForeignCallResult, HeapArray, HeapVector,
    Opcode, RegisterIndex, RegisterOrMemory, Value,
};
use acir::FieldElement;
// Re-export `brillig`.
pub use acir::brillig;

mod arithmetic;
mod black_box;
mod memory;
mod registers;

<<<<<<< HEAD
use acir_field::FieldElement;
pub use black_box::BlackBoxOp;
pub use foreign_call::{ForeignCallOutput, ForeignCallResult};
pub use memory::Memory;
use num_bigint::BigUint;
pub use opcodes::{
    BinaryFieldOp, BinaryIntOp, HeapArray, HeapVector, Label, Opcode, RegisterOrMemory,
};
pub use registers::{RegisterIndex, Registers};
pub use value::Typ;
pub use value::Value;
=======
use arithmetic::{evaluate_binary_field_op, evaluate_binary_int_op};
use black_box::evaluate_black_box;
use blackbox_solver::{BlackBoxFunctionSolver, BlackBoxResolutionError};

pub use memory::Memory;
pub use registers::Registers;
>>>>>>> ed40f228

#[derive(Debug, PartialEq, Eq, Clone)]
pub enum VMStatus {
    Finished,
    InProgress,
    Failure {
        message: String,
    },
    /// The VM process is not solvable as a [foreign call][Opcode::ForeignCall] has been
    /// reached where the outputs are yet to be resolved.  
    ///
    /// The caller should interpret the information returned to compute a [ForeignCallResult]
    /// and update the Brillig process. The VM can then be restarted to fully solve the previously
    /// unresolved foreign call as well as the remaining Brillig opcodes.
    ForeignCallWait {
        /// Interpreted by simulator context
        function: String,
        /// Input values
        /// Each input is a list of values as an input can be either a single value or a memory pointer
        inputs: Vec<Vec<Value>>,
    },
}

#[derive(Debug, PartialEq, Eq, Clone)]
/// VM encapsulates the state of the Brillig VM during execution.
pub struct VM<'bb_solver, B: BlackBoxFunctionSolver> {
    /// Register storage
    registers: Registers,
    /// Instruction pointer
    program_counter: usize,
    /// A counter maintained throughout a Brillig process that determines
    /// whether the caller has resolved the results of a [foreign call][Opcode::ForeignCall].
    foreign_call_counter: usize,
    /// Represents the outputs of all foreign calls during a Brillig process
    /// List is appended onto by the caller upon reaching a [VMStatus::ForeignCallWait]
    foreign_call_results: Vec<ForeignCallResult>,
    /// Executable opcodes
    bytecode: Vec<Opcode>,
    /// Status of the VM
    status: VMStatus,
    /// Memory of the VM
    memory: Memory,
    /// Call stack
    call_stack: Vec<Value>,
    /// The solver for blackbox functions
    black_box_solver: &'bb_solver B,
}

impl<'bb_solver, B: BlackBoxFunctionSolver> VM<'bb_solver, B> {
    /// Constructs a new VM instance
    pub fn new(
        inputs: Registers,
        memory: Vec<Value>,
        bytecode: Vec<Opcode>,
        foreign_call_results: Vec<ForeignCallResult>,
        black_box_solver: &'bb_solver B,
    ) -> Self {
        Self {
            registers: inputs,
            program_counter: 0,
            foreign_call_counter: 0,
            foreign_call_results,
            bytecode,
            status: VMStatus::InProgress,
            memory: memory.into(),
            call_stack: Vec::new(),
            black_box_solver,
        }
    }

    /// Updates the current status of the VM.
    /// Returns the given status.
    fn status(&mut self, status: VMStatus) -> VMStatus {
        self.status = status.clone();
        status
    }

    /// Sets the current status of the VM to Finished (completed execution).
    fn finish(&mut self) -> VMStatus {
        self.status(VMStatus::Finished)
    }

    /// Sets the status of the VM to `ForeignCallWait`.
    /// Indicating that the VM is now waiting for a foreign call to be resolved.
    fn wait_for_foreign_call(&mut self, function: String, inputs: Vec<Vec<Value>>) -> VMStatus {
        self.status(VMStatus::ForeignCallWait { function, inputs })
    }

    /// Sets the current status of the VM to `fail`.
    /// Indicating that the VM encountered a `Trap` Opcode
    /// or an invalid state.
    fn fail(&mut self, message: String) -> VMStatus {
        self.status(VMStatus::Failure { message });
        self.status.clone()
    }

    /// Loop over the bytecode and update the program counter
    pub fn process_opcodes(&mut self) -> VMStatus {
        while !matches!(
            self.process_opcode(),
            VMStatus::Finished | VMStatus::Failure { .. } | VMStatus::ForeignCallWait { .. }
        ) {}
        self.status.clone()
    }

    /// Returns all of the registers in the VM.
    pub fn get_registers(&self) -> &Registers {
        &self.registers
    }

    pub fn get_memory(&self) -> &Vec<Value> {
        self.memory.values()
    }

    /// Process a single opcode and modify the program counter.
    pub fn process_opcode(&mut self) -> VMStatus {
        let opcode = &self.bytecode[self.program_counter];
        match opcode {
            Opcode::BinaryFieldOp { op, lhs, rhs, destination: result } => {
                self.process_binary_field_op(*op, *lhs, *rhs, *result);
                self.increment_program_counter()
            }
            Opcode::BinaryIntOp { op, bit_size, lhs, rhs, destination: result } => {
                self.process_binary_int_op(*op, *bit_size, *lhs, *rhs, *result);
                self.increment_program_counter()
            }
            Opcode::Jump { location: destination } => self.set_program_counter(*destination),
            Opcode::JumpIf { condition, location: destination } => {
                // Check if condition is true
                // We use 0 to mean false and any other value to mean true
                let condition_value = self.registers.get(*condition);
                if !condition_value.is_zero() {
                    return self.set_program_counter(*destination);
                }
                self.increment_program_counter()
            }
            Opcode::JumpIfNot { condition, location: destination } => {
                let condition_value = self.registers.get(*condition);
                if condition_value.is_zero() {
                    return self.set_program_counter(*destination);
                }
                self.increment_program_counter()
            }
            Opcode::Return => {
                if let Some(register) = self.call_stack.pop() {
                    self.set_program_counter(register.to_usize())
                } else {
                    self.fail("return opcode hit, but callstack already empty".to_string())
                }
            }
            Opcode::ForeignCall { function, destinations, inputs } => {
                if self.foreign_call_counter >= self.foreign_call_results.len() {
                    // When this opcode is called, it is possible that the results of a foreign call are
                    // not yet known (not enough entries in `foreign_call_results`).
                    // If that is the case, just resolve the inputs and pause the VM with a status
                    // (VMStatus::ForeignCallWait) that communicates the foreign function name and
                    // resolved inputs back to the caller. Once the caller pushes to `foreign_call_results`,
                    // they can then make another call to the VM that starts at this opcode
                    // but has the necessary results to proceed with execution.
                    let resolved_inputs = inputs
                        .iter()
                        .map(|input| self.get_register_value_or_memory_values(*input))
                        .collect::<Vec<_>>();
                    return self.wait_for_foreign_call(function.clone(), resolved_inputs);
                }

                let values = &self.foreign_call_results[self.foreign_call_counter].values;

                let mut invalid_foreign_call_result = false;
                for (destination, output) in destinations.iter().zip(values) {
                    match destination {
                        RegisterOrMemory::RegisterIndex(value_index) => match output {
                            ForeignCallOutput::Single(value) => {
                                self.registers.set(*value_index, *value)
                            }
                            _ => unreachable!(
                                "Function result size does not match brillig bytecode (expected 1 result)"
                            ),
                        },
                        RegisterOrMemory::HeapArray(HeapArray { pointer: pointer_index, size }) => {
                            match output {
                                ForeignCallOutput::Array(values) => {
                                    if values.len() != *size {
                                        invalid_foreign_call_result = true;
                                        break;
                                    }
                                    // Convert the destination pointer to a usize
                                    let destination = self.registers.get(*pointer_index).to_usize();
                                    // Write to our destination memory
                                    self.memory.write_slice(destination, values);
                                }
                                _ => {
                                    unreachable!("Function result size does not match brillig bytecode size")
                                }
                            }
                        }
                        RegisterOrMemory::HeapVector(HeapVector { pointer: pointer_index, size: size_index }) => {
                            match output {
                                ForeignCallOutput::Array(values) => {
                                    // Set our size in the size register
                                    self.registers.set(*size_index, Value::from(values.len()));
                                    // Convert the destination pointer to a usize
                                    let destination = self.registers.get(*pointer_index).to_usize();
                                    // Write to our destination memory
                                    self.memory.write_slice(destination, values);
                                }
                                _ => {
                                    unreachable!("Function result size does not match brillig bytecode size")
                                }
                            }
                        }
                    }
                }

                // These checks must come after resolving the foreign call outputs as `fail` uses a mutable reference
                if destinations.len() != values.len() {
                    self.fail(format!("{} output values were provided as a foreign call result for {} destination slots", values.len(), destinations.len()));
                }
                if invalid_foreign_call_result {
                    self.fail("Function result size does not match brillig bytecode".to_owned());
                }

                self.foreign_call_counter += 1;
                self.increment_program_counter()
            }
            Opcode::Mov { destination: destination_register, source: source_register } => {
                let source_value = self.registers.get(*source_register);
                self.registers.set(*destination_register, source_value);
                self.increment_program_counter()
            }
            Opcode::Trap => self.fail("explicit trap hit in brillig".to_string()),
            Opcode::Stop => self.finish(),
            Opcode::Load { destination: destination_register, source_pointer } => {
                // Convert our source_pointer to a usize
                let source = self.registers.get(*source_pointer);
                // Use our usize source index to lookup the value in memory
                let value = &self.memory.read(source.to_usize());
                self.registers.set(*destination_register, *value);
                self.increment_program_counter()
            }
            Opcode::Store { destination_pointer, source: source_register } => {
                // Convert our destination_pointer to a usize
                let destination = self.registers.get(*destination_pointer).to_usize();
                // Use our usize destination index to set the value in memory
                self.memory.write(destination, self.registers.get(*source_register));
                self.increment_program_counter()
            }
            Opcode::Call { location } => {
                // Push a return location
                self.call_stack.push(Value::from(self.program_counter + 1));
                self.set_program_counter(*location)
            }
            Opcode::Const { destination, value } => {
                self.registers.set(*destination, *value);
                self.increment_program_counter()
            }
            Opcode::BlackBox(black_box_op) => {
                match evaluate_black_box(
                    black_box_op,
                    self.black_box_solver,
                    &mut self.registers,
                    &mut self.memory,
                ) {
                    Ok(()) => self.increment_program_counter(),
                    Err(e) => self.fail(e.to_string()),
                }
            }
        }
    }

    /// Returns the current value of the program counter.
    pub fn program_counter(self) -> usize {
        self.program_counter
    }

    /// Increments the program counter by 1.
    fn increment_program_counter(&mut self) -> VMStatus {
        self.set_program_counter(self.program_counter + 1)
    }

    /// Increments the program counter by `value`.
    /// If the program counter no longer points to an opcode
    /// in the bytecode, then the VMStatus reports halted.
    fn set_program_counter(&mut self, value: usize) -> VMStatus {
        assert!(self.program_counter < self.bytecode.len());
        self.program_counter = value;
        if self.program_counter >= self.bytecode.len() {
            self.status = VMStatus::Finished;
        }
        self.status.clone()
    }

    fn get_register_value_or_memory_values(&self, input: RegisterOrMemory) -> Vec<Value> {
        match input {
            RegisterOrMemory::RegisterIndex(value_index) => {
                vec![self.registers.get(value_index)]
            }
            RegisterOrMemory::HeapArray(HeapArray { pointer: pointer_index, size }) => {
                let start = self.registers.get(pointer_index);
                self.memory.read_slice(start.to_usize(), size).to_vec()
            }
            RegisterOrMemory::HeapVector(HeapVector {
                pointer: pointer_index,
                size: size_index,
            }) => {
                let start = self.registers.get(pointer_index);
                let size = self.registers.get(size_index);
                self.memory.read_slice(start.to_usize(), size.to_usize()).to_vec()
            }
        }
    }

    /// Process a binary operation.
    /// This method will not modify the program counter.
    fn process_binary_field_op(
        &mut self,
        op: BinaryFieldOp,
        lhs: RegisterIndex,
        rhs: RegisterIndex,
        result: RegisterIndex,
    ) {
        let lhs_value = self.registers.get(lhs);
        let rhs_value = self.registers.get(rhs);

        let result_value =
            evaluate_binary_field_op(&op, lhs_value.to_field(), rhs_value.to_field());

        self.registers.set(result, result_value.into())
    }

    /// Process a binary operation.
    /// This method will not modify the program counter.
    fn process_binary_int_op(
        &mut self,
        op: BinaryIntOp,
        bit_size: u32,
        lhs: RegisterIndex,
        rhs: RegisterIndex,
        result: RegisterIndex,
    ) {
        let lhs_value = self.registers.get(lhs);
        let rhs_value = self.registers.get(rhs);

<<<<<<< HEAD
        // Convert to big integers
        let lhs_big = BigUint::from_bytes_be(&lhs_value.to_field().to_be_bytes());
        let rhs_big = BigUint::from_bytes_be(&rhs_value.to_field().to_be_bytes());
        let result_value = op.evaluate_bigint(lhs_big, rhs_big, bit_size);
        // Convert back to field element
        self.registers
            .set(result, FieldElement::from_be_bytes_reduce(&result_value.to_bytes_be()).into());
=======
        let result_value =
            evaluate_binary_int_op(&op, lhs_value.to_u128(), rhs_value.to_u128(), bit_size);
        self.registers.set(result, result_value.into());
>>>>>>> ed40f228
    }
}

pub(crate) struct DummyBlackBoxSolver;

impl BlackBoxFunctionSolver for DummyBlackBoxSolver {
    fn schnorr_verify(
        &self,
        _public_key_x: &FieldElement,
        _public_key_y: &FieldElement,
        _signature: &[u8],
        _message: &[u8],
    ) -> Result<bool, BlackBoxResolutionError> {
        Ok(true)
    }
    fn pedersen(
        &self,
        _inputs: &[FieldElement],
        _domain_separator: u32,
    ) -> Result<(FieldElement, FieldElement), BlackBoxResolutionError> {
        Ok((2_u128.into(), 3_u128.into()))
    }
    fn fixed_base_scalar_mul(
        &self,
        _input: &FieldElement,
    ) -> Result<(FieldElement, FieldElement), BlackBoxResolutionError> {
        Ok((4_u128.into(), 5_u128.into()))
    }
}

#[cfg(test)]
mod tests {
    use super::*;

    #[test]
    fn add_single_step_smoke() {
        // Load values into registers and initialize the registers that
        // will be used during bytecode processing
        let input_registers =
            Registers::load(vec![Value::from(1u128), Value::from(2u128), Value::from(0u128)]);

        // Add opcode to add the value in register `0` and `1`
        // and place the output in register `2`
        let opcode = Opcode::BinaryIntOp {
            op: BinaryIntOp::Add,
            bit_size: 2,
            lhs: RegisterIndex::from(0),
            rhs: RegisterIndex::from(1),
            destination: RegisterIndex::from(2),
        };

        // Start VM
        let mut vm = VM::new(input_registers, vec![], vec![opcode], vec![], &DummyBlackBoxSolver);

        // Process a single VM opcode
        //
        // After processing a single opcode, we should have
        // the vm status as finished since there is only one opcode
        let status = vm.process_opcode();
        assert_eq!(status, VMStatus::Finished);

        // The register at index `2` should have the value of 3 since we had an
        // add opcode
        let VM { registers, .. } = vm;
        let output_value = registers.get(RegisterIndex::from(2));

        assert_eq!(output_value, Value::from(3u128))
    }

    #[test]
    fn jmpif_opcode() {
        let mut registers = vec![];
        let mut opcodes = vec![];

        let lhs = {
            registers.push(Value::from(2u128));
            RegisterIndex::from(registers.len() - 1)
        };

        let rhs = {
            registers.push(Value::from(2u128));
            RegisterIndex::from(registers.len() - 1)
        };

        let destination = {
            registers.push(Value::from(0u128));
            RegisterIndex::from(registers.len() - 1)
        };

        let equal_cmp_opcode =
            Opcode::BinaryIntOp { op: BinaryIntOp::Equals, bit_size: 1, lhs, rhs, destination };
        opcodes.push(equal_cmp_opcode);
        opcodes.push(Opcode::Jump { location: 2 });
        opcodes.push(Opcode::JumpIf { condition: RegisterIndex::from(2), location: 3 });

        let mut vm =
            VM::new(Registers::load(registers), vec![], opcodes, vec![], &DummyBlackBoxSolver);

        let status = vm.process_opcode();
        assert_eq!(status, VMStatus::InProgress);

        let output_cmp_value = vm.registers.get(RegisterIndex::from(2));
        assert_eq!(output_cmp_value, Value::from(true));

        let status = vm.process_opcode();
        assert_eq!(status, VMStatus::InProgress);

        let status = vm.process_opcode();
        assert_eq!(status, VMStatus::Finished);
    }

    #[test]
    fn jmpifnot_opcode() {
        let input_registers =
            Registers::load(vec![Value::from(1u128), Value::from(2u128), Value::from(0u128)]);

        let trap_opcode = Opcode::Trap;

        let not_equal_cmp_opcode = Opcode::BinaryFieldOp {
            op: BinaryFieldOp::Equals,
            lhs: RegisterIndex::from(0),
            rhs: RegisterIndex::from(1),
            destination: RegisterIndex::from(2),
        };

        let jump_opcode = Opcode::Jump { location: 2 };

        let jump_if_not_opcode =
            Opcode::JumpIfNot { condition: RegisterIndex::from(2), location: 1 };

        let add_opcode = Opcode::BinaryFieldOp {
            op: BinaryFieldOp::Add,
            lhs: RegisterIndex::from(0),
            rhs: RegisterIndex::from(1),
            destination: RegisterIndex::from(2),
        };

        let mut vm = VM::new(
            input_registers,
            vec![],
            vec![jump_opcode, trap_opcode, not_equal_cmp_opcode, jump_if_not_opcode, add_opcode],
            vec![],
            &DummyBlackBoxSolver,
        );

        let status = vm.process_opcode();
        assert_eq!(status, VMStatus::InProgress);

        let status = vm.process_opcode();
        assert_eq!(status, VMStatus::InProgress);

        let output_cmp_value = vm.registers.get(RegisterIndex::from(2));
        assert_eq!(output_cmp_value, Value::from(false));

        let status = vm.process_opcode();
        assert_eq!(status, VMStatus::InProgress);

        let status = vm.process_opcode();
        assert_eq!(
            status,
            VMStatus::Failure { message: "explicit trap hit in brillig".to_string() }
        );

        // The register at index `2` should have not changed as we jumped over the add opcode
        let VM { registers, .. } = vm;
        let output_value = registers.get(RegisterIndex::from(2));
        assert_eq!(output_value, Value::from(false));
    }

    #[test]
    fn mov_opcode() {
        let input_registers =
            Registers::load(vec![Value::from(1u128), Value::from(2u128), Value::from(3u128)]);

        let mov_opcode =
            Opcode::Mov { destination: RegisterIndex::from(2), source: RegisterIndex::from(0) };

        let mut vm =
            VM::new(input_registers, vec![], vec![mov_opcode], vec![], &DummyBlackBoxSolver);

        let status = vm.process_opcode();
        assert_eq!(status, VMStatus::Finished);

        let VM { registers, .. } = vm;

        let destination_value = registers.get(RegisterIndex::from(2));
        assert_eq!(destination_value, Value::from(1u128));

        let source_value = registers.get(RegisterIndex::from(0));
        assert_eq!(source_value, Value::from(1u128));
    }

    #[test]
    fn cmp_binary_ops() {
        let bit_size = 32;
        let input_registers = Registers::load(vec![
            Value::from(2u128),
            Value::from(2u128),
            Value::from(0u128),
            Value::from(5u128),
            Value::from(6u128),
        ]);

        let equal_opcode = Opcode::BinaryIntOp {
            bit_size,
            op: BinaryIntOp::Equals,
            lhs: RegisterIndex::from(0),
            rhs: RegisterIndex::from(1),
            destination: RegisterIndex::from(2),
        };

        let not_equal_opcode = Opcode::BinaryIntOp {
            bit_size,
            op: BinaryIntOp::Equals,
            lhs: RegisterIndex::from(0),
            rhs: RegisterIndex::from(3),
            destination: RegisterIndex::from(2),
        };

        let less_than_opcode = Opcode::BinaryIntOp {
            bit_size,
            op: BinaryIntOp::LessThan,
            lhs: RegisterIndex::from(3),
            rhs: RegisterIndex::from(4),
            destination: RegisterIndex::from(2),
        };

        let less_than_equal_opcode = Opcode::BinaryIntOp {
            bit_size,
            op: BinaryIntOp::LessThanEquals,
            lhs: RegisterIndex::from(3),
            rhs: RegisterIndex::from(4),
            destination: RegisterIndex::from(2),
        };

        let mut vm = VM::new(
            input_registers,
            vec![],
            vec![equal_opcode, not_equal_opcode, less_than_opcode, less_than_equal_opcode],
            vec![],
            &DummyBlackBoxSolver,
        );

        let status = vm.process_opcode();
        assert_eq!(status, VMStatus::InProgress);

        let output_eq_value = vm.registers.get(RegisterIndex::from(2));
        assert_eq!(output_eq_value, Value::from(true));

        let status = vm.process_opcode();
        assert_eq!(status, VMStatus::InProgress);

        let output_neq_value = vm.registers.get(RegisterIndex::from(2));
        assert_eq!(output_neq_value, Value::from(false));

        let status = vm.process_opcode();
        assert_eq!(status, VMStatus::InProgress);

        let lt_value = vm.registers.get(RegisterIndex::from(2));
        assert_eq!(lt_value, Value::from(true));

        let status = vm.process_opcode();
        assert_eq!(status, VMStatus::Finished);

        let lte_value = vm.registers.get(RegisterIndex::from(2));
        assert_eq!(lte_value, Value::from(true));
    }
    #[test]
    fn store_opcode() {
        /// Brillig code for the following:
        ///     let mut i = 0;
        ///     let len = memory.len();
        ///     while i < len {
        ///         memory[i] = i as Value;
        ///         i += 1;
        ///     }
        fn brillig_write_memory(memory: Vec<Value>) -> Vec<Value> {
            let bit_size = 32;
            let r_i = RegisterIndex::from(0);
            let r_len = RegisterIndex::from(1);
            let r_tmp = RegisterIndex::from(2);
            let start = [
                // i = 0
                Opcode::Const { destination: r_i, value: 0u128.into() },
                // len = memory.len() (approximation)
                Opcode::Const { destination: r_len, value: Value::from(memory.len() as u128) },
            ];
            let loop_body = [
                // *i = i
                Opcode::Store { destination_pointer: r_i, source: r_i },
                // tmp = 1
                Opcode::Const { destination: r_tmp, value: 1u128.into() },
                // i = i + 1 (tmp)
                Opcode::BinaryIntOp {
                    destination: r_i,
                    lhs: r_i,
                    op: BinaryIntOp::Add,
                    rhs: r_tmp,
                    bit_size,
                },
                // tmp = i < len
                Opcode::BinaryIntOp {
                    destination: r_tmp,
                    lhs: r_i,
                    op: BinaryIntOp::LessThan,
                    rhs: r_len,
                    bit_size,
                },
                // if tmp != 0 goto loop_body
                Opcode::JumpIf { condition: r_tmp, location: start.len() },
            ];
            let vm = brillig_execute_and_get_vm(memory, [&start[..], &loop_body[..]].concat());
            vm.get_memory().clone()
        }

        let memory = brillig_write_memory(vec![Value::from(0u128); 5]);
        let expected = vec![
            Value::from(0u128),
            Value::from(1u128),
            Value::from(2u128),
            Value::from(3u128),
            Value::from(4u128),
        ];
        assert_eq!(memory, expected);

        let memory = brillig_write_memory(vec![Value::from(0u128); 1024]);
        let expected: Vec<Value> = (0..1024).map(|i| Value::from(i as u128)).collect();
        assert_eq!(memory, expected);
    }

    #[test]
    fn load_opcode() {
        /// Brillig code for the following:
        ///     let mut sum = 0;
        ///     let mut i = 0;
        ///     let len = memory.len();
        ///     while i < len {
        ///         sum += memory[i];
        ///         i += 1;
        ///     }
        fn brillig_sum_memory(memory: Vec<Value>) -> Value {
            let bit_size = 32;
            let r_i = RegisterIndex::from(0);
            let r_len = RegisterIndex::from(1);
            let r_sum = RegisterIndex::from(2);
            let r_tmp = RegisterIndex::from(3);
            let start = [
                // sum = 0
                Opcode::Const { destination: r_sum, value: 0u128.into() },
                // i = 0
                Opcode::Const { destination: r_i, value: 0u128.into() },
                // len = array.len() (approximation)
                Opcode::Const { destination: r_len, value: Value::from(memory.len() as u128) },
            ];
            let loop_body = [
                // tmp = *i
                Opcode::Load { destination: r_tmp, source_pointer: r_i },
                // sum = sum + tmp
                Opcode::BinaryIntOp {
                    destination: r_sum,
                    lhs: r_sum,
                    op: BinaryIntOp::Add,
                    rhs: r_tmp,
                    bit_size,
                },
                // tmp = 1
                Opcode::Const { destination: r_tmp, value: 1u128.into() },
                // i = i + 1 (tmp)
                Opcode::BinaryIntOp {
                    destination: r_i,
                    lhs: r_i,
                    op: BinaryIntOp::Add,
                    rhs: r_tmp,
                    bit_size,
                },
                // tmp = i < len
                Opcode::BinaryIntOp {
                    destination: r_tmp,
                    lhs: r_i,
                    op: BinaryIntOp::LessThan,
                    rhs: r_len,
                    bit_size,
                },
                // if tmp != 0 goto loop_body
                Opcode::JumpIf { condition: r_tmp, location: start.len() },
            ];
            let vm = brillig_execute_and_get_vm(memory, [&start[..], &loop_body[..]].concat());
            vm.registers.get(r_sum)
        }

        assert_eq!(
            brillig_sum_memory(vec![
                Value::from(1u128),
                Value::from(2u128),
                Value::from(3u128),
                Value::from(4u128),
                Value::from(5u128),
            ]),
            Value::from(15u128)
        );
        assert_eq!(brillig_sum_memory(vec![Value::from(1u128); 1024]), Value::from(1024u128));
    }

    #[test]
    fn call_and_return_opcodes() {
        /// Brillig code for the following recursive function:
        ///     fn recursive_write(i: u128, len: u128) {
        ///         if len <= i {
        ///             return;
        ///         }
        ///         memory[i as usize] = i as Value;
        ///         recursive_write(memory, i + 1, len);
        ///     }
        /// Note we represent a 100% in-register optimized form in brillig
        fn brillig_recursive_write_memory(memory: Vec<Value>) -> Vec<Value> {
            let bit_size = 32;
            let r_i = RegisterIndex::from(0);
            let r_len = RegisterIndex::from(1);
            let r_tmp = RegisterIndex::from(2);

            let start = [
                // i = 0
                Opcode::Const { destination: r_i, value: 0u128.into() },
                // len = memory.len() (approximation)
                Opcode::Const { destination: r_len, value: Value::from(memory.len() as u128) },
                // call recursive_fn
                Opcode::Call {
                    location: 4, // Call after 'start'
                },
                // end program by jumping to end
                Opcode::Jump { location: 100 },
            ];

            let recursive_fn = [
                // tmp = len <= i
                Opcode::BinaryIntOp {
                    destination: r_tmp,
                    lhs: r_len,
                    op: BinaryIntOp::LessThanEquals,
                    rhs: r_i,
                    bit_size,
                },
                // if !tmp, goto end
                Opcode::JumpIf {
                    condition: r_tmp,
                    location: start.len() + 6, // 7 ops in recursive_fn, go to 'Return'
                },
                // *i = i
                Opcode::Store { destination_pointer: r_i, source: r_i },
                // tmp = 1
                Opcode::Const { destination: r_tmp, value: 1u128.into() },
                // i = i + 1 (tmp)
                Opcode::BinaryIntOp {
                    destination: r_i,
                    lhs: r_i,
                    op: BinaryIntOp::Add,
                    rhs: r_tmp,
                    bit_size,
                },
                // call recursive_fn
                Opcode::Call { location: start.len() },
                Opcode::Return {},
            ];

            let vm = brillig_execute_and_get_vm(memory, [&start[..], &recursive_fn[..]].concat());
            vm.get_memory().clone()
        }

        let memory = brillig_recursive_write_memory(vec![Value::from(0u128); 5]);
        let expected = vec![
            Value::from(0u128),
            Value::from(1u128),
            Value::from(2u128),
            Value::from(3u128),
            Value::from(4u128),
        ];
        assert_eq!(memory, expected);

        let memory = brillig_recursive_write_memory(vec![Value::from(0u128); 1024]);
        let expected: Vec<Value> = (0..1024).map(|i| Value::from(i as u128)).collect();
        assert_eq!(memory, expected);
    }

    fn empty_registers() -> Registers {
        Registers::load(vec![Value::from(0u128); 16])
    }
    /// Helper to execute brillig code
    fn brillig_execute_and_get_vm(
        memory: Vec<Value>,
        opcodes: Vec<Opcode>,
    ) -> VM<'static, DummyBlackBoxSolver> {
        let mut vm = VM::new(empty_registers(), memory, opcodes, vec![], &DummyBlackBoxSolver);
        brillig_execute(&mut vm);
        assert_eq!(vm.call_stack, vec![]);
        vm
    }

    fn brillig_execute(vm: &mut VM<DummyBlackBoxSolver>) {
        loop {
            let status = vm.process_opcode();
            if matches!(status, VMStatus::Finished | VMStatus::ForeignCallWait { .. }) {
                break;
            }
            assert_eq!(status, VMStatus::InProgress)
        }
    }

    #[test]
    fn foreign_call_opcode_register_result() {
        let r_input = RegisterIndex::from(0);
        let r_result = RegisterIndex::from(1);

        let double_program = vec![
            // Load input register with value 5
            Opcode::Const { destination: r_input, value: Value::from(5u128) },
            // Call foreign function "double" with the input register
            Opcode::ForeignCall {
                function: "double".into(),
                destinations: vec![RegisterOrMemory::RegisterIndex(r_result)],
                inputs: vec![RegisterOrMemory::RegisterIndex(r_input)],
            },
        ];

        let mut vm = brillig_execute_and_get_vm(vec![], double_program);

        // Check that VM is waiting
        assert_eq!(
            vm.status,
            VMStatus::ForeignCallWait {
                function: "double".into(),
                inputs: vec![vec![Value::from(5u128)]]
            }
        );

        // Push result we're waiting for
        vm.foreign_call_results.push(
            Value::from(10u128).into(), // Result of doubling 5u128
        );

        // Resume VM
        brillig_execute(&mut vm);

        // Check that VM finished once resumed
        assert_eq!(vm.status, VMStatus::Finished);

        // Check result register
        let result_value = vm.registers.get(r_result);
        assert_eq!(result_value, Value::from(10u128));

        // Ensure the foreign call counter has been incremented
        assert_eq!(vm.foreign_call_counter, 1);
    }
    #[test]
    fn foreign_call_opcode_memory_result() {
        let r_input = RegisterIndex::from(0);
        let r_output = RegisterIndex::from(1);

        // Define a simple 2x2 matrix in memory
        let initial_matrix =
            vec![Value::from(1u128), Value::from(2u128), Value::from(3u128), Value::from(4u128)];

        // Transpose of the matrix (but arbitrary for this test, the 'correct value')
        let expected_result =
            vec![Value::from(1u128), Value::from(3u128), Value::from(2u128), Value::from(4u128)];

        let invert_program = vec![
            // input = 0
            Opcode::Const { destination: r_input, value: Value::from(0u128) },
            // output = 0
            Opcode::Const { destination: r_output, value: Value::from(0u128) },
            // *output = matrix_2x2_transpose(*input)
            Opcode::ForeignCall {
                function: "matrix_2x2_transpose".into(),
                destinations: vec![RegisterOrMemory::HeapArray(HeapArray {
                    pointer: r_output,
                    size: initial_matrix.len(),
                })],
                inputs: vec![RegisterOrMemory::HeapArray(HeapArray {
                    pointer: r_input,
                    size: initial_matrix.len(),
                })],
            },
        ];

        let mut vm = brillig_execute_and_get_vm(initial_matrix.clone(), invert_program);

        // Check that VM is waiting
        assert_eq!(
            vm.status,
            VMStatus::ForeignCallWait {
                function: "matrix_2x2_transpose".into(),
                inputs: vec![initial_matrix]
            }
        );

        // Push result we're waiting for
        vm.foreign_call_results.push(expected_result.clone().into());

        // Resume VM
        brillig_execute(&mut vm);

        // Check that VM finished once resumed
        assert_eq!(vm.status, VMStatus::Finished);

        // Check result in memory
        let result_values = vm.memory.read_slice(0, 4).to_vec();
        assert_eq!(result_values, expected_result);

        // Ensure the foreign call counter has been incremented
        assert_eq!(vm.foreign_call_counter, 1);
    }

    /// Calling a simple foreign call function that takes any string input, concatenates it with itself, and reverses the concatenation
    #[test]
    fn foreign_call_opcode_vector_input_and_output() {
        let r_input_pointer = RegisterIndex::from(0);
        let r_input_size = RegisterIndex::from(1);
        // We need to pass a location of appropriate size
        let r_output_pointer = RegisterIndex::from(2);
        let r_output_size = RegisterIndex::from(3);

        // Our first string to use the identity function with
        let input_string =
            vec![Value::from(1u128), Value::from(2u128), Value::from(3u128), Value::from(4u128)];
        // Double the string (concatenate it with itself)
        let mut output_string: Vec<Value> =
            input_string.iter().cloned().chain(input_string.clone()).collect();
        // Reverse the concatenated string
        output_string.reverse();

        // First call:
        let string_double_program = vec![
            // input_pointer = 0
            Opcode::Const { destination: r_input_pointer, value: Value::from(0u128) },
            // input_size = input_string.len() (constant here)
            Opcode::Const { destination: r_input_size, value: Value::from(input_string.len()) },
            // output_pointer = 0 + input_size = input_size
            Opcode::Const { destination: r_output_pointer, value: Value::from(input_string.len()) },
            // output_size = input_size * 2
            Opcode::Const {
                destination: r_output_size,
                value: Value::from(input_string.len() * 2),
            },
            // output_pointer[0..output_size] = string_double(input_pointer[0...input_size])
            Opcode::ForeignCall {
                function: "string_double".into(),
                destinations: vec![RegisterOrMemory::HeapVector(HeapVector {
                    pointer: r_output_pointer,
                    size: r_output_size,
                })],
                inputs: vec![RegisterOrMemory::HeapVector(HeapVector {
                    pointer: r_input_pointer,
                    size: r_input_size,
                })],
            },
        ];

        let mut vm = brillig_execute_and_get_vm(input_string.clone(), string_double_program);

        // Check that VM is waiting
        assert_eq!(
            vm.status,
            VMStatus::ForeignCallWait {
                function: "string_double".into(),
                inputs: vec![input_string.clone()]
            }
        );

        // Push result we're waiting for
        vm.foreign_call_results.push(ForeignCallResult {
            values: vec![ForeignCallOutput::Array(output_string.clone())],
        });

        // Resume VM
        brillig_execute(&mut vm);

        // Check that VM finished once resumed
        assert_eq!(vm.status, VMStatus::Finished);

        // Check result in memory
        let result_values = vm.memory.read_slice(input_string.len(), output_string.len()).to_vec();
        assert_eq!(result_values, output_string);

        // Ensure the foreign call counter has been incremented
        assert_eq!(vm.foreign_call_counter, 1);
    }

    #[test]
    fn foreign_call_opcode_memory_alloc_result() {
        let r_input = RegisterIndex::from(0);
        let r_output = RegisterIndex::from(1);

        // Define a simple 2x2 matrix in memory
        let initial_matrix =
            vec![Value::from(1u128), Value::from(2u128), Value::from(3u128), Value::from(4u128)];

        // Transpose of the matrix (but arbitrary for this test, the 'correct value')
        let expected_result =
            vec![Value::from(1u128), Value::from(3u128), Value::from(2u128), Value::from(4u128)];

        let invert_program = vec![
            // input = 0
            Opcode::Const { destination: r_input, value: Value::from(0u128) },
            // output = 0
            Opcode::Const { destination: r_output, value: Value::from(4u128) },
            // *output = matrix_2x2_transpose(*input)
            Opcode::ForeignCall {
                function: "matrix_2x2_transpose".into(),
                destinations: vec![RegisterOrMemory::HeapArray(HeapArray {
                    pointer: r_output,
                    size: initial_matrix.len(),
                })],
                inputs: vec![RegisterOrMemory::HeapArray(HeapArray {
                    pointer: r_input,
                    size: initial_matrix.len(),
                })],
            },
        ];

        let mut vm = brillig_execute_and_get_vm(initial_matrix.clone(), invert_program);

        // Check that VM is waiting
        assert_eq!(
            vm.status,
            VMStatus::ForeignCallWait {
                function: "matrix_2x2_transpose".into(),
                inputs: vec![initial_matrix.clone()]
            }
        );

        // Push result we're waiting for
        vm.foreign_call_results.push(expected_result.clone().into());

        // Resume VM
        brillig_execute(&mut vm);

        // Check that VM finished once resumed
        assert_eq!(vm.status, VMStatus::Finished);

        // Check initial memory still in place
        let initial_values = vm.memory.read_slice(0, 4).to_vec();
        assert_eq!(initial_values, initial_matrix);

        // Check result in memory
        let result_values = vm.memory.read_slice(4, 4).to_vec();
        assert_eq!(result_values, expected_result);

        // Ensure the foreign call counter has been incremented
        assert_eq!(vm.foreign_call_counter, 1);
    }

    #[test]
    fn foreign_call_opcode_multiple_array_inputs_result() {
        let r_input_a = RegisterIndex::from(0);
        let r_input_b = RegisterIndex::from(1);
        let r_output = RegisterIndex::from(2);

        // Define a simple 2x2 matrix in memory
        let matrix_a =
            vec![Value::from(1u128), Value::from(2u128), Value::from(3u128), Value::from(4u128)];

        let matrix_b = vec![
            Value::from(10u128),
            Value::from(11u128),
            Value::from(12u128),
            Value::from(13u128),
        ];

        // Transpose of the matrix (but arbitrary for this test, the 'correct value')
        let expected_result = vec![
            Value::from(34u128),
            Value::from(37u128),
            Value::from(78u128),
            Value::from(85u128),
        ];

        let matrix_mul_program = vec![
            // input = 0
            Opcode::Const { destination: r_input_a, value: Value::from(0u128) },
            // input = 0
            Opcode::Const { destination: r_input_b, value: Value::from(4u128) },
            // output = 0
            Opcode::Const { destination: r_output, value: Value::from(0u128) },
            // *output = matrix_2x2_transpose(*input)
            Opcode::ForeignCall {
                function: "matrix_2x2_transpose".into(),
                destinations: vec![RegisterOrMemory::HeapArray(HeapArray {
                    pointer: r_output,
                    size: matrix_a.len(),
                })],
                inputs: vec![
                    RegisterOrMemory::HeapArray(HeapArray {
                        pointer: r_input_a,
                        size: matrix_a.len(),
                    }),
                    RegisterOrMemory::HeapArray(HeapArray {
                        pointer: r_input_b,
                        size: matrix_b.len(),
                    }),
                ],
            },
        ];
        let mut initial_memory = matrix_a.clone();
        initial_memory.extend(matrix_b.clone());
        let mut vm = brillig_execute_and_get_vm(initial_memory, matrix_mul_program);

        // Check that VM is waiting
        assert_eq!(
            vm.status,
            VMStatus::ForeignCallWait {
                function: "matrix_2x2_transpose".into(),
                inputs: vec![matrix_a, matrix_b]
            }
        );

        // Push result we're waiting for
        vm.foreign_call_results.push(expected_result.clone().into());

        // Resume VM
        brillig_execute(&mut vm);

        // Check that VM finished once resumed
        assert_eq!(vm.status, VMStatus::Finished);

        // Check result in memory
        let result_values = vm.memory.read_slice(0, 4).to_vec();
        assert_eq!(result_values, expected_result);

        // Ensure the foreign call counter has been incremented
        assert_eq!(vm.foreign_call_counter, 1);
    }
}<|MERGE_RESOLUTION|>--- conflicted
+++ resolved
@@ -22,26 +22,13 @@
 mod memory;
 mod registers;
 
-<<<<<<< HEAD
-use acir_field::FieldElement;
-pub use black_box::BlackBoxOp;
-pub use foreign_call::{ForeignCallOutput, ForeignCallResult};
+use arithmetic::{evaluate_binary_bigint_op, evaluate_binary_field_op};
+use black_box::evaluate_black_box;
+use blackbox_solver::{BlackBoxFunctionSolver, BlackBoxResolutionError};
+
 pub use memory::Memory;
 use num_bigint::BigUint;
-pub use opcodes::{
-    BinaryFieldOp, BinaryIntOp, HeapArray, HeapVector, Label, Opcode, RegisterOrMemory,
-};
-pub use registers::{RegisterIndex, Registers};
-pub use value::Typ;
-pub use value::Value;
-=======
-use arithmetic::{evaluate_binary_field_op, evaluate_binary_int_op};
-use black_box::evaluate_black_box;
-use blackbox_solver::{BlackBoxFunctionSolver, BlackBoxResolutionError};
-
-pub use memory::Memory;
 pub use registers::Registers;
->>>>>>> ed40f228
 
 #[derive(Debug, PartialEq, Eq, Clone)]
 pub enum VMStatus {
@@ -385,19 +372,13 @@
         let lhs_value = self.registers.get(lhs);
         let rhs_value = self.registers.get(rhs);
 
-<<<<<<< HEAD
         // Convert to big integers
         let lhs_big = BigUint::from_bytes_be(&lhs_value.to_field().to_be_bytes());
         let rhs_big = BigUint::from_bytes_be(&rhs_value.to_field().to_be_bytes());
-        let result_value = op.evaluate_bigint(lhs_big, rhs_big, bit_size);
+        let result_value = evaluate_binary_bigint_op(&op, lhs_big, rhs_big, bit_size);
         // Convert back to field element
         self.registers
             .set(result, FieldElement::from_be_bytes_reduce(&result_value.to_bytes_be()).into());
-=======
-        let result_value =
-            evaluate_binary_int_op(&op, lhs_value.to_u128(), rhs_value.to_u128(), bit_size);
-        self.registers.set(result, result_value.into());
->>>>>>> ed40f228
     }
 }
 
