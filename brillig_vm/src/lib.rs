--- conflicted
+++ resolved
@@ -209,41 +209,12 @@
                 let ForeignCallResult { values } =
                     &self.foreign_call_results[self.foreign_call_counter];
 
-<<<<<<< HEAD
+                let mut invalid_foreign_call_result = false;
                 for (destination, output) in destinations.iter().zip(values) {
                     match destination {
                         RegisterOrMemory::RegisterIndex(value_index) => match output {
                             ForeignCallOutput::Single(value) => {
                                 self.registers.set(*value_index, *value)
-=======
-                let mut invalid_foreign_call_result = false;
-                for (destination, values) in destinations.iter().zip(values) {
-                    match destination {
-                        RegisterValueOrArray::RegisterIndex(index) => {
-                            if values.len() != 1 {
-                                invalid_foreign_call_result = true;
-                                break;
-                            }
-
-                            self.registers.set(*index, values[0])
-                        }
-                        RegisterValueOrArray::HeapArray(index, size) => {
-                            if values.len() != *size {
-                                invalid_foreign_call_result = true;
-                                break;
-                            }
-
-                            // Convert the destination pointer to a usize
-                            let destination = self.registers.get(*index).to_usize();
-                            // Expand memory if the array to be written
-                            // will overtake the maximum memory pointer
-                            if (destination + size) >= self.memory.len() {
-                                self.memory.append(&mut vec![
-                                    Value::from(0_usize);
-                                    (destination + size)
-                                        - self.memory.len()
-                                ]);
->>>>>>> 7c8b5a64
                             }
                             _ => unreachable!(
                                 "Function result size does not match brillig bytecode (expected 1 result)"
@@ -252,11 +223,10 @@
                         RegisterOrMemory::HeapArray(pointer_index, size) => {
                             match output {
                                 ForeignCallOutput::Array(values) => {
-                                    assert_eq!(
-                                        values.len(),
-                                        *size,
-                                        "Function result size does not match brillig bytecode size"
-                                    );
+                                    if values.len() != *size {
+                                        invalid_foreign_call_result = true;
+                                        break;
+                                    }
                                     // Convert the destination pointer to a usize
                                     let destination = self.registers.get(*pointer_index).to_usize();
                                     // Calculate new memory size
@@ -300,13 +270,11 @@
                 }
 
                 // These checks must come after resolving the foreign call outputs as `fail` uses a mutable reference
-                if invalid_foreign_call_result {
-                    return VMStatus::Failure {
-                        message: "Function result size does not match brillig bytecode".to_owned(),
-                    };
-                }
                 if destinations.len() != values.len() {
                     self.fail(format!("{} output values were provided as a foreign call result for {} destination slots", values.len(), destinations.len()));
+                }
+                if invalid_foreign_call_result {
+                    self.fail("Function result size does not match brillig bytecode".to_owned());
                 }
 
                 self.foreign_call_counter += 1;
