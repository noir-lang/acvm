--- conflicted
+++ resolved
@@ -44,13 +44,8 @@
 /// See [`VMStatus::ForeignCallWait`] for more information.
 #[derive(Debug, PartialEq, Eq, Serialize, Deserialize, Clone)]
 pub struct ForeignCallResult {
-<<<<<<< HEAD
-    /// Resolved foreign call values
-    pub values: Vec<Vec<Value>>,
-=======
     /// Resolved output values of the foreign call.
     pub values: Vec<Value>,
->>>>>>> fda5dbe5
 }
 
 impl From<Vec<Value>> for ForeignCallResult {
