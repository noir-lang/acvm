--- conflicted
+++ resolved
@@ -18,12 +18,9 @@
 sha2.workspace = true
 sha3.workspace = true
 k256.workspace = true
-<<<<<<< HEAD
-num-bigint = "0.4"
-num-traits = "0.2.8"
-=======
 p256.workspace = true
->>>>>>> 744e9da7
+num-bigint.workspace = true
+num-traits.workspace = true
 
 [features]
 default = ["bn254"]
