--- conflicted
+++ resolved
@@ -12,20 +12,10 @@
 # See more keys and their definitions at https://doc.rust-lang.org/cargo/reference/manifest.html
 
 [dependencies]
-<<<<<<< HEAD
-acir_field.workspace = true
-serde.workspace = true
-blake2.workspace = true
-sha2.workspace = true
-sha3.workspace = true
-k256.workspace = true
-p256.workspace = true
+acir.workspace = true
+blackbox_solver.workspace = true
 num-bigint.workspace = true
 num-traits.workspace = true
-=======
-acir.workspace = true
-blackbox_solver.workspace = true
->>>>>>> ed40f228
 
 [features]
 default = ["bn254"]
