--- conflicted
+++ resolved
@@ -1,11 +1,7 @@
 [package]
 name = "brillig_vm"
 description = "The virtual machine that processes Brillig bytecode, used to introduce non-determinism to the ACVM"
-<<<<<<< HEAD
-version = "0.20.0"
-=======
 version = "0.20.1"
->>>>>>> 77a2241a
 authors.workspace = true
 edition.workspace = true
 license.workspace = true
