--- conflicted
+++ resolved
@@ -18,23 +18,13 @@
 repository = "https://github.com/noir-lang/acvm/"
 
 [workspace.dependencies]
-<<<<<<< HEAD
-acir = { version = "0.20.0", path = "acir", default-features = false }
-acir_field = { version = "0.20.0", path = "acir_field", default-features = false }
-stdlib = { package = "acvm_stdlib", version = "0.20.0", path = "stdlib", default-features = false }
-brillig = { version = "0.20.0", path = "brillig", default-features = false }
-blackbox_solver = { package = "acvm_blackbox_solver", version = "0.20.0", path = "blackbox_solver", default-features = false }
-
-bincode = { version = "2.0.0-rc.3", features = ["serde"] }
-=======
 acir = { version = "0.20.1", path = "acir", default-features = false }
 acir_field = { version = "0.20.1", path = "acir_field", default-features = false }
 stdlib = { package = "acvm_stdlib", version = "0.20.1", path = "stdlib", default-features = false }
 brillig = { version = "0.20.1", path = "brillig", default-features = false }
 blackbox_solver = { package = "acvm_blackbox_solver", version = "0.20.1", path = "blackbox_solver", default-features = false }
 
-bincode = "1.3.3"
->>>>>>> 77a2241a
+bincode = { version = "2.0.0-rc.3", features = ["serde"] }
 rmp-serde = "1.1.0"
 
 num-bigint = "0.4"
