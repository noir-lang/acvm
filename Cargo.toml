[workspace]

members = ["acir_field", "acir", "acvm", "stdlib", "brillig_vm"]

[workspace.package]
authors = ["The Noir Team <team@noir-lang.org>"]
edition = "2021"
license = "MIT"
rust-version = "1.66"
repository = "https://github.com/noir-lang/acvm/"

[workspace.dependencies]
<<<<<<< HEAD
acir = { version = "0.16.0", path = "acir", default-features = false }
acir_field = { version = "0.16.0", path = "acir_field", default-features = false }
stdlib = { package = "acvm_stdlib", version = "0.16.0", path = "stdlib", default-features = false }
rmp-serde = "1.1.0"
=======
acir = { version = "0.17.0", path = "acir", default-features = false }
acir_field = { version = "0.17.0", path = "acir_field", default-features = false }
stdlib = { package = "acvm_stdlib", version = "0.17.0", path = "stdlib", default-features = false }
>>>>>>> 9ed72a72

num-bigint = "0.4"
num-traits = "0.2"

thiserror = "1.0.21"

serde = { version = "1.0.136", features = ["derive"] }
blake2 = "0.10.6"
sha2 = "0.10.6"
sha3 = "0.10.6"
k256 = { version = "0.11.0", features = [
    "ecdsa",
    "ecdsa-core",
    "sha256",
    "digest",
    "arithmetic",
] }
p256 = { version = "0.11.0", features = [
    "ecdsa",
    "ecdsa-core",
    "sha256",
    "digest",
    "arithmetic",
] }<|MERGE_RESOLUTION|>--- conflicted
+++ resolved
@@ -10,21 +10,16 @@
 repository = "https://github.com/noir-lang/acvm/"
 
 [workspace.dependencies]
-<<<<<<< HEAD
-acir = { version = "0.16.0", path = "acir", default-features = false }
-acir_field = { version = "0.16.0", path = "acir_field", default-features = false }
-stdlib = { package = "acvm_stdlib", version = "0.16.0", path = "stdlib", default-features = false }
-rmp-serde = "1.1.0"
-=======
 acir = { version = "0.17.0", path = "acir", default-features = false }
 acir_field = { version = "0.17.0", path = "acir_field", default-features = false }
 stdlib = { package = "acvm_stdlib", version = "0.17.0", path = "stdlib", default-features = false }
->>>>>>> 9ed72a72
+rmp-serde = "1.1.0"
 
 num-bigint = "0.4"
 num-traits = "0.2"
 
 thiserror = "1.0.21"
+
 
 serde = { version = "1.0.136", features = ["derive"] }
 blake2 = "0.10.6"
