--- conflicted
+++ resolved
@@ -15,11 +15,7 @@
 brillig.workspace = true
 serde.workspace = true
 thiserror.workspace = true
-<<<<<<< HEAD
-rmp-serde = "1.1.0"
-=======
-rmp-serde = { workspace = true, optional = true }
->>>>>>> b0bf98e7
+rmp-serde = { version = "1.1.0", optional = true }
 flate2 = "1.0.24"
 bincode.workspace = true
 
