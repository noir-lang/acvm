--- conflicted
+++ resolved
@@ -12,11 +12,8 @@
 [dependencies]
 acir_field.workspace = true
 serde.workspace = true
-<<<<<<< HEAD
 brillig_bytecode = { version = "0.1.0", path = "../brillig_bytecode" }
-=======
 thiserror.workspace = true
->>>>>>> 8b3923e1
 
 rmp-serde = "1.1.0"
 flate2 = "1.0.24"
