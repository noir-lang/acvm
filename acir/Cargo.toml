[package]
name = "acir"
description = "ACIR is the IR that the VM processes, it is analogous to LLVM IR"
version = "0.20.1"
authors.workspace = true
edition.workspace = true
license.workspace = true
rust-version.workspace = true
repository.workspace = true

# See more keys and their definitions at https://doc.rust-lang.org/cargo/reference/manifest.html

[dependencies]
acir_field.workspace = true
brillig.workspace = true
serde.workspace = true
thiserror.workspace = true
<<<<<<< HEAD
rmp-serde = { version ="1.1.0", optional = true }
=======
rmp-serde = { version = "1.1.0", optional = true }
>>>>>>> 6a039502
flate2 = "1.0.24"
bincode.workspace = true

[dev-dependencies]
serde_json = "1.0"
strum = "0.24"
strum_macros = "0.24"

[features]
default = ["bn254"]
bn254 = ["acir_field/bn254", "brillig/bn254"]
bls12_381 = ["acir_field/bls12_381", "brillig/bls12_381"]
serialize-messagepack = ["rmp-serde"]<|MERGE_RESOLUTION|>--- conflicted
+++ resolved
@@ -15,11 +15,7 @@
 brillig.workspace = true
 serde.workspace = true
 thiserror.workspace = true
-<<<<<<< HEAD
-rmp-serde = { version ="1.1.0", optional = true }
-=======
 rmp-serde = { version = "1.1.0", optional = true }
->>>>>>> 6a039502
 flate2 = "1.0.24"
 bincode.workspace = true
 
