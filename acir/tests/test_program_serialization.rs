//! This integration test defines a set of circuits which are used in order to test the acvm_js package.
//!
//! The acvm_js test suite contains serialized [circuits][`Circuit`] which must be kept in sync with the format
//! outputted from the [ACIR crate][acir].
//! Breaking changes to the serialization format then require refreshing acvm_js's test suite.
//! This file contains Rust definitions of these circuits and outputs the updated serialized format.
//!
//! These tests also check this circuit serialization against an expected value, erroring if the serialization changes.
//! Generally in this situation we just need to refresh the `expected_serialization` variables to match the
//! actual output, **HOWEVER** note that this results in a breaking change to the ACIR format.

use std::collections::BTreeSet;

use acir::{
    circuit::{
        brillig::{Brillig, BrilligInputs, BrilligOutputs},
        opcodes::{BlackBoxFuncCall, BlockId, FunctionInput, MemOp},
        Circuit, Opcode, PublicInputs,
    },
    native_types::{Expression, Witness},
};
use acir_field::FieldElement;
<<<<<<< HEAD
use brillig::{BinaryFieldOp, BrilligOpcode, HeapArray, RegisterIndex, RegisterOrMemory};
=======
use brillig::{HeapArray, RegisterIndex, RegisterOrMemory};
>>>>>>> cfd8cbf5

#[test]
fn addition_circuit() {
    let addition = Opcode::Arithmetic(Expression {
        mul_terms: Vec::new(),
        linear_combinations: vec![
            (FieldElement::one(), Witness(1)),
            (FieldElement::one(), Witness(2)),
            (-FieldElement::one(), Witness(3)),
        ],
        q_c: FieldElement::zero(),
    });

    let circuit = Circuit {
        current_witness_index: 4,
        opcodes: vec![addition],
        private_parameters: BTreeSet::from([Witness(1), Witness(2)]),
        return_values: PublicInputs([Witness(3)].into()),
        ..Circuit::default()
    };

    let mut bytes = Vec::new();
    circuit.write(&mut bytes).unwrap();

    let expected_serialization: Vec<u8> = vec![
        31, 139, 8, 0, 0, 0, 0, 0, 0, 255, 173, 144, 187, 13, 192, 32, 12, 68, 249, 100, 32, 27,
        219, 96, 119, 89, 37, 40, 176, 255, 8, 17, 18, 5, 74, 202, 240, 154, 235, 158, 238, 238,
        112, 206, 121, 247, 37, 206, 60, 103, 194, 63, 208, 111, 116, 133, 197, 69, 144, 153, 91,
        73, 13, 9, 47, 72, 86, 85, 128, 165, 102, 69, 69, 81, 185, 147, 18, 53, 101, 45, 86, 173,
        128, 33, 83, 195, 46, 70, 125, 202, 226, 190, 94, 16, 166, 103, 108, 13, 203, 151, 254,
        245, 233, 224, 1, 1, 52, 166, 127, 120, 1, 0, 0,
    ];

    assert_eq!(bytes, expected_serialization)
}

#[test]
fn fixed_base_scalar_mul_circuit() {
    let fixed_base_scalar_mul = Opcode::BlackBoxFuncCall(BlackBoxFuncCall::FixedBaseScalarMul {
        input: FunctionInput { witness: Witness(1), num_bits: FieldElement::max_num_bits() },
        outputs: (Witness(2), Witness(3)),
    });

    let circuit = Circuit {
        current_witness_index: 4,
        opcodes: vec![fixed_base_scalar_mul],
        private_parameters: BTreeSet::from([Witness(1)]),
        return_values: PublicInputs(BTreeSet::from_iter(vec![Witness(2), Witness(3)])),
        ..Circuit::default()
    };

    let mut bytes = Vec::new();
    circuit.write(&mut bytes).unwrap();

    let expected_serialization: Vec<u8> = vec![
        31, 139, 8, 0, 0, 0, 0, 0, 0, 255, 93, 137, 91, 10, 0, 0, 4, 4, 215, 227, 203, 253, 207,
        43, 132, 146, 169, 105, 106, 87, 1, 16, 154, 170, 77, 61, 229, 84, 222, 191, 240, 169, 156,
        61, 0, 36, 111, 164, 5, 80, 0, 0, 0,
    ];

    assert_eq!(bytes, expected_serialization)
}

#[test]
fn pedersen_circuit() {
    let pedersen = Opcode::BlackBoxFuncCall(BlackBoxFuncCall::Pedersen {
        inputs: vec![FunctionInput { witness: Witness(1), num_bits: FieldElement::max_num_bits() }],
        outputs: (Witness(2), Witness(3)),
        domain_separator: 0,
    });

    let circuit = Circuit {
        current_witness_index: 4,
        opcodes: vec![pedersen],
        private_parameters: BTreeSet::from([Witness(1)]),
        return_values: PublicInputs(BTreeSet::from_iter(vec![Witness(2), Witness(3)])),
        ..Circuit::default()
    };

    let mut bytes = Vec::new();
    circuit.write(&mut bytes).unwrap();

    let expected_serialization: Vec<u8> = vec![
        31, 139, 8, 0, 0, 0, 0, 0, 0, 255, 93, 138, 9, 10, 0, 64, 8, 2, 103, 15, 250, 255, 139,
        163, 162, 130, 72, 16, 149, 241, 3, 135, 84, 164, 172, 173, 213, 175, 251, 45, 198, 96,
        243, 211, 50, 152, 67, 220, 211, 92, 0, 0, 0,
    ];

    assert_eq!(bytes, expected_serialization)
}

#[test]
fn schnorr_verify_circuit() {
    let public_key_x =
        FunctionInput { witness: Witness(1), num_bits: FieldElement::max_num_bits() };
    let public_key_y =
        FunctionInput { witness: Witness(2), num_bits: FieldElement::max_num_bits() };
    let signature =
        (3..(3 + 64)).map(|i| FunctionInput { witness: Witness(i), num_bits: 8 }).collect();
    let message = ((3 + 64)..(3 + 64 + 10))
        .map(|i| FunctionInput { witness: Witness(i), num_bits: 8 })
        .collect();
    let output = Witness(3 + 64 + 10);
    let last_input = output.witness_index() - 1;

    let schnorr = Opcode::BlackBoxFuncCall(BlackBoxFuncCall::SchnorrVerify {
        public_key_x,
        public_key_y,
        signature,
        message,
        output,
    });

    let circuit = Circuit {
        current_witness_index: 100,
        opcodes: vec![schnorr],
        private_parameters: BTreeSet::from_iter((1..=last_input).map(Witness)),
        return_values: PublicInputs(BTreeSet::from([output])),
        ..Circuit::default()
    };

    let mut bytes = Vec::new();
    circuit.write(&mut bytes).unwrap();

    let expected_serialization: Vec<u8> = vec![
        31, 139, 8, 0, 0, 0, 0, 0, 0, 255, 77, 210, 87, 78, 2, 1, 20, 134, 209, 177, 247, 222, 123,
        71, 68, 68, 68, 68, 68, 68, 68, 68, 68, 221, 133, 251, 95, 130, 145, 27, 206, 36, 78, 50,
        57, 16, 94, 200, 253, 191, 159, 36, 73, 134, 146, 193, 19, 142, 241, 183, 255, 14, 179,
        233, 247, 145, 254, 59, 217, 127, 71, 57, 198, 113, 78, 48, 125, 167, 56, 205, 25, 206,
        114, 142, 243, 92, 224, 34, 151, 184, 204, 21, 174, 114, 141, 235, 220, 224, 38, 183, 184,
        205, 29, 238, 114, 143, 251, 60, 224, 33, 143, 120, 204, 19, 158, 242, 140, 25, 158, 51,
        203, 11, 230, 120, 201, 60, 175, 88, 224, 53, 139, 188, 97, 137, 183, 44, 243, 142, 21,
        222, 179, 202, 7, 214, 248, 200, 58, 159, 216, 224, 51, 155, 124, 97, 235, 223, 142, 241,
        188, 250, 222, 230, 27, 59, 124, 103, 151, 31, 236, 241, 147, 95, 252, 246, 57, 158, 104,
        47, 186, 139, 214, 162, 179, 104, 44, 250, 74, 219, 154, 242, 63, 162, 165, 232, 40, 26,
        138, 126, 162, 157, 232, 38, 154, 137, 94, 162, 149, 232, 36, 26, 137, 62, 162, 141, 232,
        34, 154, 136, 30, 162, 133, 232, 32, 26, 136, 253, 99, 251, 195, 100, 176, 121, 236, 29,
        91, 159, 218, 56, 99, 219, 172, 77, 115, 182, 204, 219, 176, 96, 187, 162, 205, 74, 182,
        42, 219, 168, 98, 155, 170, 77, 106, 182, 168, 219, 160, 225, 246, 77, 55, 111, 185, 113,
        219, 109, 59, 110, 218, 117, 203, 158, 27, 166, 55, 75, 239, 150, 184, 101, 250, 252, 1,
        19, 89, 159, 101, 220, 3, 0, 0,
    ];

    assert_eq!(bytes, expected_serialization)
}

#[test]
fn simple_brillig_foreign_call() {
<<<<<<< HEAD
    let fe_0 = FieldElement::zero();
    let fe_1 = FieldElement::one();
    let w_x = Witness(1);
    let w_y = Witness(2);
    let w_oracle = Witness(3);
    let w_z = Witness(4);
    let w_z_inverse = Witness(5);
    let w_x_plus_y = Witness(6);
    let w_equal_res = Witness(7);

    let equal_opcode = BrilligOpcode::BinaryFieldOp {
        op: BinaryFieldOp::Equals,
        lhs: RegisterIndex::from(0),
        rhs: RegisterIndex::from(1),
        destination: RegisterIndex::from(2),
    };
=======
    let w_input = Witness(1);
    let w_inverted = Witness(2);
>>>>>>> cfd8cbf5

    let brillig_data = Brillig {
        inputs: vec![
            BrilligInputs::Single(w_input.into()), // Input Register 0,
        ],
        // This tells the BrilligSolver which witnesses its output registers correspond to
        outputs: vec![
            BrilligOutputs::Simple(w_inverted), // Output Register 1
        ],
        // stack of foreign call/oracle resolutions, starts empty
        foreign_call_results: vec![],
<<<<<<< HEAD
        bytecode: vec![
            equal_opcode,
            // Oracles are named 'foreign calls' in brillig
            BrilligOpcode::ForeignCall {
                function: "invert".into(),
                destinations: vec![RegisterOrMemory::RegisterIndex(RegisterIndex::from(1))],
                inputs: vec![RegisterOrMemory::RegisterIndex(RegisterIndex::from(0))],
            },
        ],
=======
        bytecode: vec![brillig::Opcode::ForeignCall {
            function: "invert".into(),
            destinations: vec![RegisterOrMemory::RegisterIndex(RegisterIndex::from(0))],
            inputs: vec![RegisterOrMemory::RegisterIndex(RegisterIndex::from(0))],
        }],
>>>>>>> cfd8cbf5
        predicate: None,
    };

    let opcodes = vec![Opcode::Brillig(brillig_data)];
    let circuit = Circuit {
        current_witness_index: 8,
        opcodes,
        private_parameters: BTreeSet::from([Witness(1), Witness(2)]),
        ..Circuit::default()
    };

    let mut bytes = Vec::new();
    circuit.write(&mut bytes).unwrap();

    let expected_serialization: Vec<u8> = vec![
        31, 139, 8, 0, 0, 0, 0, 0, 0, 255, 173, 143, 81, 10, 0, 16, 16, 68, 199, 42, 57, 14, 55,
        112, 25, 31, 126, 124, 72, 206, 79, 161, 86, 225, 135, 87, 219, 78, 187, 53, 205, 104, 0,
        2, 29, 201, 52, 103, 222, 220, 216, 230, 13, 43, 254, 121, 25, 158, 151, 54, 153, 117, 27,
        53, 116, 136, 197, 167, 124, 107, 184, 64, 236, 73, 56, 83, 1, 18, 139, 122, 157, 67, 1, 0,
        0,
    ];

    assert_eq!(bytes, expected_serialization)
}

#[test]
fn complex_brillig_foreign_call() {
    let fe_0 = FieldElement::zero();
    let fe_1 = FieldElement::one();
    let a = Witness(1);
    let b = Witness(2);
    let c = Witness(3);

    let a_times_2 = Witness(4);
    let b_times_3 = Witness(5);
    let c_times_4 = Witness(6);
    let a_plus_b_plus_c = Witness(7);
    let a_plus_b_plus_c_times_2 = Witness(8);

    let brillig_data = Brillig {
        inputs: vec![
            // Input Register 0
            BrilligInputs::Array(vec![
                Expression::from(a),
                Expression::from(b),
                Expression::from(c),
            ]),
            // Input Register 1
            BrilligInputs::Single(Expression {
                mul_terms: vec![],
                linear_combinations: vec![(fe_1, a), (fe_1, b), (fe_1, c)],
                q_c: fe_0,
            }),
        ],
        // This tells the BrilligSolver which witnesses its output registers correspond to
        outputs: vec![
            BrilligOutputs::Array(vec![a_times_2, b_times_3, c_times_4]), // Output Register 0
            BrilligOutputs::Simple(a_plus_b_plus_c),                      // Output Register 1
            BrilligOutputs::Simple(a_plus_b_plus_c_times_2),              // Output Register 2
        ],
        // stack of foreign call/oracle resolutions, starts empty
        foreign_call_results: vec![],
        bytecode: vec![
            // Oracles are named 'foreign calls' in brillig
            BrilligOpcode::ForeignCall {
                function: "complex".into(),
                inputs: vec![
                    RegisterOrMemory::HeapArray(HeapArray { pointer: 0.into(), size: 3 }),
                    RegisterOrMemory::RegisterIndex(RegisterIndex::from(1)),
                ],
                destinations: vec![
                    RegisterOrMemory::HeapArray(HeapArray { pointer: 0.into(), size: 3 }),
                    RegisterOrMemory::RegisterIndex(RegisterIndex::from(1)),
                    RegisterOrMemory::RegisterIndex(RegisterIndex::from(2)),
                ],
            },
        ],
        predicate: None,
    };

    let opcodes = vec![Opcode::Brillig(brillig_data)];
    let circuit = Circuit {
        current_witness_index: 8,
        opcodes,
        private_parameters: BTreeSet::from([Witness(1), Witness(2), Witness(3)]),
        ..Circuit::default()
    };

    let mut bytes = Vec::new();
    circuit.write(&mut bytes).unwrap();

    let expected_serialization: Vec<u8> = vec![
        31, 139, 8, 0, 0, 0, 0, 0, 0, 255, 213, 83, 219, 10, 128, 48, 8, 245, 210, 101, 159, 179,
        254, 160, 127, 137, 222, 138, 122, 236, 243, 27, 228, 64, 44, 232, 33, 7, 237, 128, 56,
        157, 147, 131, 103, 6, 0, 64, 184, 192, 201, 72, 206, 40, 177, 70, 174, 27, 197, 199, 111,
        24, 208, 175, 87, 44, 197, 145, 42, 224, 200, 5, 56, 230, 255, 240, 83, 189, 61, 117, 113,
        157, 31, 63, 236, 79, 147, 172, 77, 214, 73, 220, 139, 15, 106, 214, 168, 114, 249, 126,
        218, 214, 125, 153, 15, 54, 37, 90, 26, 155, 39, 227, 95, 223, 232, 230, 4, 247, 157, 215,
        56, 1, 153, 86, 63, 138, 44, 4, 0, 0,
    ];

    assert_eq!(bytes, expected_serialization)
}

#[test]
fn memory_op_circuit() {
    let init = vec![Witness(1), Witness(2)];

    let memory_init = Opcode::MemoryInit { block_id: BlockId(0), init };
    let write = Opcode::MemoryOp {
        block_id: BlockId(0),
        op: MemOp::write_to_mem_index(FieldElement::from(1u128).into(), Witness(3).into()),
        predicate: None,
    };
    let read = Opcode::MemoryOp {
        block_id: BlockId(0),
        op: MemOp::read_at_mem_index(FieldElement::one().into(), Witness(4)),
        predicate: None,
    };

    let circuit = Circuit {
        current_witness_index: 5,
        opcodes: vec![memory_init, write, read],
        private_parameters: BTreeSet::from([Witness(1), Witness(2), Witness(3)]),
        return_values: PublicInputs([Witness(4)].into()),
        ..Circuit::default()
    };
    let mut bytes = Vec::new();
    circuit.write(&mut bytes).unwrap();

    let expected_serialization: Vec<u8> = vec![
        31, 139, 8, 0, 0, 0, 0, 0, 0, 255, 213, 146, 49, 14, 0, 32, 8, 3, 139, 192, 127, 240, 7,
        254, 255, 85, 198, 136, 9, 131, 155, 48, 216, 165, 76, 77, 57, 80, 0, 140, 45, 117, 111,
        238, 228, 179, 224, 174, 225, 110, 111, 234, 213, 185, 148, 156, 203, 121, 89, 86, 13, 215,
        126, 131, 43, 153, 187, 115, 40, 185, 62, 153, 3, 136, 83, 60, 30, 96, 2, 12, 235, 225,
        124, 14, 3, 0, 0,
    ];

    assert_eq!(bytes, expected_serialization)
}<|MERGE_RESOLUTION|>--- conflicted
+++ resolved
@@ -20,11 +20,7 @@
     native_types::{Expression, Witness},
 };
 use acir_field::FieldElement;
-<<<<<<< HEAD
 use brillig::{BinaryFieldOp, BrilligOpcode, HeapArray, RegisterIndex, RegisterOrMemory};
-=======
-use brillig::{HeapArray, RegisterIndex, RegisterOrMemory};
->>>>>>> cfd8cbf5
 
 #[test]
 fn addition_circuit() {
@@ -173,27 +169,8 @@
 
 #[test]
 fn simple_brillig_foreign_call() {
-<<<<<<< HEAD
-    let fe_0 = FieldElement::zero();
-    let fe_1 = FieldElement::one();
-    let w_x = Witness(1);
-    let w_y = Witness(2);
-    let w_oracle = Witness(3);
-    let w_z = Witness(4);
-    let w_z_inverse = Witness(5);
-    let w_x_plus_y = Witness(6);
-    let w_equal_res = Witness(7);
-
-    let equal_opcode = BrilligOpcode::BinaryFieldOp {
-        op: BinaryFieldOp::Equals,
-        lhs: RegisterIndex::from(0),
-        rhs: RegisterIndex::from(1),
-        destination: RegisterIndex::from(2),
-    };
-=======
     let w_input = Witness(1);
     let w_inverted = Witness(2);
->>>>>>> cfd8cbf5
 
     let brillig_data = Brillig {
         inputs: vec![
@@ -205,23 +182,11 @@
         ],
         // stack of foreign call/oracle resolutions, starts empty
         foreign_call_results: vec![],
-<<<<<<< HEAD
-        bytecode: vec![
-            equal_opcode,
-            // Oracles are named 'foreign calls' in brillig
-            BrilligOpcode::ForeignCall {
-                function: "invert".into(),
-                destinations: vec![RegisterOrMemory::RegisterIndex(RegisterIndex::from(1))],
-                inputs: vec![RegisterOrMemory::RegisterIndex(RegisterIndex::from(0))],
-            },
-        ],
-=======
         bytecode: vec![brillig::Opcode::ForeignCall {
             function: "invert".into(),
             destinations: vec![RegisterOrMemory::RegisterIndex(RegisterIndex::from(0))],
             inputs: vec![RegisterOrMemory::RegisterIndex(RegisterIndex::from(0))],
         }],
->>>>>>> cfd8cbf5
         predicate: None,
     };
 
