--- conflicted
+++ resolved
@@ -1,164 +1,8 @@
 use std::io::{Read, Write};
 
-<<<<<<< HEAD
 use super::directives::{Directive, LogInfo, QuotientDirective};
-use crate::native_types::{Expression, Witness};
-use crate::serialization::{
-    read_bytes, read_field_element, read_n, read_u16, read_u32, write_bytes, write_u16, write_u32,
-};
-use crate::BlackBoxFunc;
-use acir_field::FieldElement;
-use serde::{Deserialize, Serialize};
-
-#[derive(Clone, PartialEq, Eq, Serialize, Deserialize, Hash, Copy, Default)]
-pub struct BlockId(pub u32);
-
-/// Operation on a block
-/// We can either write or read at a block index
-#[derive(Clone, PartialEq, Eq, Serialize, Deserialize, Debug)]
-pub struct MemOp {
-    /// Can be 0 (read) or 1 (write)
-    pub operation: Expression,
-    pub index: Expression,
-    pub value: Expression,
-}
-
-/// Represents operations on a block of length len of data
-#[derive(Clone, PartialEq, Eq, Serialize, Deserialize)]
-pub struct MemoryBlock {
-    /// Id of the block
-    pub id: BlockId,
-    /// Length of the memory block
-    pub len: u32,
-    /// Trace of memory operations
-    pub trace: Vec<MemOp>,
-}
-
-impl MemoryBlock {
-    pub fn read<R: Read>(mut reader: R) -> std::io::Result<Self> {
-        let id = read_u32(&mut reader)?;
-        let len = read_u32(&mut reader)?;
-        let trace_len = read_u32(&mut reader)?;
-        let mut trace = Vec::with_capacity(len as usize);
-        for _i in 0..trace_len {
-            let operation = Expression::read(&mut reader)?;
-            let index = Expression::read(&mut reader)?;
-            let value = Expression::read(&mut reader)?;
-            trace.push(MemOp { operation, index, value });
-        }
-        Ok(MemoryBlock { id: BlockId(id), len, trace })
-    }
-
-    pub fn write<W: Write>(&self, mut writer: W) -> std::io::Result<()> {
-        write_u32(&mut writer, self.id.0)?;
-        write_u32(&mut writer, self.len)?;
-        write_u32(&mut writer, self.trace.len() as u32)?;
-
-        for op in &self.trace {
-            op.operation.write(&mut writer)?;
-            op.index.write(&mut writer)?;
-            op.value.write(&mut writer)?;
-        }
-        Ok(())
-    }
-
-    /// Returns the initialization vector of the MemoryBlock
-    pub fn init_phase(&self) -> Vec<Expression> {
-        let mut init = Vec::new();
-        for i in 0..self.len as usize {
-            assert_eq!(
-                self.trace[i].operation,
-                Expression::one(),
-                "Block initialization require a write"
-            );
-            let index = self.trace[i]
-                .index
-                .to_const()
-                .expect("Non-const index during Block initialization");
-            if index != FieldElement::from(i as i128) {
-                todo!(
-                    "invalid index when initializing a block, we could try to sort the init phase"
-                );
-            }
-            let value = self.trace[i].value.clone();
-            assert!(value.is_degree_one_univariate(), "Block initialization requires a witness");
-            init.push(value);
-        }
-        init
-    }
-}
-
-#[derive(Clone, Debug, PartialEq, Eq, Serialize, Deserialize)]
-pub struct OracleData {
-    /// Name of the oracle
-    pub name: String,
-    /// Inputs
-    pub inputs: Vec<Expression>,
-    /// Input values - they are progressively computed by the pwg
-    pub input_values: Vec<FieldElement>,
-    /// Output witness
-    pub outputs: Vec<Witness>,
-    /// Output values - they are computed by the (external) oracle once the input_values are known
-    pub output_values: Vec<FieldElement>,
-}
-
-impl OracleData {
-    pub(crate) fn write<W: Write>(&self, mut writer: W) -> std::io::Result<()> {
-        let name_as_bytes = self.name.as_bytes();
-        let name_len = name_as_bytes.len();
-        write_u32(&mut writer, name_len as u32)?;
-        write_bytes(&mut writer, name_as_bytes)?;
-
-        let inputs_len = self.inputs.len() as u32;
-        write_u32(&mut writer, inputs_len)?;
-        for input in &self.inputs {
-            input.write(&mut writer)?
-        }
-
-        let outputs_len = self.outputs.len() as u32;
-        write_u32(&mut writer, outputs_len)?;
-        for output in &self.outputs {
-            write_u32(&mut writer, output.witness_index())?;
-        }
-
-        let inputs_len = self.input_values.len() as u32;
-        write_u32(&mut writer, inputs_len)?;
-        for input in &self.input_values {
-            write_bytes(&mut writer, &input.to_be_bytes())?;
-        }
-
-        let outputs_len = self.output_values.len() as u32;
-        write_u32(&mut writer, outputs_len)?;
-        for output in &self.output_values {
-            write_bytes(&mut writer, &output.to_be_bytes())?;
-        }
-        Ok(())
-    }
-
-    pub(crate) fn read<R: Read>(mut reader: R) -> std::io::Result<Self> {
-        let name_len = read_u32(&mut reader)?;
-        let name_as_bytes = read_bytes(&mut reader, name_len as usize)?;
-        let name: String = String::from_utf8(name_as_bytes)
-            .map_err(|_| std::io::Error::from(std::io::ErrorKind::InvalidData))?;
-
-        let inputs_len = read_u32(&mut reader)?;
-        let mut inputs = Vec::with_capacity(inputs_len as usize);
-        for _ in 0..inputs_len {
-            let input = Expression::read(&mut reader)?;
-            inputs.push(input);
-        }
-
-        let outputs_len = read_u32(&mut reader)?;
-        let mut outputs = Vec::with_capacity(outputs_len as usize);
-        for _ in 0..outputs_len {
-            let witness_index = read_u32(&mut reader)?;
-            outputs.push(Witness(witness_index));
-        }
-=======
-use super::directives::{Directive, LogInfo};
 use crate::native_types::Expression;
 use crate::serialization::{read_n, write_bytes};
->>>>>>> 3f3dd746
 
 use serde::{Deserialize, Serialize};
 
