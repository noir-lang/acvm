--- conflicted
+++ resolved
@@ -139,10 +139,6 @@
                     bits.last().unwrap().witness_index(),
                 )
             }
-<<<<<<< HEAD
-=======
-
->>>>>>> aa6a145f
             Opcode::Brillig(brillig) => {
                 write!(f, "BRILLIG: ")?;
                 writeln!(f, "inputs: {:?}", brillig.inputs)?;
