use super::directives::{Directive, LogInfo, QuotientDirective};
use crate::native_types::Expression;

<<<<<<< HEAD
use super::directives::{Directive, LogInfo};
use crate::native_types::{Expression, Witness};
use crate::serialization::{
    read_bytes, read_field_element, read_n, read_u16, read_u32, write_bytes, write_u16, write_u32,
};
use crate::BlackBoxFunc;
use acir_field::FieldElement;
use brillig_bytecode::ForeignCallResult;
use serde::{Deserialize, Serialize};

#[derive(Clone, PartialEq, Eq, Serialize, Deserialize, Debug)]
pub enum BrilligInputs {
    Simple(Expression),
    Array(Vec<Expression>),
}

#[derive(Clone, PartialEq, Eq, Serialize, Deserialize, Debug)]
pub enum BrilligOutputs {
    Simple(Witness),
    Array(Vec<Witness>),
}

#[derive(Clone, PartialEq, Eq, Serialize, Deserialize, Debug)]
pub struct Brillig {
    pub inputs: Vec<BrilligInputs>,
    pub outputs: Vec<BrilligOutputs>,
    // results of oracles/functions external to brillig like a database read
    pub foreign_call_results: Vec<ForeignCallResult>,
    pub bytecode: Vec<brillig_bytecode::Opcode>,
    /// Predicate of the Brillig execution - indicates if it should be skipped
    pub predicate: Option<Expression>,
}

impl Brillig {
    pub fn write<W: Write>(&self, mut writer: W) -> std::io::Result<()> {
        // TODO: We use rmp_serde as its easier than doing it manually
        let buffer = rmp_serde::to_vec(self).unwrap();
        write_u32(&mut writer, buffer.len() as u32)?;
        write_bytes(&mut writer, &buffer)?;
        Ok(())
    }

    pub fn read<R: Read>(mut reader: R) -> std::io::Result<Self> {
        let buffer_len = read_u32(&mut reader)?;
        let mut buffer = vec![0u8; buffer_len as usize];
        reader.read_exact(&mut buffer)?;
        let decoded_brillig: Self = rmp_serde::from_slice(&buffer).unwrap();
        Ok(decoded_brillig)
    }
}

#[derive(Clone, PartialEq, Eq, Serialize, Deserialize, Hash, Copy, Default)]
pub struct BlockId(pub u32);
=======
use serde::{Deserialize, Serialize};

mod black_box_function_call;
mod block;
mod oracle_data;
>>>>>>> 8b3923e1

pub use black_box_function_call::{BlackBoxFuncCall, FunctionInput};
pub use block::{BlockId, MemOp, MemoryBlock};
pub use oracle_data::OracleData;

#[derive(Clone, PartialEq, Eq, Serialize, Deserialize)]
pub enum Opcode {
    Arithmetic(Expression),
    BlackBoxFuncCall(BlackBoxFuncCall),
    Directive(Directive),
    /// Abstract read/write operations on a block of data. In particular;
    /// It does not require an initialisation phase
    /// Operations do not need to be constant, they can be any expression which resolves to 0 or 1.
    Block(MemoryBlock),
    /// Same as Block, but it starts with an initialisation phase and then have only read operation
    /// - init: write operations with index from 0..MemoryBlock.len
    /// - after MemoryBlock.len; all operations are read
    /// ROM can be more efficiently handled because we do not need to check for the operation value (which is always 0).
    ROM(MemoryBlock),
    /// Same as ROM, but can have read or write operations
    /// - init = write operations with index 0..MemoryBlock.len
    /// - after MemoryBlock.len, all operations are constant expressions (0 or 1)
    /// RAM is required for Aztec Backend as dynamic memory implementation in Barrentenberg requires an intialisation phase and can only handle constant values for operations.
    RAM(MemoryBlock),
    Oracle(OracleData),
    Brillig(Brillig),
}

impl Opcode {
    // TODO We can add a domain separator by doing something like:
    // TODO concat!("directive:", directive.name)
    pub fn name(&self) -> &str {
        match self {
            Opcode::Arithmetic(_) => "arithmetic",
            Opcode::Directive(directive) => directive.name(),
            Opcode::BlackBoxFuncCall(g) => g.name(),
            Opcode::Block(_) => "block",
            Opcode::RAM(_) => "ram",
            Opcode::ROM(_) => "rom",
            Opcode::Oracle(data) => &data.name,
            Opcode::Brillig(_) => "brillig",
        }
    }

<<<<<<< HEAD
    // When we serialize the opcodes, we use the index
    // to uniquely identify which category of opcode we are dealing with.
    pub(crate) fn to_index(&self) -> u8 {
        match self {
            Opcode::Arithmetic(_) => 0,
            Opcode::BlackBoxFuncCall(_) => 1,
            Opcode::Directive(_) => 2,
            Opcode::Block(_) => 3,
            Opcode::ROM(_) => 4,
            Opcode::RAM(_) => 5,
            Opcode::Oracle { .. } => 6,
            Opcode::Brillig { .. } => 7,
        }
    }

=======
>>>>>>> 8b3923e1
    pub fn is_arithmetic(&self) -> bool {
        matches!(self, Opcode::Arithmetic(_))
    }

    pub fn arithmetic(self) -> Option<Expression> {
        match self {
            Opcode::Arithmetic(expr) => Some(expr),
            _ => None,
        }
    }
<<<<<<< HEAD

    pub fn write<W: Write>(&self, mut writer: W) -> std::io::Result<()> {
        let opcode_index = self.to_index();
        write_bytes(&mut writer, &[opcode_index])?;

        match self {
            Opcode::Arithmetic(expr) => expr.write(writer),
            Opcode::BlackBoxFuncCall(func_call) => func_call.write(writer),
            Opcode::Directive(directive) => directive.write(writer),
            Opcode::Block(mem_block) | Opcode::ROM(mem_block) | Opcode::RAM(mem_block) => {
                mem_block.write(writer)
            }
            Opcode::Oracle(data) => data.write(writer),
            Opcode::Brillig(brillig) => brillig.write(writer),
        }
    }
    pub fn read<R: Read>(mut reader: R) -> std::io::Result<Self> {
        // First byte indicates the opcode category
        let opcode_index = read_n::<1, _>(&mut reader)?[0];

        match opcode_index {
            0 => {
                let expr = Expression::read(reader)?;

                Ok(Opcode::Arithmetic(expr))
            }
            1 => {
                let func_call = BlackBoxFuncCall::read(reader)?;

                Ok(Opcode::BlackBoxFuncCall(func_call))
            }
            2 => {
                let directive = Directive::read(reader)?;
                Ok(Opcode::Directive(directive))
            }
            3 => {
                let block = MemoryBlock::read(reader)?;
                Ok(Opcode::Block(block))
            }
            4 => {
                let block = MemoryBlock::read(reader)?;
                Ok(Opcode::ROM(block))
            }
            5 => {
                let block = MemoryBlock::read(reader)?;
                Ok(Opcode::RAM(block))
            }
            6 => {
                let data = OracleData::read(reader)?;
                Ok(Opcode::Oracle(data))
            }
            7 => {
                let brillig = Brillig::read(reader)?;
                Ok(Opcode::Brillig(brillig))
            }
            _ => Err(std::io::ErrorKind::InvalidData.into()),
        }
    }
=======
>>>>>>> 8b3923e1
}

impl std::fmt::Display for Opcode {
    fn fmt(&self, f: &mut std::fmt::Formatter<'_>) -> std::fmt::Result {
        match self {
            Opcode::Arithmetic(expr) => {
                write!(f, "EXPR [ ")?;
                for i in &expr.mul_terms {
                    write!(f, "({}, _{}, _{}) ", i.0, i.1.witness_index(), i.2.witness_index())?;
                }
                for i in &expr.linear_combinations {
                    write!(f, "({}, _{}) ", i.0, i.1.witness_index())?;
                }
                write!(f, "{}", expr.q_c)?;

                write!(f, " ]")
            }
            Opcode::Directive(Directive::Invert { x, result: r }) => {
                write!(f, "DIR::INVERT ")?;
                write!(f, "(_{}, out: _{}) ", x.witness_index(), r.witness_index())
            }
            Opcode::Directive(Directive::Quotient(QuotientDirective { a, b, q, r, predicate })) => {
                write!(f, "DIR::QUOTIENT ")?;
                if let Some(pred) = predicate {
                    writeln!(f, "PREDICATE = {pred}")?;
                }

                write!(
                    f,
                    "(out : _{},  (_{}, {}), _{})",
                    a,
                    q.witness_index(),
                    b,
                    r.witness_index()
                )
            }
            Opcode::BlackBoxFuncCall(g) => write!(f, "{g}"),
            Opcode::Directive(Directive::ToLeRadix { a, b, radix: _ }) => {
                write!(f, "DIR::TORADIX ")?;
                write!(
                    f,
                    // TODO (Note): this assumes that the decomposed bits have contiguous witness indices
                    // This should be the case, however, we can also have a function which checks this
                    "(_{}, [_{}..._{}] )",
                    a,
                    b.first().unwrap().witness_index(),
                    b.last().unwrap().witness_index(),
                )
            }
            Opcode::Directive(Directive::PermutationSort { inputs: a, tuple, bits, sort_by }) => {
                write!(f, "DIR::PERMUTATIONSORT ")?;
                write!(
                    f,
                    "(permutation size: {} {}-tuples, sort_by: {:#?}, bits: [_{}..._{}]))",
                    a.len(),
                    tuple,
                    sort_by,
                    // (Note): the bits do not have contiguous index but there are too many for display
                    bits.first().unwrap().witness_index(),
                    bits.last().unwrap().witness_index(),
                )
            }
            Opcode::Directive(Directive::Log(info)) => match info {
                LogInfo::FinalizedOutput(output_string) => write!(f, "Log: {output_string}"),
                LogInfo::WitnessOutput(witnesses) => write!(
                    f,
                    "Log: _{}..._{}",
                    witnesses.first().unwrap().witness_index(),
                    witnesses.last().unwrap().witness_index()
                ),
            },
            Opcode::Block(block) => {
                write!(f, "BLOCK ")?;
                write!(f, "(id: {}, len: {}) ", block.id.0, block.trace.len())
            }
            Opcode::ROM(block) => {
                write!(f, "ROM ")?;
                write!(f, "(id: {}, len: {}) ", block.id.0, block.trace.len())
            }
            Opcode::RAM(block) => {
                write!(f, "RAM ")?;
                write!(f, "(id: {}, len: {}) ", block.id.0, block.trace.len())
            }
            Opcode::Oracle(data) => {
                write!(f, "ORACLE: ")?;
                write!(f, "{data}")
            }
            Opcode::Brillig(brillig) => {
                write!(f, "BRILLIG: ")?;
                writeln!(f, "inputs: {:?}", brillig.inputs)?;
                writeln!(f, "outputs: {:?}", brillig.outputs)?;
                writeln!(f, "{:?}", brillig.bytecode)
            }
        }
    }
}

impl std::fmt::Debug for Opcode {
    fn fmt(&self, f: &mut std::fmt::Formatter<'_>) -> std::fmt::Result {
        std::fmt::Display::fmt(self, f)
    }
}<|MERGE_RESOLUTION|>--- conflicted
+++ resolved
@@ -1,67 +1,12 @@
 use super::directives::{Directive, LogInfo, QuotientDirective};
-use crate::native_types::Expression;
+use crate::native_types::{Expression, Witness};
 
-<<<<<<< HEAD
-use super::directives::{Directive, LogInfo};
-use crate::native_types::{Expression, Witness};
-use crate::serialization::{
-    read_bytes, read_field_element, read_n, read_u16, read_u32, write_bytes, write_u16, write_u32,
-};
-use crate::BlackBoxFunc;
-use acir_field::FieldElement;
 use brillig_bytecode::ForeignCallResult;
-use serde::{Deserialize, Serialize};
-
-#[derive(Clone, PartialEq, Eq, Serialize, Deserialize, Debug)]
-pub enum BrilligInputs {
-    Simple(Expression),
-    Array(Vec<Expression>),
-}
-
-#[derive(Clone, PartialEq, Eq, Serialize, Deserialize, Debug)]
-pub enum BrilligOutputs {
-    Simple(Witness),
-    Array(Vec<Witness>),
-}
-
-#[derive(Clone, PartialEq, Eq, Serialize, Deserialize, Debug)]
-pub struct Brillig {
-    pub inputs: Vec<BrilligInputs>,
-    pub outputs: Vec<BrilligOutputs>,
-    // results of oracles/functions external to brillig like a database read
-    pub foreign_call_results: Vec<ForeignCallResult>,
-    pub bytecode: Vec<brillig_bytecode::Opcode>,
-    /// Predicate of the Brillig execution - indicates if it should be skipped
-    pub predicate: Option<Expression>,
-}
-
-impl Brillig {
-    pub fn write<W: Write>(&self, mut writer: W) -> std::io::Result<()> {
-        // TODO: We use rmp_serde as its easier than doing it manually
-        let buffer = rmp_serde::to_vec(self).unwrap();
-        write_u32(&mut writer, buffer.len() as u32)?;
-        write_bytes(&mut writer, &buffer)?;
-        Ok(())
-    }
-
-    pub fn read<R: Read>(mut reader: R) -> std::io::Result<Self> {
-        let buffer_len = read_u32(&mut reader)?;
-        let mut buffer = vec![0u8; buffer_len as usize];
-        reader.read_exact(&mut buffer)?;
-        let decoded_brillig: Self = rmp_serde::from_slice(&buffer).unwrap();
-        Ok(decoded_brillig)
-    }
-}
-
-#[derive(Clone, PartialEq, Eq, Serialize, Deserialize, Hash, Copy, Default)]
-pub struct BlockId(pub u32);
-=======
 use serde::{Deserialize, Serialize};
 
 mod black_box_function_call;
 mod block;
 mod oracle_data;
->>>>>>> 8b3923e1
 
 pub use black_box_function_call::{BlackBoxFuncCall, FunctionInput};
 pub use block::{BlockId, MemOp, MemoryBlock};
@@ -90,6 +35,29 @@
     Brillig(Brillig),
 }
 
+#[derive(Clone, PartialEq, Eq, Serialize, Deserialize, Debug)]
+pub enum BrilligInputs {
+    Simple(Expression),
+    Array(Vec<Expression>),
+}
+
+#[derive(Clone, PartialEq, Eq, Serialize, Deserialize, Debug)]
+pub enum BrilligOutputs {
+    Simple(Witness),
+    Array(Vec<Witness>),
+}
+
+#[derive(Clone, PartialEq, Eq, Serialize, Deserialize, Debug)]
+pub struct Brillig {
+    pub inputs: Vec<BrilligInputs>,
+    pub outputs: Vec<BrilligOutputs>,
+    // results of oracles/functions external to brillig like a database read
+    pub foreign_call_results: Vec<ForeignCallResult>,
+    pub bytecode: Vec<brillig_bytecode::Opcode>,
+    /// Predicate of the Brillig execution - indicates if it should be skipped
+    pub predicate: Option<Expression>,
+}
+
 impl Opcode {
     // TODO We can add a domain separator by doing something like:
     // TODO concat!("directive:", directive.name)
@@ -106,24 +74,6 @@
         }
     }
 
-<<<<<<< HEAD
-    // When we serialize the opcodes, we use the index
-    // to uniquely identify which category of opcode we are dealing with.
-    pub(crate) fn to_index(&self) -> u8 {
-        match self {
-            Opcode::Arithmetic(_) => 0,
-            Opcode::BlackBoxFuncCall(_) => 1,
-            Opcode::Directive(_) => 2,
-            Opcode::Block(_) => 3,
-            Opcode::ROM(_) => 4,
-            Opcode::RAM(_) => 5,
-            Opcode::Oracle { .. } => 6,
-            Opcode::Brillig { .. } => 7,
-        }
-    }
-
-=======
->>>>>>> 8b3923e1
     pub fn is_arithmetic(&self) -> bool {
         matches!(self, Opcode::Arithmetic(_))
     }
@@ -134,67 +84,6 @@
             _ => None,
         }
     }
-<<<<<<< HEAD
-
-    pub fn write<W: Write>(&self, mut writer: W) -> std::io::Result<()> {
-        let opcode_index = self.to_index();
-        write_bytes(&mut writer, &[opcode_index])?;
-
-        match self {
-            Opcode::Arithmetic(expr) => expr.write(writer),
-            Opcode::BlackBoxFuncCall(func_call) => func_call.write(writer),
-            Opcode::Directive(directive) => directive.write(writer),
-            Opcode::Block(mem_block) | Opcode::ROM(mem_block) | Opcode::RAM(mem_block) => {
-                mem_block.write(writer)
-            }
-            Opcode::Oracle(data) => data.write(writer),
-            Opcode::Brillig(brillig) => brillig.write(writer),
-        }
-    }
-    pub fn read<R: Read>(mut reader: R) -> std::io::Result<Self> {
-        // First byte indicates the opcode category
-        let opcode_index = read_n::<1, _>(&mut reader)?[0];
-
-        match opcode_index {
-            0 => {
-                let expr = Expression::read(reader)?;
-
-                Ok(Opcode::Arithmetic(expr))
-            }
-            1 => {
-                let func_call = BlackBoxFuncCall::read(reader)?;
-
-                Ok(Opcode::BlackBoxFuncCall(func_call))
-            }
-            2 => {
-                let directive = Directive::read(reader)?;
-                Ok(Opcode::Directive(directive))
-            }
-            3 => {
-                let block = MemoryBlock::read(reader)?;
-                Ok(Opcode::Block(block))
-            }
-            4 => {
-                let block = MemoryBlock::read(reader)?;
-                Ok(Opcode::ROM(block))
-            }
-            5 => {
-                let block = MemoryBlock::read(reader)?;
-                Ok(Opcode::RAM(block))
-            }
-            6 => {
-                let data = OracleData::read(reader)?;
-                Ok(Opcode::Oracle(data))
-            }
-            7 => {
-                let brillig = Brillig::read(reader)?;
-                Ok(Opcode::Brillig(brillig))
-            }
-            _ => Err(std::io::ErrorKind::InvalidData.into()),
-        }
-    }
-=======
->>>>>>> 8b3923e1
 }
 
 impl std::fmt::Display for Opcode {
