use std::io::{Read, Write};

use super::directives::{Directive, LogInfo};
use crate::native_types::{Expression, Witness};
use crate::serialization::{read_n, read_u16, read_u32, write_bytes, write_u16, write_u32};
use crate::BlackBoxFunc;
use acir_field::FieldElement;
use serde::{Deserialize, Serialize};

<<<<<<< HEAD
#[derive(Clone, PartialEq, Eq, Serialize, Deserialize, Hash, Copy, Default, Debug)]
=======
#[derive(Clone, PartialEq, Eq, Serialize, Deserialize, Hash, Copy, Default)]
>>>>>>> aab9a356
pub struct BlockId(pub u32);

/// Operation on a block
/// We can either write or read at a block index
#[derive(Clone, PartialEq, Eq, Serialize, Deserialize, Debug)]
pub struct MemOp {
    pub operation: Expression,
    pub index: Expression,
    pub value: Expression,
}

#[derive(Clone, PartialEq, Eq, Serialize, Deserialize)]
pub struct MemoryBlock {
    pub id: BlockId,
    pub len: u32,          //length of the memory block
    pub trace: Vec<MemOp>, //trace of memory operations
}

impl MemoryBlock {
    pub fn read<R: Read>(mut reader: R) -> std::io::Result<Self> {
        let id = read_u32(&mut reader)?;
        let len = read_u32(&mut reader)?;
        let trace_len = read_u32(&mut reader)?;
        let mut trace = Vec::with_capacity(len as usize);
        for _i in 0..trace_len {
            let operation = Expression::read(&mut reader)?;
            let index = Expression::read(&mut reader)?;
            let value = Expression::read(&mut reader)?;
            trace.push(MemOp { operation, index, value });
        }
        Ok(MemoryBlock { id: BlockId(id), len, trace })
    }

    pub fn write<W: Write>(&self, mut writer: W) -> std::io::Result<()> {
        write_u32(&mut writer, self.id.0)?;
        write_u32(&mut writer, self.len)?;
        write_u32(&mut writer, self.trace.len() as u32)?;

        for op in &self.trace {
            op.operation.write(&mut writer)?;
            op.index.write(&mut writer)?;
            op.value.write(&mut writer)?;
        }
        Ok(())
    }

    /// Returns the initialisation vector of the MemoryBlock
    pub fn init_phase(&self) -> Vec<Expression> {
        let mut init = Vec::new();
        for i in 0..self.len as usize {
            assert_eq!(
                self.trace[i].operation,
                Expression::one(),
                "Block initialisation require a write"
            );
            let index = self.trace[i]
                .index
                .to_const()
                .expect("Non-const index during Block initialisation");
            if index != FieldElement::from(i as i128) {
                todo!(
                    "invalid index when initialising a block, we could try to sort the init phase"
                );
            }
            let value = self.trace[i].value.clone();
            assert!(value.is_degree_one_univariate(), "Block initialisation requires a witness");
            init.push(value);
        }
        init
    }
}

#[derive(Clone, PartialEq, Eq, Serialize, Deserialize)]
pub enum Opcode {
    Arithmetic(Expression),
    BlackBoxFuncCall(BlackBoxFuncCall),
    Directive(Directive),
    // Abstract read/write operations on a block of data
    Block(MemoryBlock),
    ROM(MemoryBlock),
    RAM(MemoryBlock),
}

impl Opcode {
    // TODO We can add a domain separator by doing something like:
    // TODO concat!("directive:", directive.name)
    pub fn name(&self) -> &str {
        match self {
            Opcode::Arithmetic(_) => "arithmetic",
            Opcode::Directive(directive) => directive.name(),
            Opcode::BlackBoxFuncCall(g) => g.name.name(),
            Opcode::Block(_) => "block",
            Opcode::RAM(_) => "ram",
            Opcode::ROM(_) => "rom",
        }
    }

    // When we serialize the opcodes, we use the index
    // to uniquely identify which category of opcode we are dealing with.
    pub(crate) fn to_index(&self) -> u8 {
        match self {
            Opcode::Arithmetic(_) => 0,
            Opcode::BlackBoxFuncCall(_) => 1,
            Opcode::Directive(_) => 2,
            Opcode::Block(_) => 3,
            Opcode::ROM(_) => 4,
            Opcode::RAM(_) => 5,
        }
    }

    pub fn is_arithmetic(&self) -> bool {
        matches!(self, Opcode::Arithmetic(_))
    }
    pub fn arithmetic(self) -> Option<Expression> {
        match self {
            Opcode::Arithmetic(expr) => Some(expr),
            _ => None,
        }
    }

    pub fn write<W: Write>(&self, mut writer: W) -> std::io::Result<()> {
        let opcode_index = self.to_index();
        write_bytes(&mut writer, &[opcode_index])?;

        match self {
            Opcode::Arithmetic(expr) => expr.write(writer),
            Opcode::BlackBoxFuncCall(func_call) => func_call.write(writer),
            Opcode::Directive(directive) => directive.write(writer),
            Opcode::Block(mem_block) | Opcode::ROM(mem_block) | Opcode::RAM(mem_block) => {
                mem_block.write(writer)
            }
        }
    }
    pub fn read<R: Read>(mut reader: R) -> std::io::Result<Self> {
        // First byte indicates the opcode category
        let opcode_index = read_n::<1, _>(&mut reader)?[0];

        match opcode_index {
            0 => {
                let expr = Expression::read(reader)?;

                Ok(Opcode::Arithmetic(expr))
            }
            1 => {
                let func_call = BlackBoxFuncCall::read(reader)?;

                Ok(Opcode::BlackBoxFuncCall(func_call))
            }
            2 => {
                let directive = Directive::read(reader)?;
                Ok(Opcode::Directive(directive))
            }
            3 => {
                let block = MemoryBlock::read(reader)?;
                Ok(Opcode::Block(block))
            }
            4 => {
                let block = MemoryBlock::read(reader)?;
                Ok(Opcode::ROM(block))
            }
            5 => {
                let block = MemoryBlock::read(reader)?;
                Ok(Opcode::RAM(block))
            }
            _ => Err(std::io::ErrorKind::InvalidData.into()),
        }
    }
}

impl std::fmt::Display for Opcode {
    fn fmt(&self, f: &mut std::fmt::Formatter<'_>) -> std::fmt::Result {
        match self {
            Opcode::Arithmetic(expr) => {
                write!(f, "EXPR [ ")?;
                for i in &expr.mul_terms {
                    write!(f, "({}, _{}, _{}) ", i.0, i.1.witness_index(), i.2.witness_index())?;
                }
                for i in &expr.linear_combinations {
                    write!(f, "({}, _{}) ", i.0, i.1.witness_index())?;
                }
                write!(f, "{}", expr.q_c)?;

                write!(f, " ]")
            }
            Opcode::Directive(Directive::Invert { x, result: r }) => {
                write!(f, "DIR::INVERT ")?;
                write!(f, "(_{}, out: _{}) ", x.witness_index(), r.witness_index())
            }
            Opcode::Directive(Directive::Quotient { a, b, q, r, predicate }) => {
                write!(f, "DIR::QUOTIENT ")?;
                if let Some(pred) = predicate {
                    writeln!(f, "PREDICATE = {pred}")?;
                }

                write!(
                    f,
                    "(out : _{},  (_{}, {}), _{})",
                    a,
                    q.witness_index(),
                    b,
                    r.witness_index()
                )
            }
            Opcode::BlackBoxFuncCall(g) => write!(f, "{g}"),
            Opcode::Directive(Directive::ToLeRadix { a, b, radix: _ }) => {
                write!(f, "DIR::TORADIX ")?;
                write!(
                    f,
                    // TODO (Note): this assumes that the decomposed bits have contiguous witness indices
                    // This should be the case, however, we can also have a function which checks this
                    "(_{}, [_{}..._{}] )",
                    a,
                    b.first().unwrap().witness_index(),
                    b.last().unwrap().witness_index(),
                )
            }
            Opcode::Directive(Directive::PermutationSort { inputs: a, tuple, bits, sort_by }) => {
                write!(f, "DIR::PERMUTATIONSORT ")?;
                write!(
                    f,
                    "(permutation size: {} {}-tuples, sort_by: {:#?}, bits: [_{}..._{}]))",
                    a.len(),
                    tuple,
                    sort_by,
                    // (Note): the bits do not have contiguous index but there are too many for display
                    bits.first().unwrap().witness_index(),
                    bits.last().unwrap().witness_index(),
                )
            }
            Opcode::Directive(Directive::Log(info)) => match info {
                LogInfo::FinalizedOutput(output_string) => write!(f, "Log: {output_string}"),
                LogInfo::WitnessOutput(witnesses) => write!(
                    f,
                    "Log: _{}..._{}",
                    witnesses.first().unwrap().witness_index(),
                    witnesses.last().unwrap().witness_index()
                ),
            },
            Opcode::Block(block) => {
                write!(f, "BLOCK ")?;
                write!(f, "(id: {}, len: {}) ", block.id.0, block.trace.len())
            }
            Opcode::ROM(block) => {
                write!(f, "ROM ")?;
                write!(f, "(id: {}, len: {}) ", block.id.0, block.trace.len())
            }
            Opcode::RAM(block) => {
                write!(f, "RAM ")?;
                write!(f, "(id: {}, len: {}) ", block.id.0, block.trace.len())
            }
        }
    }
}

impl std::fmt::Debug for Opcode {
    fn fmt(&self, f: &mut std::fmt::Formatter<'_>) -> std::fmt::Result {
        std::fmt::Display::fmt(self, f)
    }
}

// Note: Some functions will not use all of the witness
// So we need to supply how many bits of the witness is needed
#[derive(Clone, Debug, PartialEq, Eq, Serialize, Deserialize)]
pub struct FunctionInput {
    pub witness: Witness,
    pub num_bits: u32,
}

#[derive(Clone, PartialEq, Eq, Serialize, Deserialize)]
pub struct BlackBoxFuncCall {
    pub name: BlackBoxFunc,
    pub inputs: Vec<FunctionInput>,
    pub outputs: Vec<Witness>,
}

impl BlackBoxFuncCall {
    pub fn write<W: Write>(&self, mut writer: W) -> std::io::Result<()> {
        write_u16(&mut writer, self.name.to_u16())?;

        let num_inputs = self.inputs.len() as u32;
        write_u32(&mut writer, num_inputs)?;

        for input in &self.inputs {
            write_u32(&mut writer, input.witness.witness_index())?;
            write_u32(&mut writer, input.num_bits)?;
        }

        let num_outputs = self.outputs.len() as u32;
        write_u32(&mut writer, num_outputs)?;

        for output in &self.outputs {
            write_u32(&mut writer, output.witness_index())?;
        }

        Ok(())
    }
    pub fn read<R: Read>(mut reader: R) -> std::io::Result<Self> {
        let func_index = read_u16(&mut reader)?;
        let name = BlackBoxFunc::from_u16(func_index).ok_or(std::io::ErrorKind::InvalidData)?;

        let num_inputs = read_u32(&mut reader)?;
        let mut inputs = Vec::with_capacity(num_inputs as usize);
        for _ in 0..num_inputs {
            let witness = Witness(read_u32(&mut reader)?);
            let num_bits = read_u32(&mut reader)?;
            let input = FunctionInput { witness, num_bits };
            inputs.push(input)
        }

        let num_outputs = read_u32(&mut reader)?;
        let mut outputs = Vec::with_capacity(num_outputs as usize);
        for _ in 0..num_outputs {
            let witness = Witness(read_u32(&mut reader)?);
            outputs.push(witness)
        }

        Ok(BlackBoxFuncCall { name, inputs, outputs })
    }
}

impl std::fmt::Display for BlackBoxFuncCall {
    fn fmt(&self, f: &mut std::fmt::Formatter<'_>) -> std::fmt::Result {
        let uppercase_name: String = self.name.name().into();
        let uppercase_name = uppercase_name.to_uppercase();
        write!(f, "BLACKBOX::{uppercase_name} ")?;
        write!(f, "[")?;

        // Once a vectors length gets above this limit,
        // instead of listing all of their elements, we use ellipses
        // t abbreviate them
        const ABBREVIATION_LIMIT: usize = 5;

        let should_abbreviate_inputs = self.inputs.len() <= ABBREVIATION_LIMIT;
        let should_abbreviate_outputs = self.outputs.len() <= ABBREVIATION_LIMIT;

        // INPUTS
        //
        let inputs_str = if should_abbreviate_inputs {
            let mut result = String::new();
            for (index, inp) in self.inputs.iter().enumerate() {
                result +=
                    &format!("(_{}, num_bits: {})", inp.witness.witness_index(), inp.num_bits);
                // Add a comma, unless it is the last entry
                if index != self.inputs.len() - 1 {
                    result += ", "
                }
            }
            result
        } else {
            let first = self.inputs.first().unwrap();
            let last = self.inputs.last().unwrap();

            let mut result = String::new();

            result += &format!(
                "(_{}, num_bits: {})...(_{}, num_bits: {})",
                first.witness.witness_index(),
                first.num_bits,
                last.witness.witness_index(),
                last.num_bits,
            );

            result
        };
        write!(f, "{inputs_str}")?;
        write!(f, "] ")?;

        // OUTPUTS
        // TODO: Avoid duplication of INPUTS and OUTPUTS code

        if self.outputs.is_empty() {
            return Ok(());
        }

        write!(f, "[ ")?;
        let outputs_str = if should_abbreviate_outputs {
            let mut result = String::new();
            for (index, output) in self.outputs.iter().enumerate() {
                result += &format!("_{}", output.witness_index());
                // Add a comma, unless it is the last entry
                if index != self.outputs.len() - 1 {
                    result += ", "
                }
            }
            result
        } else {
            let first = self.outputs.first().unwrap();
            let last = self.outputs.last().unwrap();

            let mut result = String::new();
            result += &format!("(_{},...,_{})", first.witness_index(), last.witness_index());
            result
        };
        write!(f, "{outputs_str}")?;
        write!(f, "]")
    }
}

impl std::fmt::Debug for BlackBoxFuncCall {
    fn fmt(&self, f: &mut std::fmt::Formatter<'_>) -> std::fmt::Result {
        std::fmt::Display::fmt(self, f)
    }
}

#[test]
fn serialization_roundtrip() {
    fn read_write(opcode: Opcode) -> (Opcode, Opcode) {
        let mut bytes = Vec::new();
        opcode.write(&mut bytes).unwrap();
        let got_opcode = Opcode::read(&*bytes).unwrap();
        (opcode, got_opcode)
    }

    let opcode_arith = Opcode::Arithmetic(Expression::default());

    let opcode_black_box_func = Opcode::BlackBoxFuncCall(BlackBoxFuncCall {
        name: BlackBoxFunc::AES,
        inputs: vec![
            FunctionInput { witness: Witness(1u32), num_bits: 12 },
            FunctionInput { witness: Witness(24u32), num_bits: 32 },
        ],
        outputs: vec![Witness(123u32), Witness(245u32)],
    });

    let opcode_directive =
        Opcode::Directive(Directive::Invert { x: Witness(1234u32), result: Witness(56789u32) });

    let opcodes = vec![opcode_arith, opcode_black_box_func, opcode_directive];

    for opcode in opcodes {
        let (op, got_op) = read_write(opcode);
        assert_eq!(op, got_op)
    }
}<|MERGE_RESOLUTION|>--- conflicted
+++ resolved
@@ -7,11 +7,7 @@
 use acir_field::FieldElement;
 use serde::{Deserialize, Serialize};
 
-<<<<<<< HEAD
-#[derive(Clone, PartialEq, Eq, Serialize, Deserialize, Hash, Copy, Default, Debug)]
-=======
 #[derive(Clone, PartialEq, Eq, Serialize, Deserialize, Hash, Copy, Default)]
->>>>>>> aab9a356
 pub struct BlockId(pub u32);
 
 /// Operation on a block
