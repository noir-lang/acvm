use serde::{Deserialize, Serialize};
#[cfg(test)]
use strum_macros::EnumIter;

#[allow(clippy::upper_case_acronyms)]
#[derive(Clone, Debug, Hash, Copy, PartialEq, Eq, Serialize, Deserialize)]
#[cfg_attr(test, derive(EnumIter))]
pub enum BlackBoxFunc {
    #[allow(clippy::upper_case_acronyms)]
    AES,
    AND,
    XOR,
    RANGE,
    SHA256,
    Blake2s,
    ComputeMerkleRoot,
    SchnorrVerify,
    Pedersen,
    // 128 here specifies that this function
    // should have 128 bits of security
    HashToField128Security,
    EcdsaSecp256k1,
    FixedBaseScalarMul,
    Keccak256,
    VerifyProof,
}

impl std::fmt::Display for BlackBoxFunc {
    fn fmt(&self, f: &mut std::fmt::Formatter<'_>) -> std::fmt::Result {
        write!(f, "{}", self.name())
    }
}

impl BlackBoxFunc {
    pub fn to_u16(self) -> u16 {
        match self {
            BlackBoxFunc::AES => 0,
            BlackBoxFunc::SHA256 => 1,
            BlackBoxFunc::ComputeMerkleRoot => 2,
            BlackBoxFunc::SchnorrVerify => 3,
            BlackBoxFunc::Blake2s => 4,
            BlackBoxFunc::Pedersen => 5,
            BlackBoxFunc::HashToField128Security => 6,
            BlackBoxFunc::EcdsaSecp256k1 => 7,
            BlackBoxFunc::FixedBaseScalarMul => 8,
            BlackBoxFunc::AND => 9,
            BlackBoxFunc::XOR => 10,
            BlackBoxFunc::RANGE => 11,
            BlackBoxFunc::Keccak256 => 12,
            BlackBoxFunc::VerifyProof => 13,
        }
    }
    pub fn from_u16(index: u16) -> Option<Self> {
        let function = match index {
            0 => BlackBoxFunc::AES,
            1 => BlackBoxFunc::SHA256,
            2 => BlackBoxFunc::ComputeMerkleRoot,
            3 => BlackBoxFunc::SchnorrVerify,
            4 => BlackBoxFunc::Blake2s,
            5 => BlackBoxFunc::Pedersen,
            6 => BlackBoxFunc::HashToField128Security,
            7 => BlackBoxFunc::EcdsaSecp256k1,
            8 => BlackBoxFunc::FixedBaseScalarMul,
            9 => BlackBoxFunc::AND,
            10 => BlackBoxFunc::XOR,
            11 => BlackBoxFunc::RANGE,
            12 => BlackBoxFunc::Keccak256,
            _ => return None,
        };
        Some(function)
    }
    pub fn name(&self) -> &'static str {
        match self {
            BlackBoxFunc::AES => "aes",
            BlackBoxFunc::SHA256 => "sha256",
            BlackBoxFunc::ComputeMerkleRoot => "compute_merkle_root",
            BlackBoxFunc::SchnorrVerify => "schnorr_verify",
            BlackBoxFunc::Blake2s => "blake2s",
            BlackBoxFunc::Pedersen => "pedersen",
            BlackBoxFunc::HashToField128Security => "hash_to_field_128_security",
            BlackBoxFunc::EcdsaSecp256k1 => "ecdsa_secp256k1",
            BlackBoxFunc::FixedBaseScalarMul => "fixed_base_scalar_mul",
            BlackBoxFunc::AND => "and",
            BlackBoxFunc::XOR => "xor",
            BlackBoxFunc::RANGE => "range",
            BlackBoxFunc::Keccak256 => "keccak256",
            BlackBoxFunc::VerifyProof => "verify_proof",
        }
    }
    pub fn lookup(op_name: &str) -> Option<BlackBoxFunc> {
        match op_name {
            "aes" => Some(BlackBoxFunc::AES),
            "sha256" => Some(BlackBoxFunc::SHA256),
            "compute_merkle_root" => Some(BlackBoxFunc::ComputeMerkleRoot),
            "schnorr_verify" => Some(BlackBoxFunc::SchnorrVerify),
            "blake2s" => Some(BlackBoxFunc::Blake2s),
            "pedersen" => Some(BlackBoxFunc::Pedersen),
            "hash_to_field_128_security" => Some(BlackBoxFunc::HashToField128Security),
            "ecdsa_secp256k1" => Some(BlackBoxFunc::EcdsaSecp256k1),
            "fixed_base_scalar_mul" => Some(BlackBoxFunc::FixedBaseScalarMul),
            "and" => Some(BlackBoxFunc::AND),
            "xor" => Some(BlackBoxFunc::XOR),
            "range" => Some(BlackBoxFunc::RANGE),
            "keccak256" => Some(BlackBoxFunc::Keccak256),
            "verify_proof" => Some(BlackBoxFunc::VerifyProof),
            _ => None,
        }
    }
    pub fn is_valid_black_box_func_name(op_name: &str) -> bool {
        BlackBoxFunc::lookup(op_name).is_some()
    }
    pub fn definition(&self) -> FuncDefinition {
        let name = self.name();
        match self {
            BlackBoxFunc::AES => unimplemented!(),
            BlackBoxFunc::SHA256 => FuncDefinition {
                name,
                input_size: InputSize::Variable,
                output_size: OutputSize::Fixed(32),
            },
            BlackBoxFunc::Blake2s => FuncDefinition {
                name,
                input_size: InputSize::Variable,
                output_size: OutputSize::Fixed(32),
            },
            BlackBoxFunc::HashToField128Security => FuncDefinition {
                name,
                input_size: InputSize::Variable,
                output_size: OutputSize::Fixed(1),
            },
            BlackBoxFunc::MerkleMembership => FuncDefinition {
                name,
                input_size: InputSize::Variable,
                output_size: OutputSize::Fixed(1),
            },
<<<<<<< HEAD
=======
            BlackBoxFunc::HashToField128Security => {
                FuncDefinition { name, input_size: InputSize::Variable, output_size: OutputSize(1) }
            }
            BlackBoxFunc::ComputeMerkleRoot => {
                FuncDefinition { name, input_size: InputSize::Variable, output_size: OutputSize(1) }
            }
>>>>>>> 15d3c5a9
            BlackBoxFunc::SchnorrVerify => FuncDefinition {
                name,
                // XXX: input_size can be changed to fixed, once we hash
                // the message before passing it to schnorr.
                // This is assuming all hashes will be 256 bits. Reasonable?
                input_size: InputSize::Variable,
                output_size: OutputSize::Fixed(1),
            },
            BlackBoxFunc::Pedersen => FuncDefinition {
                name,
                input_size: InputSize::Variable,
                output_size: OutputSize::Fixed(2),
            },
            BlackBoxFunc::EcdsaSecp256k1 => FuncDefinition {
                name,
                input_size: InputSize::Variable,
                output_size: OutputSize::Fixed(1),
            },
            BlackBoxFunc::FixedBaseScalarMul => FuncDefinition {
                name,
                input_size: InputSize::Fixed(1),
                output_size: OutputSize::Fixed(2),
            },
            BlackBoxFunc::AND => FuncDefinition {
                name,
                input_size: InputSize::Fixed(2),
                output_size: OutputSize::Fixed(1),
            },
            BlackBoxFunc::XOR => FuncDefinition {
                name,
                input_size: InputSize::Fixed(2),
                output_size: OutputSize::Fixed(1),
            },
            BlackBoxFunc::RANGE => FuncDefinition {
                name,
                input_size: InputSize::Fixed(1),
                output_size: OutputSize::Fixed(0),
            },
            BlackBoxFunc::Keccak256 => FuncDefinition {
                name,
                input_size: InputSize::Variable,
                output_size: OutputSize::Fixed(32),
            },
            BlackBoxFunc::VerifyProof => FuncDefinition {
                name,
                input_size: InputSize::Variable,
                output_size: OutputSize::Variable,
            },
        }
    }
}

// Descriptor as to whether the input/output is fixed or variable
// Example: The input for Sha256 is Variable and the output is fixed at 2 witnesses
// each holding 128 bits of the actual Sha256 function
#[derive(Clone, Debug, Hash, PartialEq, Eq)]
pub enum InputSize {
    Variable,
    Fixed(u128),
}

impl InputSize {
    pub fn fixed_size(&self) -> Option<u128> {
        match self {
            InputSize::Variable => None,
            InputSize::Fixed(size) => Some(*size),
        }
    }
}

// Descriptor as to whether the output is fixed or variable
// Example: The input and output for recursive verification is variable as different proof systems can have different sized aggregation objects.
// XXX: In the future, we may be able to allow the output to vary based on the input size, however this implies support for dynamic circuits,
// right now any variable output size should be based upon the proving system, not the input size
#[derive(Clone, Debug, Hash, PartialEq, Eq)]
pub enum OutputSize {
    Variable,
    Fixed(u128),
}

#[derive(Clone, Debug, Hash)]
// Specs for how many inputs/outputs the method takes.
pub struct FuncDefinition {
    pub name: &'static str,
    pub input_size: InputSize,
    pub output_size: OutputSize,
}

#[cfg(test)]
mod test {
    use strum::IntoEnumIterator;

    use crate::BlackBoxFunc;

    #[test]
    fn consistent_function_names() {
        for bb_func in BlackBoxFunc::iter() {
            let resolved_func = BlackBoxFunc::lookup(bb_func.name()).unwrap_or_else(|| {
                panic!("BlackBoxFunc::lookup couldn't find black box function {}", bb_func)
            });
            assert_eq!(
                resolved_func, bb_func,
                "BlackBoxFunc::lookup returns unexpected BlackBoxFunc"
            )
        }
    }
    #[test]
    fn consistent_index() {
        for bb_func in BlackBoxFunc::iter() {
            let func_index = bb_func.to_u16();
            let got_bb_func =
                BlackBoxFunc::from_u16(func_index).expect("blackbox function should have an index");
            assert_eq!(got_bb_func, bb_func, "BlackBox function index lookup is inconsistent")
        }
    }
}<|MERGE_RESOLUTION|>--- conflicted
+++ resolved
@@ -128,20 +128,11 @@
                 input_size: InputSize::Variable,
                 output_size: OutputSize::Fixed(1),
             },
-            BlackBoxFunc::MerkleMembership => FuncDefinition {
-                name,
-                input_size: InputSize::Variable,
-                output_size: OutputSize::Fixed(1),
-            },
-<<<<<<< HEAD
-=======
-            BlackBoxFunc::HashToField128Security => {
-                FuncDefinition { name, input_size: InputSize::Variable, output_size: OutputSize(1) }
-            }
-            BlackBoxFunc::ComputeMerkleRoot => {
-                FuncDefinition { name, input_size: InputSize::Variable, output_size: OutputSize(1) }
-            }
->>>>>>> 15d3c5a9
+            BlackBoxFunc::ComputeMerkleRoot => FuncDefinition {
+                name,
+                input_size: InputSize::Variable,
+                output_size: OutputSize::Fixed(1),
+            },
             BlackBoxFunc::SchnorrVerify => FuncDefinition {
                 name,
                 // XXX: input_size can be changed to fixed, once we hash
