//! Black box functions are ACIR opcodes which rely on backends implementing support for specialized constraints.
//! This makes certain zk-snark unfriendly computations cheaper than if they were implemented in more basic constraints.
//!
//! It is possible to fallback to less efficient implementations written in ACIR in some cases.
//! These are implemented inside the ACVM stdlib.

use serde::{Deserialize, Serialize};
#[cfg(test)]
use strum_macros::EnumIter;

#[allow(clippy::upper_case_acronyms)]
#[derive(Clone, Debug, Hash, Copy, PartialEq, Eq, Serialize, Deserialize)]
#[cfg_attr(test, derive(EnumIter))]
pub enum BlackBoxFunc {
<<<<<<< HEAD
    #[allow(clippy::upper_case_acronyms)]
    // Currently unspecified.
    AES,
    /// Bitwise AND.
=======
>>>>>>> 17a3197a
    AND,
    /// Bitwise XOR.
    XOR,
    /// Range constraint to ensure that a [`FieldElement`][acir_field::FieldElement] can be represented in a specified number of bits.
    RANGE,
    /// Calculates the SHA256 hash of the inputs.
    SHA256,
    /// Calculates the Blake2s hash of the inputs.
    Blake2s,
    /// Verifies a Schnorr signature over the embedded curve.
    SchnorrVerify,
    /// Calculates a Pedersen commitment to the inputs.
    Pedersen,
    /// Hashes a set of inputs and applies the field modulus to the result
    /// to return a value which can be represented as a [`FieldElement`][acir_field::FieldElement]
    ///
    /// This is implemented using the `Blake2s` hash function.
    /// The "128" in the name specifies that this function should have 128 bits of security.
    HashToField128Security,
    /// Verifies a ECDSA signature over the secp256k1 curve.
    EcdsaSecp256k1,
    /// Performs scalar multiplication over the embedded curve on which [`FieldElement`][acir_field::FieldElement] is defined.
    FixedBaseScalarMul,
    /// Calculates the Keccak256 hash of the inputs.
    Keccak256,
}

impl std::fmt::Display for BlackBoxFunc {
    fn fmt(&self, f: &mut std::fmt::Formatter<'_>) -> std::fmt::Result {
        write!(f, "{}", self.name())
    }
}

impl BlackBoxFunc {
    pub fn name(&self) -> &'static str {
        match self {
            BlackBoxFunc::SHA256 => "sha256",
            BlackBoxFunc::SchnorrVerify => "schnorr_verify",
            BlackBoxFunc::Blake2s => "blake2s",
            BlackBoxFunc::Pedersen => "pedersen",
            BlackBoxFunc::HashToField128Security => "hash_to_field_128_security",
            BlackBoxFunc::EcdsaSecp256k1 => "ecdsa_secp256k1",
            BlackBoxFunc::FixedBaseScalarMul => "fixed_base_scalar_mul",
            BlackBoxFunc::AND => "and",
            BlackBoxFunc::XOR => "xor",
            BlackBoxFunc::RANGE => "range",
            BlackBoxFunc::Keccak256 => "keccak256",
        }
    }
    pub fn lookup(op_name: &str) -> Option<BlackBoxFunc> {
        match op_name {
            "sha256" => Some(BlackBoxFunc::SHA256),
            "schnorr_verify" => Some(BlackBoxFunc::SchnorrVerify),
            "blake2s" => Some(BlackBoxFunc::Blake2s),
            "pedersen" => Some(BlackBoxFunc::Pedersen),
            "hash_to_field_128_security" => Some(BlackBoxFunc::HashToField128Security),
            "ecdsa_secp256k1" => Some(BlackBoxFunc::EcdsaSecp256k1),
            "fixed_base_scalar_mul" => Some(BlackBoxFunc::FixedBaseScalarMul),
            "and" => Some(BlackBoxFunc::AND),
            "xor" => Some(BlackBoxFunc::XOR),
            "range" => Some(BlackBoxFunc::RANGE),
            "keccak256" => Some(BlackBoxFunc::Keccak256),
            _ => None,
        }
    }
    pub fn is_valid_black_box_func_name(op_name: &str) -> bool {
        BlackBoxFunc::lookup(op_name).is_some()
    }
}

#[cfg(test)]
mod test {
    use strum::IntoEnumIterator;

    use crate::BlackBoxFunc;

    #[test]
    fn consistent_function_names() {
        for bb_func in BlackBoxFunc::iter() {
            let resolved_func = BlackBoxFunc::lookup(bb_func.name()).unwrap_or_else(|| {
                panic!("BlackBoxFunc::lookup couldn't find black box function {}", bb_func)
            });
            assert_eq!(
                resolved_func, bb_func,
                "BlackBoxFunc::lookup returns unexpected BlackBoxFunc"
            )
        }
    }
}<|MERGE_RESOLUTION|>--- conflicted
+++ resolved
@@ -12,13 +12,7 @@
 #[derive(Clone, Debug, Hash, Copy, PartialEq, Eq, Serialize, Deserialize)]
 #[cfg_attr(test, derive(EnumIter))]
 pub enum BlackBoxFunc {
-<<<<<<< HEAD
-    #[allow(clippy::upper_case_acronyms)]
-    // Currently unspecified.
-    AES,
     /// Bitwise AND.
-=======
->>>>>>> 17a3197a
     AND,
     /// Bitwise XOR.
     XOR,
