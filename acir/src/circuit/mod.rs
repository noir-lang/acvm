pub mod black_box_functions;
pub mod brillig;
pub mod directives;
pub mod opcodes;

use crate::native_types::Witness;
pub use opcodes::Opcode;

<<<<<<< HEAD
#[cfg(feature = "serialize-messagepack")]
use flate2::{read::DeflateDecoder, write::DeflateEncoder};
use std::io::prelude::*;

#[cfg(not(feature = "serialize-messagepack"))]
use flate2::write::GzEncoder;
use flate2::Compression;

// use flate2::{read::DeflateDecoder, write::DeflateEncoder, Compression};
=======
use std::io::prelude::*;

use flate2::Compression;

>>>>>>> 77a2241a
use serde::{Deserialize, Serialize};
use std::collections::BTreeSet;

#[derive(Clone, PartialEq, Eq, Serialize, Deserialize, Default)]
pub struct Circuit {
    // current_witness_index is the highest witness index in the circuit. The next witness to be added to this circuit
    // will take on this value. (The value is cached here as an optimization.)
    pub current_witness_index: u32,
    pub opcodes: Vec<Opcode>,

    // ACIR distinguishes between the public inputs which are provided externally or calculated within the circuit and returned.
    // The elements of these sets may not be mutually exclusive, i.e. a parameter may be returned from the circuit.
    // All public inputs (parameters and return values) must be provided to the verifier at verification time.
    /// The set of public inputs provided by the prover.
    pub public_parameters: PublicInputs,
    /// The set of public inputs calculated within the circuit.
    pub return_values: PublicInputs,
}

#[cfg(test)]
mod reflection {
    use std::{
        fs::File,
        io::Write,
        path::{Path, PathBuf},
    };

    use brillig::{
        BinaryFieldOp, BinaryIntOp, BlackBoxOp, BrilligOpcode, ForeignCallOutput, RegisterOrMemory,
    };
    use serde_reflection::{Tracer, TracerConfig};

    use crate::{
        circuit::{
            brillig::{BrilligInputs, BrilligOutputs},
            directives::{Directive, LogInfo},
            opcodes::BlackBoxFuncCall,
            Circuit, Opcode,
        },
        native_types::{Witness, WitnessMap},
    };

    #[test]
    fn serde_acir_cpp_codegen() {
        let mut tracer = Tracer::new(TracerConfig::default());
        tracer.trace_simple_type::<Circuit>().unwrap();
        tracer.trace_simple_type::<Opcode>().unwrap();
        tracer.trace_simple_type::<BinaryFieldOp>().unwrap();
        tracer.trace_simple_type::<BlackBoxFuncCall>().unwrap();
        tracer.trace_simple_type::<BrilligInputs>().unwrap();
        tracer.trace_simple_type::<BrilligOutputs>().unwrap();
        tracer.trace_simple_type::<BrilligOpcode>().unwrap();
        tracer.trace_simple_type::<BinaryIntOp>().unwrap();
        tracer.trace_simple_type::<BlackBoxOp>().unwrap();
        tracer.trace_simple_type::<Directive>().unwrap();
        tracer.trace_simple_type::<ForeignCallOutput>().unwrap();
        tracer.trace_simple_type::<RegisterOrMemory>().unwrap();
        tracer.trace_simple_type::<LogInfo>().unwrap();

        let registry = tracer.registry().unwrap();

        let data = serde_json::to_vec(&registry).unwrap();
        write_to_file(&data, &PathBuf::from("./acir.json"));

        // Create C++ class definitions.
        let mut source = Vec::new();
        let config = serde_generate::CodeGeneratorConfig::new("Circuit".to_string())
            .with_encodings(vec![serde_generate::Encoding::Bincode]);
        let generator = serde_generate::cpp::CodeGenerator::new(&config);
        generator.output(&mut source, &registry).unwrap();

        write_to_file(&source, &PathBuf::from("./acir.cpp"));
    }

    #[test]
    fn serde_witnessmap_cpp_codegen() {
        let mut tracer = Tracer::new(TracerConfig::default());
        tracer.trace_simple_type::<Witness>().unwrap();
        tracer.trace_simple_type::<WitnessMap>().unwrap();

        let registry = tracer.registry().unwrap();

        let data = serde_json::to_vec(&registry).unwrap();
        write_to_file(&data, &PathBuf::from("./witness.json"));

        // Create C++ class definitions.
        let mut source = Vec::new();
        let config = serde_generate::CodeGeneratorConfig::new("WitnessMap".to_string())
            .with_encodings(vec![serde_generate::Encoding::Bincode]);
        let generator = serde_generate::cpp::CodeGenerator::new(&config);
        generator.output(&mut source, &registry).unwrap();

        write_to_file(&source, &PathBuf::from("./witness.cpp"));
    }

    pub(super) fn write_to_file(bytes: &[u8], path: &Path) -> String {
        let display = path.display();

        let mut file = match File::create(path) {
            Err(why) => panic!("couldn't create {display}: {why}"),
            Ok(file) => file,
        };

        match file.write_all(bytes) {
            Err(why) => panic!("couldn't write to {display}: {why}"),
            Ok(_) => display.to_string(),
        }
    }
}

#[derive(Debug, Copy, Clone, PartialEq, Eq, Default)]
/// Opcodes are given labels so that callers can
/// map opcodes to debug information related to their context.
pub enum OpcodeLabel {
    #[default]
    Unresolved,
    Resolved(u64),
}

impl Circuit {
    pub fn num_vars(&self) -> u32 {
        self.current_witness_index + 1
    }

    /// Returns all public inputs. This includes those provided as parameters to the circuit and those
    /// computed as return values.
    pub fn public_inputs(&self) -> PublicInputs {
        let public_inputs =
            self.public_parameters.0.union(&self.return_values.0).cloned().collect();
        PublicInputs(public_inputs)
    }

    #[cfg(feature = "serialize-messagepack")]
    pub fn write<W: std::io::Write>(&self, writer: W) -> std::io::Result<()> {
        let buf = rmp_serde::to_vec(&self).unwrap();
        let mut deflater = flate2::write::DeflateEncoder::new(writer, Compression::best());
        deflater.write_all(&buf).unwrap();

        Ok(())
    }
    #[cfg(feature = "serialize-messagepack")]
    pub fn read<R: std::io::Read>(reader: R) -> std::io::Result<Self> {
        let mut deflater = flate2::read::DeflateDecoder::new(reader);
        let mut buf_d = Vec::new();
        deflater.read_to_end(&mut buf_d).unwrap();
        let circuit = rmp_serde::from_slice(buf_d.as_slice()).unwrap();
        Ok(circuit)
    }

    #[cfg(not(feature = "serialize-messagepack"))]
    pub fn write<W: std::io::Write>(&self, writer: W) -> std::io::Result<()> {
<<<<<<< HEAD
        let buf = bincode::serde::encode_to_vec(self, bincode::config::standard()).unwrap();
        let mut encoder = GzEncoder::new(writer, Compression::default());
        encoder.write_all(&buf).unwrap();
=======
        let buf = bincode::serialize(&self).unwrap();
        let mut encoder = flate2::write::GzEncoder::new(writer, Compression::default());
        encoder.write_all(&buf).unwrap();
        encoder.finish().unwrap();
>>>>>>> 77a2241a
        Ok(())
    }

    #[cfg(not(feature = "serialize-messagepack"))]
    pub fn read<R: std::io::Read>(reader: R) -> std::io::Result<Self> {
        let mut gz_decoder = flate2::read::GzDecoder::new(reader);
        let mut buf_d = Vec::new();
        gz_decoder.read_to_end(&mut buf_d).unwrap();
<<<<<<< HEAD
        let (circuit, _len): (Circuit, usize) =
            bincode::serde::decode_from_slice(buf_d.as_slice(), bincode::config::standard())
                .unwrap();
=======
        let circuit = bincode::deserialize(&buf_d).unwrap();
>>>>>>> 77a2241a
        Ok(circuit)
    }

    /// Initial list of labels attached to opcodes.
    pub fn initial_opcode_labels(&self) -> Vec<OpcodeLabel> {
        (0..self.opcodes.len()).map(|label| OpcodeLabel::Resolved(label as u64)).collect()
    }
}

impl std::fmt::Display for Circuit {
    fn fmt(&self, f: &mut std::fmt::Formatter<'_>) -> std::fmt::Result {
        writeln!(f, "current witness index : {}", self.current_witness_index)?;

        let write_public_inputs = |f: &mut std::fmt::Formatter<'_>,
                                   public_inputs: &PublicInputs|
         -> Result<(), std::fmt::Error> {
            write!(f, "[")?;
            let public_input_indices = public_inputs.indices();
            for (index, public_input) in public_input_indices.iter().enumerate() {
                write!(f, "{public_input}")?;
                if index != public_input_indices.len() - 1 {
                    write!(f, ", ")?;
                }
            }
            writeln!(f, "]")
        };

        write!(f, "public parameters indices : ")?;
        write_public_inputs(f, &self.public_parameters)?;

        write!(f, "return value indices : ")?;
        write_public_inputs(f, &self.return_values)?;

        for opcode in &self.opcodes {
            writeln!(f, "{opcode}")?
        }
        Ok(())
    }
}

impl std::fmt::Debug for Circuit {
    fn fmt(&self, f: &mut std::fmt::Formatter<'_>) -> std::fmt::Result {
        std::fmt::Display::fmt(self, f)
    }
}

#[derive(Clone, Debug, PartialEq, Eq, Serialize, Deserialize, Default)]
pub struct PublicInputs(pub BTreeSet<Witness>);

impl PublicInputs {
    /// Returns the witness index of each public input
    pub fn indices(&self) -> Vec<u32> {
        self.0.iter().map(|witness| witness.witness_index()).collect()
    }

    pub fn contains(&self, index: usize) -> bool {
        self.0.contains(&Witness(index as u32))
    }
}

#[cfg(test)]
mod tests {
    use std::collections::BTreeSet;

    use super::{
        opcodes::{BlackBoxFuncCall, FunctionInput},
        Circuit, Opcode, PublicInputs,
    };
    use crate::native_types::Witness;
    use acir_field::FieldElement;

    fn directive_opcode() -> Opcode {
        Opcode::Directive(super::directives::Directive::Invert {
            x: Witness(0),
            result: Witness(1),
        })
    }
    fn and_opcode() -> Opcode {
        Opcode::BlackBoxFuncCall(BlackBoxFuncCall::AND {
            lhs: FunctionInput { witness: Witness(1), num_bits: 4 },
            rhs: FunctionInput { witness: Witness(2), num_bits: 4 },
            output: Witness(3),
        })
    }
    fn range_opcode() -> Opcode {
        Opcode::BlackBoxFuncCall(BlackBoxFuncCall::RANGE {
            input: FunctionInput { witness: Witness(1), num_bits: 8 },
        })
    }

    #[test]
    fn serialization_roundtrip() {
        let circuit = Circuit {
            current_witness_index: 5,
            opcodes: vec![and_opcode(), range_opcode(), directive_opcode()],
            public_parameters: PublicInputs(BTreeSet::from_iter(vec![Witness(2), Witness(12)])),
            return_values: PublicInputs(BTreeSet::from_iter(vec![Witness(4), Witness(12)])),
        };

        fn read_write(circuit: Circuit) -> (Circuit, Circuit) {
            let mut bytes = Vec::new();
            circuit.write(&mut bytes).unwrap();
            let got_circuit = Circuit::read(&*bytes).unwrap();
            (circuit, got_circuit)
        }

        let (circ, got_circ) = read_write(circuit);
        assert_eq!(circ, got_circ)
    }

    #[test]
    fn test_serialize() {
        let circuit = Circuit {
            current_witness_index: 0,
            opcodes: vec![
                Opcode::Arithmetic(crate::native_types::Expression {
                    mul_terms: vec![],
                    linear_combinations: vec![],
                    q_c: FieldElement::from(8u128),
                }),
                range_opcode(),
                and_opcode(),
            ],
            public_parameters: PublicInputs(BTreeSet::from_iter(vec![Witness(2)])),
            return_values: PublicInputs(BTreeSet::from_iter(vec![Witness(2)])),
        };

        let json = serde_json::to_string_pretty(&circuit).unwrap();

        let deserialized = serde_json::from_str(&json).unwrap();
        assert_eq!(circuit, deserialized);
    }
}<|MERGE_RESOLUTION|>--- conflicted
+++ resolved
@@ -6,22 +6,10 @@
 use crate::native_types::Witness;
 pub use opcodes::Opcode;
 
-<<<<<<< HEAD
-#[cfg(feature = "serialize-messagepack")]
-use flate2::{read::DeflateDecoder, write::DeflateEncoder};
 use std::io::prelude::*;
 
-#[cfg(not(feature = "serialize-messagepack"))]
-use flate2::write::GzEncoder;
 use flate2::Compression;
 
-// use flate2::{read::DeflateDecoder, write::DeflateEncoder, Compression};
-=======
-use std::io::prelude::*;
-
-use flate2::Compression;
-
->>>>>>> 77a2241a
 use serde::{Deserialize, Serialize};
 use std::collections::BTreeSet;
 
@@ -173,16 +161,10 @@
 
     #[cfg(not(feature = "serialize-messagepack"))]
     pub fn write<W: std::io::Write>(&self, writer: W) -> std::io::Result<()> {
-<<<<<<< HEAD
-        let buf = bincode::serde::encode_to_vec(self, bincode::config::standard()).unwrap();
-        let mut encoder = GzEncoder::new(writer, Compression::default());
-        encoder.write_all(&buf).unwrap();
-=======
         let buf = bincode::serialize(&self).unwrap();
         let mut encoder = flate2::write::GzEncoder::new(writer, Compression::default());
         encoder.write_all(&buf).unwrap();
         encoder.finish().unwrap();
->>>>>>> 77a2241a
         Ok(())
     }
 
@@ -191,13 +173,7 @@
         let mut gz_decoder = flate2::read::GzDecoder::new(reader);
         let mut buf_d = Vec::new();
         gz_decoder.read_to_end(&mut buf_d).unwrap();
-<<<<<<< HEAD
-        let (circuit, _len): (Circuit, usize) =
-            bincode::serde::decode_from_slice(buf_d.as_slice(), bincode::config::standard())
-                .unwrap();
-=======
         let circuit = bincode::deserialize(&buf_d).unwrap();
->>>>>>> 77a2241a
         Ok(circuit)
     }
 
