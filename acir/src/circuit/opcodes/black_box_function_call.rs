--- conflicted
+++ resolved
@@ -76,20 +76,16 @@
         inputs: Vec<FunctionInput>,
         outputs: Vec<Witness>,
     },
-<<<<<<< HEAD
     VerifyProof {
         key: Vec<FunctionInput>,
         proof: Vec<FunctionInput>,
         public_inputs: Vec<FunctionInput>,
         key_hash: FunctionInput,
         input_aggregation_object: Vec<FunctionInput>,
-        nested_aggregation_object: Vec<FunctionInput>,
         // This is the recursive verification output aggregation object.
         // The name `outputs` was kept to simplify code reuse with the other BlackBoxFuncCall's
         outputs: Vec<Witness>,
     },
-=======
->>>>>>> 8b3923e1
 }
 
 impl BlackBoxFuncCall {
@@ -142,7 +138,6 @@
                 public_inputs: vec![],
                 key_hash: FunctionInput::dummy(),
                 input_aggregation_object: vec![],
-                nested_aggregation_object: vec![],
                 outputs: vec![],
             },
         }
@@ -222,7 +217,6 @@
                 public_inputs,
                 key_hash,
                 input_aggregation_object,
-                nested_aggregation_object,
                 ..
             } => {
                 let mut inputs = Vec::with_capacity(
@@ -241,7 +235,6 @@
                 if !input_aggregation_object.iter().any(|v| v.witness == Witness(0)) {
                     inputs.extend(input_aggregation_object.iter().copied());
                 }
-                inputs.extend(nested_aggregation_object.iter().copied());
                 inputs
             }
         }
