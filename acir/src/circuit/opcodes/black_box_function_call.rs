--- conflicted
+++ resolved
@@ -72,72 +72,6 @@
         inputs: Vec<FunctionInput>,
         outputs: Vec<Witness>,
     },
-<<<<<<< HEAD
-}
-
-fn write_input<W: Write>(input: &FunctionInput, mut writer: W) -> std::io::Result<()> {
-    write_u32(&mut writer, input.witness.witness_index())?;
-    write_u32(&mut writer, input.num_bits)?;
-    Ok(())
-}
-
-fn write_inputs<W: Write>(inputs: &[FunctionInput], mut writer: W) -> std::io::Result<()> {
-    for input in inputs {
-        write_input(input, &mut writer)?;
-    }
-    Ok(())
-}
-
-fn write_variable_inputs<W: Write>(inputs: &[FunctionInput], mut writer: W) -> std::io::Result<()> {
-    write_u32(&mut writer, inputs.len() as u32)?;
-    write_inputs(inputs, &mut writer)
-}
-
-fn write_outputs<W: Write>(outputs: &[Witness], mut writer: W) -> std::io::Result<()> {
-    for output in outputs {
-        write_u32(&mut writer, output.witness_index())?;
-    }
-    Ok(())
-}
-
-fn write_variable_outputs<W: Write>(outputs: &[Witness], mut writer: W) -> std::io::Result<()> {
-    write_u32(&mut writer, outputs.len() as u32)?;
-    write_outputs(outputs, &mut writer)
-}
-
-fn read_input<R: Read>(mut reader: R) -> std::io::Result<FunctionInput> {
-    let witness_index = read_u32(&mut reader)?;
-    let num_bits = read_u32(&mut reader)?;
-    Ok(FunctionInput { witness: Witness::new(witness_index), num_bits })
-}
-
-fn read_inputs<R: Read>(mut reader: R, num_inputs: usize) -> std::io::Result<Vec<FunctionInput>> {
-    let mut inputs = Vec::new();
-    inputs.try_reserve_exact(num_inputs).map_err(|_| std::io::ErrorKind::InvalidData)?;
-
-    for _ in 0..num_inputs {
-        inputs.push(read_input(&mut reader)?);
-    }
-
-    Ok(inputs)
-}
-
-fn read_variable_inputs<R: Read>(mut reader: R) -> std::io::Result<Vec<FunctionInput>> {
-    let num_inputs = read_u32(&mut reader)?;
-    read_inputs(&mut reader, num_inputs as usize)
-}
-
-fn read_outputs<R: Read>(mut reader: R, num_outputs: usize) -> std::io::Result<Vec<Witness>> {
-    let mut outputs = Vec::new();
-    outputs.try_reserve_exact(num_outputs).map_err(|_| std::io::ErrorKind::InvalidData)?;
-
-    for _ in 0..num_outputs {
-        let witness_index = read_u32(&mut reader)?;
-        outputs.push(Witness::new(witness_index));
-    }
-
-    Ok(outputs)
-=======
     Keccak256VariableLength {
         inputs: Vec<FunctionInput>,
         /// This is the number of bytes to take
@@ -147,287 +81,6 @@
         var_message_size: FunctionInput,
         outputs: Vec<Witness>,
     },
->>>>>>> 0c220acd
-}
-
-fn read_variable_outputs<R: Read>(mut reader: R) -> std::io::Result<Vec<Witness>> {
-    let num_outputs = read_u32(&mut reader)?;
-    read_outputs(&mut reader, num_outputs as usize)
-}
-
-fn read_aes<R: Read>(mut reader: R) -> std::io::Result<BlackBoxFuncCall> {
-    let inputs = read_variable_inputs(&mut reader)?;
-    let outputs = read_variable_outputs(&mut reader)?;
-    Ok(BlackBoxFuncCall::AES { inputs, outputs })
-}
-
-fn write_aes<W: Write>(func_call: &BlackBoxFuncCall, mut writer: W) -> std::io::Result<()> {
-    match func_call {
-        BlackBoxFuncCall::AES { inputs, outputs } => {
-            write_variable_inputs(inputs, &mut writer)?;
-            write_variable_outputs(outputs, &mut writer)?;
-        }
-        _ => return Err(std::io::ErrorKind::InvalidData.into()),
-    }
-    Ok(())
-}
-
-fn read_and<R: Read>(mut reader: R) -> std::io::Result<BlackBoxFuncCall> {
-    let lhs = read_input(&mut reader)?;
-    let rhs = read_input(&mut reader)?;
-    let output = Witness::new(read_u32(&mut reader)?);
-
-    Ok(BlackBoxFuncCall::AND { lhs, rhs, output })
-}
-
-fn write_and<W: Write>(func_call: &BlackBoxFuncCall, mut writer: W) -> std::io::Result<()> {
-    match func_call {
-        BlackBoxFuncCall::AND { lhs, rhs, output } => {
-            write_input(lhs, &mut writer)?;
-            write_input(rhs, &mut writer)?;
-            write_u32(&mut writer, output.witness_index())?;
-        }
-        _ => return Err(std::io::ErrorKind::InvalidData.into()),
-    }
-    Ok(())
-}
-
-fn read_xor<R: Read>(mut reader: R) -> std::io::Result<BlackBoxFuncCall> {
-    let lhs = read_input(&mut reader)?;
-    let rhs = read_input(&mut reader)?;
-    let output = Witness::new(read_u32(&mut reader)?);
-
-    Ok(BlackBoxFuncCall::XOR { lhs, rhs, output })
-}
-
-fn write_xor<W: Write>(func_call: &BlackBoxFuncCall, mut writer: W) -> std::io::Result<()> {
-    match func_call {
-        BlackBoxFuncCall::XOR { lhs, rhs, output } => {
-            write_input(lhs, &mut writer)?;
-            write_input(rhs, &mut writer)?;
-            write_u32(&mut writer, output.witness_index())?;
-        }
-        _ => return Err(std::io::ErrorKind::InvalidData.into()),
-    }
-    Ok(())
-}
-
-fn read_range<R: Read>(mut reader: R) -> std::io::Result<BlackBoxFuncCall> {
-    let input = read_input(&mut reader)?;
-    Ok(BlackBoxFuncCall::RANGE { input })
-}
-
-fn write_range<W: Write>(func_call: &BlackBoxFuncCall, mut writer: W) -> std::io::Result<()> {
-    match func_call {
-        BlackBoxFuncCall::RANGE { input } => {
-            write_input(input, &mut writer)?;
-        }
-        _ => return Err(std::io::ErrorKind::InvalidData.into()),
-    }
-    Ok(())
-}
-
-fn read_sha256<R: Read>(mut reader: R) -> std::io::Result<BlackBoxFuncCall> {
-    let inputs = read_variable_inputs(&mut reader)?;
-    let outputs = read_outputs(&mut reader, 32)?;
-    Ok(BlackBoxFuncCall::SHA256 { inputs, outputs })
-}
-
-fn write_sha256<W: Write>(func_call: &BlackBoxFuncCall, mut writer: W) -> std::io::Result<()> {
-    match func_call {
-        BlackBoxFuncCall::SHA256 { inputs, outputs } => {
-            write_variable_inputs(inputs, &mut writer)?;
-            write_outputs(outputs, &mut writer)?;
-        }
-        _ => return Err(std::io::ErrorKind::InvalidData.into()),
-    }
-    Ok(())
-}
-
-fn read_blake2s<R: Read>(mut reader: R) -> std::io::Result<BlackBoxFuncCall> {
-    let inputs = read_variable_inputs(&mut reader)?;
-    let outputs = read_outputs(&mut reader, 32)?;
-    Ok(BlackBoxFuncCall::Blake2s { inputs, outputs })
-}
-
-fn write_blake2s<W: Write>(func_call: &BlackBoxFuncCall, mut writer: W) -> std::io::Result<()> {
-    match func_call {
-        BlackBoxFuncCall::Blake2s { inputs, outputs } => {
-            write_variable_inputs(inputs, &mut writer)?;
-            write_outputs(outputs, &mut writer)?;
-        }
-        _ => return Err(std::io::ErrorKind::InvalidData.into()),
-    }
-    Ok(())
-}
-
-fn read_compute_merkle_root<R: Read>(mut reader: R) -> std::io::Result<BlackBoxFuncCall> {
-    let leaf = read_input(&mut reader)?;
-    let index = read_input(&mut reader)?;
-    let hash_path = read_variable_inputs(&mut reader)?;
-    let output = Witness::new(read_u32(&mut reader)?);
-    Ok(BlackBoxFuncCall::ComputeMerkleRoot { leaf, index, hash_path, output })
-}
-
-fn write_compute_merkle_root<W: Write>(
-    func_call: &BlackBoxFuncCall,
-    mut writer: W,
-) -> std::io::Result<()> {
-    match func_call {
-        BlackBoxFuncCall::ComputeMerkleRoot { leaf, index, hash_path, output } => {
-            write_input(leaf, &mut writer)?;
-            write_input(index, &mut writer)?;
-            write_variable_inputs(hash_path, &mut writer)?;
-            write_u32(&mut writer, output.witness_index())?;
-        }
-        _ => return Err(std::io::ErrorKind::InvalidData.into()),
-    }
-    Ok(())
-}
-
-fn read_schnorr<R: Read>(mut reader: R) -> std::io::Result<BlackBoxFuncCall> {
-    let public_key_x = read_input(&mut reader)?;
-    let public_key_y = read_input(&mut reader)?;
-    let signature = read_inputs(&mut reader, 64)?;
-    let message = read_variable_inputs(&mut reader)?;
-    let output = Witness::new(read_u32(&mut reader)?);
-    Ok(BlackBoxFuncCall::SchnorrVerify { public_key_x, public_key_y, signature, message, output })
-}
-
-fn write_schnorr<W: Write>(func_call: &BlackBoxFuncCall, mut writer: W) -> std::io::Result<()> {
-    match func_call {
-        BlackBoxFuncCall::SchnorrVerify {
-            public_key_x,
-            public_key_y,
-            signature,
-            message,
-            output,
-        } => {
-            write_input(public_key_x, &mut writer)?;
-            write_input(public_key_y, &mut writer)?;
-            write_inputs(signature, &mut writer)?;
-            write_variable_inputs(message, &mut writer)?;
-            write_u32(&mut writer, output.witness_index())?;
-        }
-        _ => return Err(std::io::ErrorKind::InvalidData.into()),
-    }
-    Ok(())
-}
-
-fn read_pedersen<R: Read>(mut reader: R) -> std::io::Result<BlackBoxFuncCall> {
-    let inputs = read_variable_inputs(&mut reader)?;
-    let domain_separator = read_u32(&mut reader)?;
-    let outputs = read_outputs(&mut reader, 2)?;
-
-    Ok(BlackBoxFuncCall::Pedersen { inputs, domain_separator, outputs })
-}
-
-fn write_pedersen<W: Write>(func_call: &BlackBoxFuncCall, mut writer: W) -> std::io::Result<()> {
-    match func_call {
-        BlackBoxFuncCall::Pedersen { inputs, domain_separator, outputs } => {
-            write_variable_inputs(inputs, &mut writer)?;
-            write_u32(&mut writer, *domain_separator)?;
-            write_outputs(outputs, &mut writer)?;
-        }
-        _ => return Err(std::io::ErrorKind::InvalidData.into()),
-    }
-    Ok(())
-}
-
-fn read_hash_to_field<R: Read>(mut reader: R) -> std::io::Result<BlackBoxFuncCall> {
-    let inputs = read_variable_inputs(&mut reader)?;
-    let output = Witness::new(read_u32(&mut reader)?);
-
-    Ok(BlackBoxFuncCall::HashToField128Security { inputs, output })
-}
-
-fn write_hash_to_field<W: Write>(
-    func_call: &BlackBoxFuncCall,
-    mut writer: W,
-) -> std::io::Result<()> {
-    match func_call {
-        BlackBoxFuncCall::HashToField128Security { inputs, output } => {
-            write_variable_inputs(inputs, &mut writer)?;
-            write_u32(&mut writer, output.witness_index())?;
-        }
-        _ => return Err(std::io::ErrorKind::InvalidData.into()),
-    }
-    Ok(())
-}
-
-fn read_ecdsa_secp256k1<R: Read>(mut reader: R) -> std::io::Result<BlackBoxFuncCall> {
-    let public_key_x = read_inputs(&mut reader, 32)?;
-    let public_key_y = read_inputs(&mut reader, 32)?;
-    let signature = read_inputs(&mut reader, 64)?;
-    let hashed_message = read_variable_inputs(&mut reader)?;
-    let output = Witness::new(read_u32(&mut reader)?);
-    Ok(BlackBoxFuncCall::EcdsaSecp256k1 {
-        public_key_x,
-        public_key_y,
-        signature,
-        hashed_message,
-        output,
-    })
-}
-
-fn write_ecdsa_secp256k1<W: Write>(
-    func_call: &BlackBoxFuncCall,
-    mut writer: W,
-) -> std::io::Result<()> {
-    match func_call {
-        BlackBoxFuncCall::EcdsaSecp256k1 {
-            public_key_x,
-            public_key_y,
-            signature,
-            hashed_message,
-            output,
-        } => {
-            write_inputs(public_key_x, &mut writer)?;
-            write_inputs(public_key_y, &mut writer)?;
-            write_inputs(signature, &mut writer)?;
-            write_variable_inputs(hashed_message, &mut writer)?;
-            write_u32(&mut writer, output.witness_index())?;
-        }
-        _ => return Err(std::io::ErrorKind::InvalidData.into()),
-    }
-    Ok(())
-}
-
-fn read_fixed_base_scalar_mul<R: Read>(mut reader: R) -> std::io::Result<BlackBoxFuncCall> {
-    let input = read_input(&mut reader)?;
-    let outputs = read_outputs(&mut reader, 2)?;
-    Ok(BlackBoxFuncCall::FixedBaseScalarMul { input, outputs })
-}
-
-fn write_fixed_base_scalar_mul<W: Write>(
-    func_call: &BlackBoxFuncCall,
-    mut writer: W,
-) -> std::io::Result<()> {
-    match func_call {
-        BlackBoxFuncCall::FixedBaseScalarMul { input, outputs } => {
-            write_input(input, &mut writer)?;
-            write_outputs(outputs, &mut writer)?;
-        }
-        _ => return Err(std::io::ErrorKind::InvalidData.into()),
-    }
-    Ok(())
-}
-
-fn read_keccak256<R: Read>(mut reader: R) -> std::io::Result<BlackBoxFuncCall> {
-    let inputs = read_variable_inputs(&mut reader)?;
-    let outputs = read_outputs(&mut reader, 32)?;
-    Ok(BlackBoxFuncCall::Keccak256 { inputs, outputs })
-}
-
-fn write_keccak256<W: Write>(func_call: &BlackBoxFuncCall, mut writer: W) -> std::io::Result<()> {
-    match func_call {
-        BlackBoxFuncCall::Keccak256 { inputs, outputs } => {
-            write_variable_inputs(inputs, &mut writer)?;
-            write_outputs(outputs, &mut writer)?;
-        }
-        _ => return Err(std::io::ErrorKind::InvalidData.into()),
-    }
-    Ok(())
 }
 
 impl BlackBoxFuncCall {
@@ -563,57 +216,7 @@
             | BlackBoxFuncCall::SchnorrVerify { output, .. }
             | BlackBoxFuncCall::EcdsaSecp256k1 { output, .. } => vec![*output],
             BlackBoxFuncCall::RANGE { .. } => vec![],
-<<<<<<< HEAD
-        }
-    }
-
-    pub fn write<W: Write>(&self, mut writer: W) -> std::io::Result<()> {
-        write_u16(&mut writer, self.get_black_box_func().to_u16())?;
-
-        match self {
-            BlackBoxFuncCall::AES { .. } => write_aes(self, &mut writer),
-            BlackBoxFuncCall::AND { .. } => write_and(self, &mut writer),
-            BlackBoxFuncCall::XOR { .. } => write_xor(self, &mut writer),
-            BlackBoxFuncCall::SHA256 { .. } => write_sha256(self, &mut writer),
-            BlackBoxFuncCall::Blake2s { .. } => write_blake2s(self, &mut writer),
-            BlackBoxFuncCall::FixedBaseScalarMul { .. } => {
-                write_fixed_base_scalar_mul(self, &mut writer)
-            }
-            BlackBoxFuncCall::Pedersen { .. } => write_pedersen(self, &mut writer),
-            BlackBoxFuncCall::Keccak256 { .. } => write_keccak256(self, &mut writer),
-            BlackBoxFuncCall::HashToField128Security { .. } => {
-                write_hash_to_field(self, &mut writer)
-            }
-            BlackBoxFuncCall::RANGE { .. } => write_range(self, &mut writer),
-            BlackBoxFuncCall::ComputeMerkleRoot { .. } => {
-                write_compute_merkle_root(self, &mut writer)
-            }
-            BlackBoxFuncCall::SchnorrVerify { .. } => write_schnorr(self, &mut writer),
-            BlackBoxFuncCall::EcdsaSecp256k1 { .. } => write_ecdsa_secp256k1(self, &mut writer),
-        }
-    }
-
-    pub fn read<R: Read>(mut reader: R) -> std::io::Result<Self> {
-        let func_index = read_u16(&mut reader)?;
-        let name = BlackBoxFunc::from_u16(func_index).ok_or(std::io::ErrorKind::InvalidData)?;
-
-        match name {
-            BlackBoxFunc::AES => read_aes(&mut reader),
-            BlackBoxFunc::AND => read_and(&mut reader),
-            BlackBoxFunc::XOR => read_xor(&mut reader),
-            BlackBoxFunc::SHA256 => read_sha256(&mut reader),
-            BlackBoxFunc::Blake2s => read_blake2s(&mut reader),
-            BlackBoxFunc::FixedBaseScalarMul => read_fixed_base_scalar_mul(&mut reader),
-            BlackBoxFunc::Pedersen => read_pedersen(&mut reader),
-            BlackBoxFunc::Keccak256 => read_keccak256(&mut reader),
-            BlackBoxFunc::HashToField128Security => read_hash_to_field(&mut reader),
-            BlackBoxFunc::RANGE => read_range(&mut reader),
-            BlackBoxFunc::ComputeMerkleRoot => read_compute_merkle_root(&mut reader),
-            BlackBoxFunc::SchnorrVerify => read_schnorr(&mut reader),
-            BlackBoxFunc::EcdsaSecp256k1 => read_ecdsa_secp256k1(&mut reader),
-=======
             BlackBoxFuncCall::Keccak256VariableLength { outputs, .. } => outputs.to_vec(),
->>>>>>> 0c220acd
         }
     }
 }
