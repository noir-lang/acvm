use crate::native_types::Witness;
use crate::BlackBoxFunc;
use serde::{Deserialize, Serialize};

// Note: Some functions will not use all of the witness
// So we need to supply how many bits of the witness is needed
#[derive(Clone, Copy, Debug, PartialEq, Eq, Serialize, Deserialize)]
pub struct FunctionInput {
    pub witness: Witness,
    pub num_bits: u32,
}

impl FunctionInput {
    pub fn dummy() -> Self {
        Self { witness: Witness(0), num_bits: 0 }
    }
}

#[derive(Clone, PartialEq, Eq, Serialize, Deserialize)]
pub enum BlackBoxFuncCall {
    AND {
        lhs: FunctionInput,
        rhs: FunctionInput,
        output: Witness,
    },
    XOR {
        lhs: FunctionInput,
        rhs: FunctionInput,
        output: Witness,
    },
    RANGE {
        input: FunctionInput,
    },
    SHA256 {
        inputs: Vec<FunctionInput>,
        outputs: Vec<Witness>,
    },
    Blake2s {
        inputs: Vec<FunctionInput>,
        outputs: Vec<Witness>,
    },
    SchnorrVerify {
        public_key_x: FunctionInput,
        public_key_y: FunctionInput,
        signature_s: FunctionInput,
        signature_e: FunctionInput,
        message: Vec<FunctionInput>,
        output: Witness,
    },
    Pedersen {
        inputs: Vec<FunctionInput>,
        domain_separator: u32,
        outputs: (Witness, Witness),
    },
    // 128 here specifies that this function
    // should have 128 bits of security
    HashToField128Security {
        inputs: Vec<FunctionInput>,
        output: Witness,
    },
    EcdsaSecp256k1 {
        public_key_x: Vec<FunctionInput>,
        public_key_y: Vec<FunctionInput>,
        signature: Vec<FunctionInput>,
        hashed_message: Vec<FunctionInput>,
        output: Witness,
    },
    EcdsaSecp256r1 {
        public_key_x: Vec<FunctionInput>,
        public_key_y: Vec<FunctionInput>,
        signature: Vec<FunctionInput>,
        hashed_message: Vec<FunctionInput>,
        output: Witness,
    },
    FixedBaseScalarMul {
        input: FunctionInput,
        outputs: (Witness, Witness),
    },
    Keccak256 {
        inputs: Vec<FunctionInput>,
        outputs: Vec<Witness>,
    },
    Keccak256VariableLength {
        inputs: Vec<FunctionInput>,
        /// This is the number of bytes to take
        /// from the input. Note: if `var_message_size`
        /// is more than the number of bytes in the input,
        /// then an error is returned.
        var_message_size: FunctionInput,
        outputs: Vec<Witness>,
    },
    RecursiveAggregation {
        verification_key: Vec<FunctionInput>,
        proof: Vec<FunctionInput>,
        /// These represent the public inputs of the proof we are verifying
        /// They should be checked against in the circuit after construction
        /// of a new aggregation state
        public_inputs: Vec<FunctionInput>,
        /// A key hash is used to check the validity of the verification key.
        /// The circuit implementing this opcode can use this hash to ensure that the
        /// key provided to the circuit matches the key produced by the circuit creator
        key_hash: FunctionInput,
        /// An aggregation object is blob of data that the top-level verifier must run some proof system specific
        /// algorithm on to complete verification. The size is proof system specific and will be set by the backend integrating this opcode.
        /// The input aggregation object is only not `None` when we are verifying a previous recursive aggregation in
        /// the current circuit. If this is the first recursive aggregation there is no input aggregation object.
        /// It is left to the backend to determine how to handle when there is no input aggregation object.
        input_aggregation_object: Option<Vec<FunctionInput>>,
        /// This is the result of a recursive aggregation and is what will be fed into the next verifier.
        /// The next verifier can either perform a final verification (returning true or false)
        /// or perform another recursive aggregation where this output aggregation object
        /// will be the input aggregation object of the next recursive aggregation.
        output_aggregation_object: Vec<Witness>,
    },
}

impl BlackBoxFuncCall {
    pub fn dummy(bb_func: BlackBoxFunc) -> Self {
        match bb_func {
            BlackBoxFunc::AND => BlackBoxFuncCall::AND {
                lhs: FunctionInput::dummy(),
                rhs: FunctionInput::dummy(),
                output: Witness(0),
            },
            BlackBoxFunc::XOR => BlackBoxFuncCall::XOR {
                lhs: FunctionInput::dummy(),
                rhs: FunctionInput::dummy(),
                output: Witness(0),
            },
            BlackBoxFunc::RANGE => BlackBoxFuncCall::RANGE { input: FunctionInput::dummy() },
            BlackBoxFunc::SHA256 => BlackBoxFuncCall::SHA256 { inputs: vec![], outputs: vec![] },
            BlackBoxFunc::Blake2s => BlackBoxFuncCall::Blake2s { inputs: vec![], outputs: vec![] },
            BlackBoxFunc::SchnorrVerify => BlackBoxFuncCall::SchnorrVerify {
                public_key_x: FunctionInput::dummy(),
                public_key_y: FunctionInput::dummy(),
                signature_s: FunctionInput::dummy(),
                signature_e: FunctionInput::dummy(),
                message: vec![],
                output: Witness(0),
            },
            BlackBoxFunc::Pedersen => BlackBoxFuncCall::Pedersen {
                inputs: vec![],
                domain_separator: 0,
                outputs: (Witness(0), Witness(0)),
            },
            BlackBoxFunc::HashToField128Security => {
                BlackBoxFuncCall::HashToField128Security { inputs: vec![], output: Witness(0) }
            }
            BlackBoxFunc::EcdsaSecp256k1 => BlackBoxFuncCall::EcdsaSecp256k1 {
                public_key_x: vec![],
                public_key_y: vec![],
                signature: vec![],
                hashed_message: vec![],
                output: Witness(0),
            },
            BlackBoxFunc::EcdsaSecp256r1 => BlackBoxFuncCall::EcdsaSecp256r1 {
                public_key_x: vec![],
                public_key_y: vec![],
                signature: vec![],
                hashed_message: vec![],
                output: Witness(0),
            },
            BlackBoxFunc::FixedBaseScalarMul => BlackBoxFuncCall::FixedBaseScalarMul {
                input: FunctionInput::dummy(),
                outputs: (Witness(0), Witness(0)),
            },
            BlackBoxFunc::Keccak256 => {
                BlackBoxFuncCall::Keccak256 { inputs: vec![], outputs: vec![] }
            }
            BlackBoxFunc::RecursiveAggregation => BlackBoxFuncCall::RecursiveAggregation {
                verification_key: vec![],
                proof: vec![],
                public_inputs: vec![],
                key_hash: FunctionInput::dummy(),
                input_aggregation_object: None,
                output_aggregation_object: vec![],
            },
        }
    }

    pub fn get_black_box_func(&self) -> BlackBoxFunc {
        match self {
            BlackBoxFuncCall::AND { .. } => BlackBoxFunc::AND,
            BlackBoxFuncCall::XOR { .. } => BlackBoxFunc::XOR,
            BlackBoxFuncCall::RANGE { .. } => BlackBoxFunc::RANGE,
            BlackBoxFuncCall::SHA256 { .. } => BlackBoxFunc::SHA256,
            BlackBoxFuncCall::Blake2s { .. } => BlackBoxFunc::Blake2s,
            BlackBoxFuncCall::SchnorrVerify { .. } => BlackBoxFunc::SchnorrVerify,
            BlackBoxFuncCall::Pedersen { .. } => BlackBoxFunc::Pedersen,
            BlackBoxFuncCall::HashToField128Security { .. } => BlackBoxFunc::HashToField128Security,
            BlackBoxFuncCall::EcdsaSecp256k1 { .. } => BlackBoxFunc::EcdsaSecp256k1,
            BlackBoxFuncCall::EcdsaSecp256r1 { .. } => BlackBoxFunc::EcdsaSecp256r1,
            BlackBoxFuncCall::FixedBaseScalarMul { .. } => BlackBoxFunc::FixedBaseScalarMul,
            BlackBoxFuncCall::Keccak256 { .. } => BlackBoxFunc::Keccak256,
            BlackBoxFuncCall::Keccak256VariableLength { .. } => BlackBoxFunc::Keccak256,
            BlackBoxFuncCall::RecursiveAggregation { .. } => BlackBoxFunc::RecursiveAggregation,
        }
    }

    pub fn name(&self) -> &str {
        self.get_black_box_func().name()
    }

    pub fn get_inputs_vec(&self) -> Vec<FunctionInput> {
        match self {
            BlackBoxFuncCall::SHA256 { inputs, .. }
            | BlackBoxFuncCall::Blake2s { inputs, .. }
            | BlackBoxFuncCall::Keccak256 { inputs, .. }
            | BlackBoxFuncCall::Pedersen { inputs, .. }
            | BlackBoxFuncCall::HashToField128Security { inputs, .. } => inputs.to_vec(),
            BlackBoxFuncCall::AND { lhs, rhs, .. } | BlackBoxFuncCall::XOR { lhs, rhs, .. } => {
                vec![*lhs, *rhs]
            }
            BlackBoxFuncCall::FixedBaseScalarMul { input, .. }
            | BlackBoxFuncCall::RANGE { input } => vec![*input],
            BlackBoxFuncCall::SchnorrVerify {
                public_key_x,
                public_key_y,
                signature_s,
                signature_e,
                message,
                ..
            } => {
                let mut inputs = Vec::with_capacity(4 + message.len());
                inputs.push(*public_key_x);
                inputs.push(*public_key_y);
                inputs.push(*signature_s);
                inputs.push(*signature_e);
                inputs.extend(message.iter().copied());
                inputs
            }
            BlackBoxFuncCall::EcdsaSecp256k1 {
                public_key_x,
                public_key_y,
                signature,
                hashed_message,
                ..
            } => {
                let mut inputs = Vec::with_capacity(
                    public_key_x.len()
                        + public_key_y.len()
                        + signature.len()
                        + hashed_message.len(),
                );
                inputs.extend(public_key_x.iter().copied());
                inputs.extend(public_key_y.iter().copied());
                inputs.extend(signature.iter().copied());
                inputs.extend(hashed_message.iter().copied());
                inputs
            }
            BlackBoxFuncCall::EcdsaSecp256r1 {
                public_key_x,
                public_key_y,
                signature,
                hashed_message,
                ..
            } => {
                let mut inputs = Vec::with_capacity(
                    public_key_x.len()
                        + public_key_y.len()
                        + signature.len()
                        + hashed_message.len(),
                );
                inputs.extend(public_key_x.iter().copied());
                inputs.extend(public_key_y.iter().copied());
                inputs.extend(signature.iter().copied());
                inputs.extend(hashed_message.iter().copied());
                inputs
            }
            BlackBoxFuncCall::Keccak256VariableLength { inputs, var_message_size, .. } => {
                let mut inputs = inputs.clone();
                inputs.push(*var_message_size);
                inputs
            }
            BlackBoxFuncCall::RecursiveAggregation {
                verification_key: key,
                proof,
                public_inputs,
                key_hash,
                ..
            } => {
                let mut inputs = Vec::new();
                inputs.extend(key.iter().copied());
                inputs.extend(proof.iter().copied());
                inputs.extend(public_inputs.iter().copied());
                inputs.push(*key_hash);
                // NOTE: we do not return an input aggregation object as it will either be non-existent for the first recursive aggregation
                // or the output aggregation object of a previous recursive aggregation. We do not simulate recursive aggregation
                // thus the input aggregation object will always be unassigned until proving
                inputs
            }
        }
    }

    pub fn get_outputs_vec(&self) -> Vec<Witness> {
        match self {
            BlackBoxFuncCall::SHA256 { outputs, .. }
            | BlackBoxFuncCall::Blake2s { outputs, .. }
            | BlackBoxFuncCall::Keccak256 { outputs, .. }
            | BlackBoxFuncCall::RecursiveAggregation {
                output_aggregation_object: outputs, ..
            } => outputs.to_vec(),
            BlackBoxFuncCall::AND { output, .. }
            | BlackBoxFuncCall::XOR { output, .. }
            | BlackBoxFuncCall::HashToField128Security { output, .. }
            | BlackBoxFuncCall::SchnorrVerify { output, .. }
            | BlackBoxFuncCall::EcdsaSecp256k1 { output, .. } => vec![*output],
<<<<<<< HEAD
            BlackBoxFuncCall::EcdsaSecp256r1 { output, .. } => vec![*output],
=======
            BlackBoxFuncCall::FixedBaseScalarMul { outputs, .. }
            | BlackBoxFuncCall::Pedersen { outputs, .. } => vec![outputs.0, outputs.1],
>>>>>>> 69a6c224
            BlackBoxFuncCall::RANGE { .. } => vec![],
            BlackBoxFuncCall::Keccak256VariableLength { outputs, .. } => outputs.to_vec(),
        }
    }
}

const ABBREVIATION_LIMIT: usize = 5;

fn get_inputs_string(inputs: &[FunctionInput]) -> String {
    // Once a vectors length gets above this limit,
    // instead of listing all of their elements, we use ellipses
    // to abbreviate them
    let should_abbreviate_inputs = inputs.len() <= ABBREVIATION_LIMIT;

    if should_abbreviate_inputs {
        let mut result = String::new();
        for (index, inp) in inputs.iter().enumerate() {
            result += &format!("(_{}, num_bits: {})", inp.witness.witness_index(), inp.num_bits);
            // Add a comma, unless it is the last entry
            if index != inputs.len() - 1 {
                result += ", "
            }
        }
        result
    } else {
        let first = inputs.first().unwrap();
        let last = inputs.last().unwrap();

        let mut result = String::new();

        result += &format!(
            "(_{}, num_bits: {})...(_{}, num_bits: {})",
            first.witness.witness_index(),
            first.num_bits,
            last.witness.witness_index(),
            last.num_bits,
        );

        result
    }
}

fn get_outputs_string(outputs: &[Witness]) -> String {
    let should_abbreviate_outputs = outputs.len() <= ABBREVIATION_LIMIT;

    if should_abbreviate_outputs {
        let mut result = String::new();
        for (index, output) in outputs.iter().enumerate() {
            result += &format!("_{}", output.witness_index());
            // Add a comma, unless it is the last entry
            if index != outputs.len() - 1 {
                result += ", "
            }
        }
        result
    } else {
        let first = outputs.first().unwrap();
        let last = outputs.last().unwrap();

        let mut result = String::new();
        result += &format!("(_{},...,_{})", first.witness_index(), last.witness_index());
        result
    }
}

impl std::fmt::Display for BlackBoxFuncCall {
    fn fmt(&self, f: &mut std::fmt::Formatter<'_>) -> std::fmt::Result {
        let uppercase_name = self.name().to_uppercase();
        write!(f, "BLACKBOX::{uppercase_name} ")?;
        // INPUTS
        write!(f, "[")?;

        let inputs_str = get_inputs_string(&self.get_inputs_vec());

        write!(f, "{inputs_str}")?;
        write!(f, "] ")?;

        // OUTPUTS
        write!(f, "[ ")?;

        let outputs_str = get_outputs_string(&self.get_outputs_vec());

        write!(f, "{outputs_str}")?;

        write!(f, "]")?;

        // SPECIFIC PARAMETERS
        match self {
            BlackBoxFuncCall::Pedersen { domain_separator, .. } => {
                write!(f, " domain_separator: {domain_separator}")
            }
            _ => write!(f, ""),
        }
    }
}

impl std::fmt::Debug for BlackBoxFuncCall {
    fn fmt(&self, f: &mut std::fmt::Formatter<'_>) -> std::fmt::Result {
        std::fmt::Display::fmt(self, f)
    }
}<|MERGE_RESOLUTION|>--- conflicted
+++ resolved
@@ -304,13 +304,10 @@
             | BlackBoxFuncCall::XOR { output, .. }
             | BlackBoxFuncCall::HashToField128Security { output, .. }
             | BlackBoxFuncCall::SchnorrVerify { output, .. }
-            | BlackBoxFuncCall::EcdsaSecp256k1 { output, .. } => vec![*output],
-<<<<<<< HEAD
-            BlackBoxFuncCall::EcdsaSecp256r1 { output, .. } => vec![*output],
-=======
+            | BlackBoxFuncCall::EcdsaSecp256k1 { output, .. }
+            | BlackBoxFuncCall::EcdsaSecp256r1 { output, .. } => vec![*output],
             BlackBoxFuncCall::FixedBaseScalarMul { outputs, .. }
             | BlackBoxFuncCall::Pedersen { outputs, .. } => vec![outputs.0, outputs.1],
->>>>>>> 69a6c224
             BlackBoxFuncCall::RANGE { .. } => vec![],
             BlackBoxFuncCall::Keccak256VariableLength { outputs, .. } => outputs.to_vec(),
         }
