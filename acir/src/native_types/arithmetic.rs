use crate::native_types::{Linear, Witness};
use crate::serialization::{read_field_element, read_u32, write_bytes, write_u32};
use acir_field::FieldElement;
use serde::{Deserialize, Serialize};
use std::cmp::Ordering;
use std::io::{Read, Write};
use std::ops::{Add, Mul, Neg, Sub};

// In the addition polynomial
// We can have arbitrary fan-in/out, so we need more than wL,wR and wO
// When looking at the arithmetic gate for the quotient polynomial in standard plonk
// You can think of it as fan-in 2 and fan out-1 , or you can think of it as fan-in 1 and fan-out 2
//
// In the multiplication polynomial
// XXX: If we allow the degree of the quotient polynomial to be arbitrary, then we will need a vector of wire values
#[derive(Clone, Debug, PartialEq, Eq, Serialize, Deserialize)]
pub struct Expression {
    // To avoid having to create intermediate variables pre-optimization
    // We collect all of the multiplication terms in the arithmetic gate
    // A multiplication term if of the form q_M * wL * wR
    // Hence this vector represents the following sum: q_M1 * wL1 * wR1 + q_M2 * wL2 * wR2 + .. +
    pub mul_terms: Vec<(FieldElement, Witness, Witness)>,

    pub linear_combinations: Vec<(FieldElement, Witness)>,
    // TODO: rename q_c to `constant` moreover q_X is not clear to those who
    // TODO are not familiar with PLONK
    pub q_c: FieldElement,
}

impl Default for Expression {
    fn default() -> Expression {
        Expression {
            mul_terms: Vec::new(),
            linear_combinations: Vec::new(),
            q_c: FieldElement::zero(),
        }
    }
}

impl std::fmt::Display for Expression {
    fn fmt(&self, f: &mut std::fmt::Formatter) -> std::fmt::Result {
        if let Some(witness) = self.to_witness() {
            write!(f, "x{}", witness.witness_index())
        } else {
            write!(f, "%{:?}%", crate::circuit::opcodes::Opcode::Arithmetic(self.clone()))
        }
    }
}

// TODO: possibly remove, and move to noir repo.
impl Ord for Expression {
    fn cmp(&self, other: &Self) -> Ordering {
        let mut i1 = self.get_max_idx();
        let mut i2 = other.get_max_idx();
        let mut result = Ordering::Equal;
        while result == Ordering::Equal {
            let m1 = self.get_max_term(&mut i1);
            let m2 = other.get_max_term(&mut i2);
            if m1.is_none() && m2.is_none() {
                return Ordering::Equal;
            }
            result = Expression::cmp_max(m1, m2);
        }
        result
    }
}
// TODO: possibly remove, and move to noir repo.
impl PartialOrd for Expression {
    fn partial_cmp(&self, other: &Self) -> Option<Ordering> {
        Some(self.cmp(other))
    }
}
// TODO: possibly remove, and move to noir repo.
struct WitnessIdx {
    linear: usize,
    mul: usize,
    second_term: bool,
}

impl Expression {
    // TODO: possibly remove, and move to noir repo.
    pub const fn can_defer_constraint(&self) -> bool {
        false
    }

    /// Returns the number of multiplication terms
    pub fn num_mul_terms(&self) -> usize {
        self.mul_terms.len()
    }

    pub fn from_field(q_c: FieldElement) -> Expression {
        Self { q_c, ..Default::default() }
    }

    pub fn one() -> Expression {
        Self::from_field(FieldElement::one())
    }

    pub fn zero() -> Expression {
        Self::default()
    }

    pub fn write<W: Write>(&self, mut writer: W) -> std::io::Result<()> {
        let num_mul_terms = self.mul_terms.len() as u32;
        write_u32(&mut writer, num_mul_terms)?;

        let num_lin_combinations = self.linear_combinations.len() as u32;
        write_u32(&mut writer, num_lin_combinations)?;

        for mul_term in &self.mul_terms {
            write_bytes(&mut writer, &mul_term.0.to_be_bytes())?;
            write_u32(&mut writer, mul_term.1.witness_index())?;
            write_u32(&mut writer, mul_term.2.witness_index())?;
        }

        for lin_comb_term in &self.linear_combinations {
            write_bytes(&mut writer, &lin_comb_term.0.to_be_bytes())?;
            write_u32(&mut writer, lin_comb_term.1.witness_index())?;
        }

        write_bytes(&mut writer, &self.q_c.to_be_bytes())?;

        Ok(())
    }
    pub fn read<R: Read>(mut reader: R) -> std::io::Result<Self> {
        let mut expr = Expression::default();

        const FIELD_ELEMENT_NUM_BYTES: usize = FieldElement::max_num_bytes() as usize;

        let num_mul_terms = read_u32(&mut reader)?;
        let num_lin_comb_terms = read_u32(&mut reader)?;

        for _ in 0..num_mul_terms {
            let mul_term_coeff = read_field_element::<FIELD_ELEMENT_NUM_BYTES, _>(&mut reader)?;
            let mul_term_lhs = read_u32(&mut reader)?;
            let mul_term_rhs = read_u32(&mut reader)?;
            expr.push_multiplication_term(
                mul_term_coeff,
                Witness(mul_term_lhs),
                Witness(mul_term_rhs),
            )
        }

        for _ in 0..num_lin_comb_terms {
            let lin_term_coeff = read_field_element::<FIELD_ELEMENT_NUM_BYTES, _>(&mut reader)?;
            let lin_term_variable = read_u32(&mut reader)?;
            expr.push_addition_term(lin_term_coeff, Witness(lin_term_variable))
        }

        let q_c = read_field_element::<FIELD_ELEMENT_NUM_BYTES, _>(&mut reader)?;
        expr.q_c = q_c;

        Ok(expr)
    }

    /// Adds a new linear term to the `Expression`.
    pub fn push_addition_term(&mut self, coefficient: FieldElement, variable: Witness) {
        self.linear_combinations.push((coefficient, variable))
    }

    /// Adds a new quadratic term to the `Expression`.
    pub fn push_multiplication_term(
        &mut self,
        coefficient: FieldElement,
        lhs: Witness,
        rhs: Witness,
    ) {
        self.mul_terms.push((coefficient, lhs, rhs))
    }

    /// Returns `true` if the expression represents a constant polynomial.
    ///
    /// Examples:
    /// -  f(x,y) = x + y would return false
    /// -  f(x,y) = xy would return false, the degree here is 2
    /// -  f(x,y) = 5 would return true, the degree is 0
    pub fn is_const(&self) -> bool {
        self.mul_terms.is_empty() && self.linear_combinations.is_empty()
    }

<<<<<<< HEAD
    /// Returns `true` if the expression contains no terms of degree greater than one.
=======
    /// Returns `true` if highest degree term in the expression is one or less.
>>>>>>> d3893854
    ///
    /// - `mul_term` in an expression contains degree-2 terms
    /// - `linear_combinations` contains degree-1 terms
    /// Hence, it is sufficient to check that there are no `mul_terms`
    ///
    /// Examples:
    /// -  f(x,y) = x + y would return true
    /// -  f(x,y) = xy would return false, the degree here is 2
    /// -  f(x,y) = 0 would return true, the degree is 0
    pub fn is_linear(&self) -> bool {
        self.mul_terms.is_empty()
    }

    /// Returns `true` if the expression can be seen as a degree-1 univariate polynomial
    ///
    /// - `mul_terms` in an expression can be univariate, however unless the coefficient
    /// is zero, it is always degree-2.
    /// - `linear_combinations` contains the sum of degree-1 terms, these terms do not
    /// need to contain the same variable and so it can be multivariate. However, we
    /// have thus far only checked if `linear_combinations` contains one term, so this
    /// method will return false, if the `Expression` has not been simplified.
    ///
    /// Hence, we check in the simplest case if an expression is a degree-1 univariate,
    /// by checking if it contains no `mul_terms` and it contains one `linear_combination` term.
    ///
    /// Examples:
    /// - f(x,y) = x would return true
    /// - f(x,y) = x + 6 would return true
    /// - f(x,y) = 2*y + 6 would return true
    /// - f(x,y) = x + y would return false
    /// - f(x,y) = x + x should return true, but we return false *** (we do not simplify)
    /// - f(x,y) = 5 would return false
    pub fn is_degree_one_univariate(&self) -> bool {
        self.is_linear() && self.linear_combinations.len() == 1
    }

    /// Returns a `FieldElement` if the expression represents a constant polynomial.
    /// Otherwise returns `None`.
    ///
    /// Examples:
    /// - f(x,y) = x would return `None`
    /// - f(x,y) = x + 6 would return `None`
    /// - f(x,y) = 2*y + 6 would return `None`
    /// - f(x,y) = x + y would return `None`
    /// - f(x,y) = 5 would return `FieldElement(5)`
    pub fn to_const(&self) -> Option<FieldElement> {
        self.is_const().then_some(self.q_c)
    }

    /// Returns a `Witness` if the `Expression` can be represented as a degree-1
    /// univariate polynomial. Otherwise returns `None`.
    ///
    /// Note that `Witness` is only capable of expressing polynomials of the form
    /// f(x) = x and not polynomials of the form f(x) = mx+c , so this method has
    /// extra checks to ensure that m=1 and c=0
    pub fn to_witness(&self) -> Option<Witness> {
        if self.is_degree_one_univariate() {
            // If we get here, we know that our expression is of the form `f(x) = mx+c`
            // We want to now restrict ourselves to expressions of the form f(x) = x
            // ie where the constant term is 0 and the coefficient in front of the variable is
            // one.
            let (coefficient, variable) = self.linear_combinations[0];
            let constant = self.q_c;

            if coefficient.is_one() && constant.is_zero() {
                return Some(variable);
            }
        }
        None
    }

    fn get_max_idx(&self) -> WitnessIdx {
        WitnessIdx {
            linear: self.linear_combinations.len(),
            mul: self.mul_terms.len(),
            second_term: true,
        }
    }
    // Returns the maximum witness at the provided position, and decrement the position
    // This function assumes the gate is sorted
    // TODO: possibly remove, and move to noir repo.
    fn get_max_term(&self, idx: &mut WitnessIdx) -> Option<Witness> {
        if idx.linear > 0 {
            if idx.mul > 0 {
                let mul_term = if idx.second_term {
                    self.mul_terms[idx.mul - 1].2
                } else {
                    self.mul_terms[idx.mul - 1].1
                };
                if self.linear_combinations[idx.linear - 1].1 > mul_term {
                    idx.linear -= 1;
                    Some(self.linear_combinations[idx.linear].1)
                } else {
                    if idx.second_term {
                        idx.second_term = false;
                    } else {
                        idx.mul -= 1;
                    }
                    Some(mul_term)
                }
            } else {
                idx.linear -= 1;
                Some(self.linear_combinations[idx.linear].1)
            }
        } else if idx.mul > 0 {
            if idx.second_term {
                idx.second_term = false;
                Some(self.mul_terms[idx.mul - 1].2)
            } else {
                idx.mul -= 1;
                Some(self.mul_terms[idx.mul].1)
            }
        } else {
            None
        }
    }

    // TODO: possibly remove, and move to noir repo.
    fn cmp_max(m1: Option<Witness>, m2: Option<Witness>) -> Ordering {
        if let Some(m1) = m1 {
            if let Some(m2) = m2 {
                m1.cmp(&m2)
            } else {
                Ordering::Greater
            }
        } else if m2.is_some() {
            Ordering::Less
        } else {
            Ordering::Equal
        }
    }

    /// Sorts gate in a deterministic order
    /// XXX: We can probably make this more efficient by sorting on each phase. We only care if it is deterministic
    pub fn sort(&mut self) {
        self.mul_terms.sort_by(|a, b| a.1.cmp(&b.1).then(a.2.cmp(&b.2)));
        self.linear_combinations.sort_by(|a, b| a.1.cmp(&b.1));
    }
}

impl Mul<&FieldElement> for &Expression {
    type Output = Expression;
    fn mul(self, rhs: &FieldElement) -> Self::Output {
        // Scale the mul terms
        let mul_terms: Vec<_> =
            self.mul_terms.iter().map(|(q_m, w_l, w_r)| (*q_m * *rhs, *w_l, *w_r)).collect();

        // Scale the linear combinations terms
        let lin_combinations: Vec<_> =
            self.linear_combinations.iter().map(|(q_l, w_l)| (*q_l * *rhs, *w_l)).collect();

        // Scale the constant
        let q_c = self.q_c * *rhs;

        Expression { mul_terms, q_c, linear_combinations: lin_combinations }
    }
}
impl Add<&FieldElement> for Expression {
    type Output = Expression;
    fn add(self, rhs: &FieldElement) -> Self::Output {
        // Increase the constant
        let q_c = self.q_c + *rhs;

        Expression { mul_terms: self.mul_terms, q_c, linear_combinations: self.linear_combinations }
    }
}
impl Sub<&FieldElement> for Expression {
    type Output = Expression;
    fn sub(self, rhs: &FieldElement) -> Self::Output {
        // Increase the constant
        let q_c = self.q_c - *rhs;

        Expression { mul_terms: self.mul_terms, q_c, linear_combinations: self.linear_combinations }
    }
}

impl Add<&Expression> for &Expression {
    type Output = Expression;
    fn add(self, rhs: &Expression) -> Expression {
        // XXX(med) : Implement an efficient way to do this

        let mul_terms: Vec<_> =
            self.mul_terms.iter().cloned().chain(rhs.mul_terms.iter().cloned()).collect();

        let linear_combinations: Vec<_> = self
            .linear_combinations
            .iter()
            .cloned()
            .chain(rhs.linear_combinations.iter().cloned())
            .collect();
        let q_c = self.q_c + rhs.q_c;

        Expression { mul_terms, linear_combinations, q_c }
    }
}

impl Neg for &Expression {
    type Output = Expression;
    fn neg(self) -> Self::Output {
        // XXX(med) : Implement an efficient way to do this

        let mul_terms: Vec<_> =
            self.mul_terms.iter().map(|(q_m, w_l, w_r)| (-*q_m, *w_l, *w_r)).collect();

        let linear_combinations: Vec<_> =
            self.linear_combinations.iter().map(|(q_k, w_k)| (-*q_k, *w_k)).collect();
        let q_c = -self.q_c;

        Expression { mul_terms, linear_combinations, q_c }
    }
}

impl Sub<&Expression> for &Expression {
    type Output = Expression;
    fn sub(self, rhs: &Expression) -> Expression {
        self + &-rhs
    }
}

impl From<FieldElement> for Expression {
    fn from(constant: FieldElement) -> Expression {
        Expression { q_c: constant, linear_combinations: Vec::new(), mul_terms: Vec::new() }
    }
}

impl From<&FieldElement> for Expression {
    fn from(constant: &FieldElement) -> Expression {
        (*constant).into()
    }
}

impl From<Witness> for Expression {
    /// Creates an Expression from a Witness.
    ///
    /// This is infallible since an `Expression` is
    /// a multi-variate polynomial and a `Witness`
    /// can be seen as a univariate polynomial
    fn from(wit: Witness) -> Expression {
        Linear::from_witness(wit).into()
    }
}

impl From<&Witness> for Expression {
    fn from(wit: &Witness) -> Expression {
        (*wit).into()
    }
}

impl From<&Linear> for Expression {
    fn from(lin: &Linear) -> Expression {
        Expression {
            q_c: lin.add_scale,
            linear_combinations: vec![(lin.mul_scale, lin.witness)],
            mul_terms: Vec::new(),
        }
    }
}
impl From<Linear> for Expression {
    fn from(lin: Linear) -> Expression {
        Expression::from(&lin)
    }
}

impl Add<&Expression> for &Linear {
    type Output = Expression;
    fn add(self, rhs: &Expression) -> Expression {
        &Expression::from(self) + rhs
    }
}
impl Add<&Linear> for &Expression {
    type Output = Expression;
    fn add(self, rhs: &Linear) -> Expression {
        &Expression::from(rhs) + self
    }
}
impl Sub<&Witness> for &Expression {
    type Output = Expression;
    fn sub(self, rhs: &Witness) -> Expression {
        self - &Expression::from(rhs)
    }
}

impl Expression {
    /// Checks if this polynomial can fit into one arithmetic identity
    pub fn fits_in_one_identity(&self, width: usize) -> bool {
        // A Polynomial with more than one mul term cannot fit into one gate
        if self.mul_terms.len() > 1 {
            return false;
        };
        // A Polynomial with more terms than fan-in cannot fit within a single gate
        if self.linear_combinations.len() > width {
            return false;
        }

        // A polynomial with no mul term and a fan-in that fits inside of the width can fit into a single gate
        if self.mul_terms.is_empty() {
            return true;
        }

        // A polynomial with width-2 fan-in terms and a single non-zero mul term can fit into one gate
        // Example: Axy + Dz . Notice, that the mul term places a constraint on the first two terms, but not the last term
        // XXX: This would change if our arithmetic polynomial equation was changed to Axyz for example, but for now it is not.
        if self.linear_combinations.len() <= (width - 2) {
            return true;
        }

        // We now know that we have a single mul term. We also know that the mul term must match up with two other terms
        // A polynomial whose mul terms are non zero which do not match up with two terms in the fan-in cannot fit into one gate
        // An example of this is: Axy + Bx + Cy + ...
        // Notice how the bivariate monomial xy has two univariate monomials with their respective coefficients
        // XXX: note that if x or y is zero, then we could apply a further optimization, but this would be done in another algorithm.
        // It would be the same as when we have zero coefficients - Can only work if wire is constrained to be zero publicly
        let mul_term = &self.mul_terms[0];

        // The coefficient should be non-zero, as this method is ran after the compiler removes all zero coefficient terms
        assert_ne!(mul_term.0, FieldElement::zero());

        let mut found_x = false;
        let mut found_y = false;

        for term in self.linear_combinations.iter() {
            let witness = &term.1;
            let x = &mul_term.1;
            let y = &mul_term.2;
            if witness == x {
                found_x = true;
            };
            if witness == y {
                found_y = true;
            };
            if found_x & found_y {
                break;
            }
        }

        found_x & found_y
    }
}

#[test]
fn serialization_roundtrip() {
    // Empty expression
    //
    let expr = Expression::default();

    fn read_write(expr: Expression) -> (Expression, Expression) {
        let mut bytes = Vec::new();
        expr.write(&mut bytes).unwrap();
        let got_expr = Expression::read(&*bytes).unwrap();
        (expr, got_expr)
    }

    let (expr, got_expr) = read_write(expr);
    assert_eq!(expr, got_expr);

    //
    let mut expr = Expression::default();
    expr.push_addition_term(FieldElement::from(123i128), Witness(20u32));
    expr.push_multiplication_term(FieldElement::from(123i128), Witness(20u32), Witness(123u32));
    expr.q_c = FieldElement::from(789456i128);

    let (expr, got_expr) = read_write(expr);
    assert_eq!(expr, got_expr);
}<|MERGE_RESOLUTION|>--- conflicted
+++ resolved
@@ -178,11 +178,7 @@
         self.mul_terms.is_empty() && self.linear_combinations.is_empty()
     }
 
-<<<<<<< HEAD
-    /// Returns `true` if the expression contains no terms of degree greater than one.
-=======
     /// Returns `true` if highest degree term in the expression is one or less.
->>>>>>> d3893854
     ///
     /// - `mul_term` in an expression contains degree-2 terms
     /// - `linear_combinations` contains degree-1 terms
