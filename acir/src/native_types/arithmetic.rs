use crate::native_types::{Linear, Witness};
use crate::serialization::{read_field_element, read_u32, write_bytes, write_u32};
use acir_field::FieldElement;
use serde::{Deserialize, Serialize};
use std::cmp::Ordering;
use std::io::{Read, Write};
use std::ops::{Add, Mul, Neg, Sub};

use super::witness::UnknownWitness;

// In the addition polynomial
// We can have arbitrary fan-in/out, so we need more than wL,wR and wO
// When looking at the arithmetic gate for the quotient polynomial in standard plonk
// You can think of it as fan-in 2 and fan out-1 , or you can think of it as fan-in 1 and fan-out 2
//
// In the multiplication polynomial
// XXX: If we allow the degree of the quotient polynomial to be arbitrary, then we will need a vector of wire values
#[derive(Clone, Debug, PartialEq, Eq, Serialize, Deserialize)]
pub struct Expression {
    // To avoid having to create intermediate variables pre-optimization
    // We collect all of the multiplication terms in the arithmetic gate
    // A multiplication term if of the form q_M * wL * wR
    // Hence this vector represents the following sum: q_M1 * wL1 * wR1 + q_M2 * wL2 * wR2 + .. +
    pub mul_terms: Vec<(FieldElement, Witness, Witness)>,

    pub linear_combinations: Vec<(FieldElement, Witness)>,
    // TODO: rename q_c to `constant` moreover q_X is not clear to those who
    // TODO are not familiar with PLONK
    pub q_c: FieldElement,
}

impl Default for Expression {
    fn default() -> Expression {
        Expression {
            mul_terms: Vec::new(),
            linear_combinations: Vec::new(),
            q_c: FieldElement::zero(),
        }
    }
}

impl std::fmt::Display for Expression {
    fn fmt(&self, f: &mut std::fmt::Formatter) -> std::fmt::Result {
        if let Some(witness) = self.to_witness() {
            write!(f, "x{}", witness.witness_index())
        } else {
            write!(f, "%{:?}%", crate::circuit::opcodes::Opcode::Arithmetic(self.clone()))
        }
    }
}

// TODO: possibly remove, and move to noir repo.
impl Ord for Expression {
    fn cmp(&self, other: &Self) -> Ordering {
        let mut i1 = self.get_max_idx();
        let mut i2 = other.get_max_idx();
        let mut result = Ordering::Equal;
        while result == Ordering::Equal {
            let m1 = self.get_max_term(&mut i1);
            let m2 = other.get_max_term(&mut i2);
            if m1.is_none() && m2.is_none() {
                return Ordering::Equal;
            }
            result = Expression::cmp_max(m1, m2);
        }
        result
    }
}
// TODO: possibly remove, and move to noir repo.
impl PartialOrd for Expression {
    fn partial_cmp(&self, other: &Self) -> Option<Ordering> {
        Some(self.cmp(other))
    }
}
// TODO: possibly remove, and move to noir repo.
struct WitnessIdx {
    linear: usize,
    mul: usize,
    second_term: bool,
}

impl Expression {
    // TODO: possibly remove, and move to noir repo.
    pub const fn can_defer_constraint(&self) -> bool {
        false
    }

    /// Returns the number of multiplication terms
    pub fn num_mul_terms(&self) -> usize {
        self.mul_terms.len()
    }

    pub fn from_field(q_c: FieldElement) -> Expression {
        Self { q_c, ..Default::default() }
    }

    pub fn one() -> Expression {
        Self::from_field(FieldElement::one())
    }

    pub fn zero() -> Expression {
        Self::default()
    }

    pub fn write<W: Write>(&self, mut writer: W) -> std::io::Result<()> {
        let num_mul_terms = self.mul_terms.len() as u32;
        write_u32(&mut writer, num_mul_terms)?;

        let num_lin_combinations = self.linear_combinations.len() as u32;
        write_u32(&mut writer, num_lin_combinations)?;

        for mul_term in &self.mul_terms {
            write_bytes(&mut writer, &mul_term.0.to_be_bytes())?;
            write_u32(&mut writer, mul_term.1.witness_index())?;
            write_u32(&mut writer, mul_term.2.witness_index())?;
        }

        for lin_comb_term in &self.linear_combinations {
            write_bytes(&mut writer, &lin_comb_term.0.to_be_bytes())?;
            write_u32(&mut writer, lin_comb_term.1.witness_index())?;
        }

        write_bytes(&mut writer, &self.q_c.to_be_bytes())?;

        Ok(())
    }
    pub fn read<R: Read>(mut reader: R) -> std::io::Result<Self> {
        let mut expr = Expression::default();

        const FIELD_ELEMENT_NUM_BYTES: usize = FieldElement::max_num_bytes() as usize;

        let num_mul_terms = read_u32(&mut reader)?;
        let num_lin_comb_terms = read_u32(&mut reader)?;

        for _ in 0..num_mul_terms {
            let mul_term_coeff = read_field_element::<FIELD_ELEMENT_NUM_BYTES, _>(&mut reader)?;
            let mul_term_lhs = read_u32(&mut reader)?;
            let mul_term_rhs = read_u32(&mut reader)?;
            expr.term_multiplication(mul_term_coeff, Witness(mul_term_lhs), Witness(mul_term_rhs))
        }

        for _ in 0..num_lin_comb_terms {
            let lin_term_coeff = read_field_element::<FIELD_ELEMENT_NUM_BYTES, _>(&mut reader)?;
            let lin_term_variable = read_u32(&mut reader)?;
            expr.term_addition(lin_term_coeff, Witness(lin_term_variable))
        }

        let q_c = read_field_element::<FIELD_ELEMENT_NUM_BYTES, _>(&mut reader)?;
        expr.q_c = q_c;

        Ok(expr)
    }

<<<<<<< HEAD
    /// Returns true if the expression contains no terms of degree greater than one.
    ///
    /// - `mul_term` in an expression contains degree-2 terms
    /// - `linear_combinations` contains degree-1 terms
    /// Hence, it is sufficient to check that there are no `mul_terms`
    ///
    /// Examples:
    /// -  f(x,y) = x + y would return true
    /// -  f(x,y) = xy would return false, the degree here is 2
    /// -  f(x,y) = 0 would return true, the degree is 0
    pub fn is_linear(&self) -> bool {
        self.mul_terms.is_empty()
    }

=======
>>>>>>> d3d5f891
    pub fn term_addition(&mut self, coefficient: acir_field::FieldElement, variable: Witness) {
        self.linear_combinations.push((coefficient, variable))
    }
    pub fn term_multiplication(
        &mut self,
        coefficient: acir_field::FieldElement,
        lhs: Witness,
        rhs: Witness,
    ) {
        self.mul_terms.push((coefficient, lhs, rhs))
    }

    /// Returns `true` if the expression represents a constant polynomial.
    ///
    /// Examples:
    /// -  f(x,y) = x + y would return false
    /// -  f(x,y) = xy would return false, the degree here is 2
    /// -  f(x,y) = 5 would return true, the degree is 0
    pub fn is_const(&self) -> bool {
        self.mul_terms.is_empty() && self.linear_combinations.is_empty()
    }

    /// Returns `true` if highest degree term in the expression is one.
    ///
    /// - `mul_term` in an expression contains degree-2 terms
    /// - `linear_combinations` contains degree-1 terms
    /// Hence, it is sufficient to check that there are no `mul_terms`
    ///
    /// Examples:
    /// -  f(x,y) = x + y would return true
    /// -  f(x,y) = xy would return false, the degree here is 2
    /// -  f(x,y) = 0 would return true, the degree is 0
    pub fn is_linear(&self) -> bool {
        self.mul_terms.is_empty()
    }

    /// Returns `true` if the expression can be seen as a degree-1 univariate polynomial
    ///
    /// - `mul_terms` in an expression can be univariate, however unless the coefficient
    /// is zero, it is always degree-2.
    /// - `linear_combinations` contains the sum of degree-1 terms, these terms do not
    /// need to contain the same variable and so it can be multivariate. However, we
    /// have thus far only checked if `linear_combinations` contains one term, so this
    /// method will return false, if the `Expression` has not been simplified.
    ///
    /// Hence, we check in the simplest case if an expression is a degree-1 univariate,
    /// by checking if it contains no `mul_terms` and it contains one `linear_combination` term.
    ///
    /// Examples:
    /// - f(x,y) = x would return true
    /// - f(x,y) = x + 6 would return true
    /// - f(x,y) = 2*y + 6 would return true
    /// - f(x,y) = x + y would return false
    /// - f(x,y) = x + x should return true, but we return false *** (we do not simplify)
    /// - f(x,y) = 5 would return false
    pub fn is_degree_one_univariate(&self) -> bool {
        self.is_linear() && self.linear_combinations.len() == 1
    }

    /// Returns a `FieldElement` if the expression represents a constant polynomial.
    /// Otherwise returns `None`.
    ///
    /// Examples:
    /// - f(x,y) = x would return `None`
    /// - f(x,y) = x + 6 would return `None`
    /// - f(x,y) = 2*y + 6 would return `None`
    /// - f(x,y) = x + y would return `None`
    /// - f(x,y) = 5 would return `FieldElement(5)`
    pub fn to_const(&self) -> Option<FieldElement> {
        self.is_const().then_some(self.q_c)
    }

    /// Returns a `Witness` if the `Expression` can be represented as a degree-1
    /// univariate polynomial. Otherwise returns `None`.
    ///
    /// Note that `Witness` is only capable of expressing polynomials of the form
    /// f(x) = x and not polynomials of the form f(x) = mx+c , so this method has
    /// extra checks to ensure that m=1 and c=0
    pub fn to_witness(&self) -> Option<Witness> {
        if self.is_degree_one_univariate() {
            // If we get here, we know that our expression is of the form `f(x) = mx+c`
            // We want to now restrict ourselves to expressions of the form f(x) = x
            // ie where the constant term is 0 and the coefficient in front of the variable is
            // one.
            let (coefficient, variable) = self.linear_combinations[0];
            let constant = self.q_c;

            if coefficient.is_one() && constant.is_zero() {
                return Some(variable);
            }
        }
        None
    }

    fn get_max_idx(&self) -> WitnessIdx {
        WitnessIdx {
            linear: self.linear_combinations.len(),
            mul: self.mul_terms.len(),
            second_term: true,
        }
    }
    // Returns the maximum witness at the provided position, and decrement the position
    // This function assumes the gate is sorted
    // TODO: possibly remove, and move to noir repo.
    fn get_max_term(&self, idx: &mut WitnessIdx) -> Option<Witness> {
        if idx.linear > 0 {
            if idx.mul > 0 {
                let mul_term = if idx.second_term {
                    self.mul_terms[idx.mul - 1].2
                } else {
                    self.mul_terms[idx.mul - 1].1
                };
                if self.linear_combinations[idx.linear - 1].1 > mul_term {
                    idx.linear -= 1;
                    Some(self.linear_combinations[idx.linear].1)
                } else {
                    if idx.second_term {
                        idx.second_term = false;
                    } else {
                        idx.mul -= 1;
                    }
                    Some(mul_term)
                }
            } else {
                idx.linear -= 1;
                Some(self.linear_combinations[idx.linear].1)
            }
        } else if idx.mul > 0 {
            if idx.second_term {
                idx.second_term = false;
                Some(self.mul_terms[idx.mul - 1].2)
            } else {
                idx.mul -= 1;
                Some(self.mul_terms[idx.mul].1)
            }
        } else {
            None
        }
    }

    // TODO: possibly remove, and move to noir repo.
    fn cmp_max(m1: Option<Witness>, m2: Option<Witness>) -> Ordering {
        if let Some(m1) = m1 {
            if let Some(m2) = m2 {
                m1.cmp(&m2)
            } else {
                Ordering::Greater
            }
        } else if m2.is_some() {
            Ordering::Less
        } else {
            Ordering::Equal
        }
    }

    /// Sorts gate in a deterministic order
    /// XXX: We can probably make this more efficient by sorting on each phase. We only care if it is deterministic
    pub fn sort(&mut self) {
        self.mul_terms.sort_by(|a, b| a.1.cmp(&b.1).then(a.2.cmp(&b.2)));
        self.linear_combinations.sort_by(|a, b| a.1.cmp(&b.1));
    }
}

impl Mul<&FieldElement> for &Expression {
    type Output = Expression;
    fn mul(self, rhs: &FieldElement) -> Self::Output {
        // Scale the mul terms
        let mul_terms: Vec<_> =
            self.mul_terms.iter().map(|(q_m, w_l, w_r)| (*q_m * *rhs, *w_l, *w_r)).collect();

        // Scale the linear combinations terms
        let lin_combinations: Vec<_> =
            self.linear_combinations.iter().map(|(q_l, w_l)| (*q_l * *rhs, *w_l)).collect();

        // Scale the constant
        let q_c = self.q_c * *rhs;

        Expression { mul_terms, q_c, linear_combinations: lin_combinations }
    }
}
impl Add<&FieldElement> for Expression {
    type Output = Expression;
    fn add(self, rhs: &FieldElement) -> Self::Output {
        // Increase the constant
        let q_c = self.q_c + *rhs;

        Expression { mul_terms: self.mul_terms, q_c, linear_combinations: self.linear_combinations }
    }
}
impl Sub<&FieldElement> for Expression {
    type Output = Expression;
    fn sub(self, rhs: &FieldElement) -> Self::Output {
        // Increase the constant
        let q_c = self.q_c - *rhs;

        Expression { mul_terms: self.mul_terms, q_c, linear_combinations: self.linear_combinations }
    }
}

impl Add<&Expression> for &Expression {
    type Output = Expression;
    fn add(self, rhs: &Expression) -> Expression {
        // XXX(med) : Implement an efficient way to do this

        let mul_terms: Vec<_> =
            self.mul_terms.iter().cloned().chain(rhs.mul_terms.iter().cloned()).collect();

        let linear_combinations: Vec<_> = self
            .linear_combinations
            .iter()
            .cloned()
            .chain(rhs.linear_combinations.iter().cloned())
            .collect();
        let q_c = self.q_c + rhs.q_c;

        Expression { mul_terms, linear_combinations, q_c }
    }
}

impl Neg for &Expression {
    type Output = Expression;
    fn neg(self) -> Self::Output {
        // XXX(med) : Implement an efficient way to do this

        let mul_terms: Vec<_> =
            self.mul_terms.iter().map(|(q_m, w_l, w_r)| (-*q_m, *w_l, *w_r)).collect();

        let linear_combinations: Vec<_> =
            self.linear_combinations.iter().map(|(q_k, w_k)| (-*q_k, *w_k)).collect();
        let q_c = -self.q_c;

        Expression { mul_terms, linear_combinations, q_c }
    }
}

impl Sub<&Expression> for &Expression {
    type Output = Expression;
    fn sub(self, rhs: &Expression) -> Expression {
        self + &-rhs
    }
}

impl From<&FieldElement> for Expression {
    fn from(constant: &FieldElement) -> Expression {
        Expression { q_c: *constant, linear_combinations: Vec::new(), mul_terms: Vec::new() }
    }
}
impl From<&Linear> for Expression {
    fn from(lin: &Linear) -> Expression {
        Expression {
            q_c: lin.add_scale,
            linear_combinations: vec![(lin.mul_scale, lin.witness)],
            mul_terms: Vec::new(),
        }
    }
}
impl From<Linear> for Expression {
    fn from(lin: Linear) -> Expression {
        Expression::from(&lin)
    }
}
impl From<&Witness> for Expression {
    /// Creates an Expression from a Witness.
    ///
    /// This is infallible since an `Expression` is
    /// a multi-variate polynomial and a `Witness`
    /// can be seen as a univariate polynomial
    fn from(wit: &Witness) -> Expression {
        Linear::from(*wit).into()
    }
}

impl Add<&Expression> for &Linear {
    type Output = Expression;
    fn add(self, rhs: &Expression) -> Expression {
        &Expression::from(self) + rhs
    }
}
impl Add<&Linear> for &Expression {
    type Output = Expression;
    fn add(self, rhs: &Linear) -> Expression {
        &Expression::from(rhs) + self
    }
}
impl Sub<&Witness> for &Expression {
    type Output = Expression;
    fn sub(self, rhs: &Witness) -> Expression {
        self - &Expression::from(rhs)
    }
}
impl Sub<&UnknownWitness> for &Expression {
    type Output = Expression;
    fn sub(self, rhs: &UnknownWitness) -> Expression {
        let mut cloned = self.clone();
        cloned.linear_combinations.insert(0, (-FieldElement::one(), rhs.as_witness()));
        cloned
    }
}

impl Expression {
    /// Checks if this polynomial can fit into one arithmetic identity
    pub fn fits_in_one_identity(&self, width: usize) -> bool {
        // A Polynomial with more than one mul term cannot fit into one gate
        if self.mul_terms.len() > 1 {
            return false;
        };
        // A Polynomial with more terms than fan-in cannot fit within a single gate
        if self.linear_combinations.len() > width {
            return false;
        }

        // A polynomial with no mul term and a fan-in that fits inside of the width can fit into a single gate
        if self.mul_terms.is_empty() {
            return true;
        }

        // A polynomial with width-2 fan-in terms and a single non-zero mul term can fit into one gate
        // Example: Axy + Dz . Notice, that the mul term places a constraint on the first two terms, but not the last term
        // XXX: This would change if our arithmetic polynomial equation was changed to Axyz for example, but for now it is not.
        if self.linear_combinations.len() <= (width - 2) {
            return true;
        }

        // We now know that we have a single mul term. We also know that the mul term must match up with two other terms
        // A polynomial whose mul terms are non zero which do not match up with two terms in the fan-in cannot fit into one gate
        // An example of this is: Axy + Bx + Cy + ...
        // Notice how the bivariate monomial xy has two univariate monomials with their respective coefficients
        // XXX: note that if x or y is zero, then we could apply a further optimization, but this would be done in another algorithm.
        // It would be the same as when we have zero coefficients - Can only work if wire is constrained to be zero publicly
        let mul_term = &self.mul_terms[0];

        // The coefficient should be non-zero, as this method is ran after the compiler removes all zero coefficient terms
        assert_ne!(mul_term.0, FieldElement::zero());

        let mut found_x = false;
        let mut found_y = false;

        for term in self.linear_combinations.iter() {
            let witness = &term.1;
            let x = &mul_term.1;
            let y = &mul_term.2;
            if witness == x {
                found_x = true;
            };
            if witness == y {
                found_y = true;
            };
            if found_x & found_y {
                break;
            }
        }

        found_x & found_y
    }
}

#[test]
fn serialization_roundtrip() {
    // Empty expression
    //
    let expr = Expression::default();

    fn read_write(expr: Expression) -> (Expression, Expression) {
        let mut bytes = Vec::new();
        expr.write(&mut bytes).unwrap();
        let got_expr = Expression::read(&*bytes).unwrap();
        (expr, got_expr)
    }

    let (expr, got_expr) = read_write(expr);
    assert_eq!(expr, got_expr);

    //
    let mut expr = Expression::default();
    expr.term_addition(FieldElement::from(123i128), Witness(20u32));
    expr.term_multiplication(FieldElement::from(123i128), Witness(20u32), Witness(123u32));
    expr.q_c = FieldElement::from(789456i128);

    let (expr, got_expr) = read_write(expr);
    assert_eq!(expr, got_expr);
}<|MERGE_RESOLUTION|>--- conflicted
+++ resolved
@@ -151,23 +151,6 @@
         Ok(expr)
     }
 
-<<<<<<< HEAD
-    /// Returns true if the expression contains no terms of degree greater than one.
-    ///
-    /// - `mul_term` in an expression contains degree-2 terms
-    /// - `linear_combinations` contains degree-1 terms
-    /// Hence, it is sufficient to check that there are no `mul_terms`
-    ///
-    /// Examples:
-    /// -  f(x,y) = x + y would return true
-    /// -  f(x,y) = xy would return false, the degree here is 2
-    /// -  f(x,y) = 0 would return true, the degree is 0
-    pub fn is_linear(&self) -> bool {
-        self.mul_terms.is_empty()
-    }
-
-=======
->>>>>>> d3d5f891
     pub fn term_addition(&mut self, coefficient: acir_field::FieldElement, variable: Witness) {
         self.linear_combinations.push((coefficient, variable))
     }
@@ -190,7 +173,7 @@
         self.mul_terms.is_empty() && self.linear_combinations.is_empty()
     }
 
-    /// Returns `true` if highest degree term in the expression is one.
+    /// Returns true if the expression contains no terms of degree greater than one.
     ///
     /// - `mul_term` in an expression contains degree-2 terms
     /// - `linear_combinations` contains degree-1 terms
