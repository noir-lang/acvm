use crate::native_types::{Linear, Witness};
use crate::serialization::{read_field_element, read_u32, write_bytes, write_u32};
use acir_field::FieldElement;
use serde::{Deserialize, Serialize};
use std::cmp::Ordering;
use std::io::{Read, Write};
use std::ops::{Add, Mul, Neg, Sub};

use super::witness::UnknownWitness;

// In the addition polynomial
// We can have arbitrary fan-in/out, so we need more than wL,wR and wO
// When looking at the arithmetic gate for the quotient polynomial in standard plonk
// You can think of it as fan-in 2 and fan out-1 , or you can think of it as fan-in 1 and fan-out 2
//
// In the multiplication polynomial
// XXX: If we allow the degree of the quotient polynomial to be arbitrary, then we will need a vector of wire values
#[derive(Clone, Debug, PartialEq, Eq, Serialize, Deserialize)]
pub struct Expression {
    // To avoid having to create intermediate variables pre-optimization
    // We collect all of the multiplication terms in the arithmetic gate
    // A multiplication term if of the form q_M * wL * wR
    // Hence this vector represents the following sum: q_M1 * wL1 * wR1 + q_M2 * wL2 * wR2 + .. +
    pub mul_terms: Vec<(FieldElement, Witness, Witness)>,

    pub linear_combinations: Vec<(FieldElement, Witness)>,
    // TODO: rename q_c to `constant` moreover q_X is not clear to those who
    // TODO are not familiar with PLONK
    pub q_c: FieldElement,
}

impl Default for Expression {
    fn default() -> Expression {
        Expression {
            mul_terms: Vec::new(),
            linear_combinations: Vec::new(),
            q_c: FieldElement::zero(),
        }
    }
}

impl std::fmt::Display for Expression {
    fn fmt(&self, f: &mut std::fmt::Formatter) -> std::fmt::Result {
        if let Some(witness) = self.to_witness() {
            write!(f, "x{}", witness.witness_index())
        } else {
            write!(f, "%{:?}%", crate::circuit::opcodes::Opcode::Arithmetic(self.clone()))
        }
    }
}

// TODO: possibly remove, and move to noir repo.
impl Ord for Expression {
    fn cmp(&self, other: &Self) -> Ordering {
        let mut i1 = self.get_max_idx();
        let mut i2 = other.get_max_idx();
        let mut result = Ordering::Equal;
        while result == Ordering::Equal {
            let m1 = self.get_max_term(&mut i1);
            let m2 = other.get_max_term(&mut i2);
            if m1.is_none() && m2.is_none() {
                return Ordering::Equal;
            }
            result = Expression::cmp_max(m1, m2);
        }
        result
    }
}
// TODO: possibly remove, and move to noir repo.
impl PartialOrd for Expression {
    fn partial_cmp(&self, other: &Self) -> Option<Ordering> {
        Some(self.cmp(other))
    }
}
// TODO: possibly remove, and move to noir repo.
struct WitnessIdx {
    linear: usize,
    mul: usize,
    second_term: bool,
}

impl Expression {
    // TODO: possibly remove, and move to noir repo.
    pub const fn can_defer_constraint(&self) -> bool {
        false
    }
    pub fn num_mul_terms(&self) -> usize {
        self.mul_terms.len()
    }

    pub fn from_field(q_c: FieldElement) -> Expression {
        Self { q_c, ..Default::default() }
    }

    pub fn one() -> Expression {
        Self::from_field(FieldElement::one())
    }

    pub fn zero() -> Expression {
        Self::default()
    }

    pub fn write<W: Write>(&self, mut writer: W) -> std::io::Result<()> {
        let num_mul_terms = self.mul_terms.len() as u32;
        write_u32(&mut writer, num_mul_terms)?;

        let num_lin_combinations = self.linear_combinations.len() as u32;
        write_u32(&mut writer, num_lin_combinations)?;

        for mul_term in &self.mul_terms {
            write_bytes(&mut writer, &mul_term.0.to_be_bytes())?;
            write_u32(&mut writer, mul_term.1.witness_index())?;
            write_u32(&mut writer, mul_term.2.witness_index())?;
        }

        for lin_comb_term in &self.linear_combinations {
            write_bytes(&mut writer, &lin_comb_term.0.to_be_bytes())?;
            write_u32(&mut writer, lin_comb_term.1.witness_index())?;
        }

        write_bytes(&mut writer, &self.q_c.to_be_bytes())?;

        Ok(())
    }
    pub fn read<R: Read>(mut reader: R) -> std::io::Result<Self> {
        let mut expr = Expression::default();

        const FIELD_ELEMENT_NUM_BYTES: usize = FieldElement::max_num_bytes() as usize;

        let num_mul_terms = read_u32(&mut reader)?;
        let num_lin_comb_terms = read_u32(&mut reader)?;

        for _ in 0..num_mul_terms {
            let mul_term_coeff = read_field_element::<FIELD_ELEMENT_NUM_BYTES, _>(&mut reader)?;
            let mul_term_lhs = read_u32(&mut reader)?;
            let mul_term_rhs = read_u32(&mut reader)?;
            expr.term_multiplication(mul_term_coeff, Witness(mul_term_lhs), Witness(mul_term_rhs))
        }

        for _ in 0..num_lin_comb_terms {
            let lin_term_coeff = read_field_element::<FIELD_ELEMENT_NUM_BYTES, _>(&mut reader)?;
            let lin_term_variable = read_u32(&mut reader)?;
            expr.term_addition(lin_term_coeff, Witness(lin_term_variable))
        }

        let q_c = read_field_element::<FIELD_ELEMENT_NUM_BYTES, _>(&mut reader)?;
        expr.q_c = q_c;

        Ok(expr)
    }

<<<<<<< HEAD
    pub fn is_linear(&self) -> bool {
        self.mul_terms.is_empty()
    }

    // Returns one witness belonging to the expression, in no relevant order
    // Returns None if the expression is const
    pub fn any_witness(&self) -> Option<Witness> {
        if self.linear_combinations.is_empty() {
            if self.mul_terms.is_empty() {
                None
            } else {
                Some(self.mul_terms[0].1)
            }
        } else {
            Some(self.linear_combinations[0].1)
        }
    }

=======
>>>>>>> d3d5f891
    pub fn term_addition(&mut self, coefficient: acir_field::FieldElement, variable: Witness) {
        self.linear_combinations.push((coefficient, variable))
    }
    pub fn term_multiplication(
        &mut self,
        coefficient: acir_field::FieldElement,
        lhs: Witness,
        rhs: Witness,
    ) {
        self.mul_terms.push((coefficient, lhs, rhs))
    }

    /// Returns `true` if the expression represents a constant polynomial.
    ///
    /// Examples:
    /// -  f(x,y) = x + y would return false
    /// -  f(x,y) = xy would return false, the degree here is 2
    /// -  f(x,y) = 5 would return true, the degree is 0
    pub fn is_const(&self) -> bool {
        self.mul_terms.is_empty() && self.linear_combinations.is_empty()
    }

    /// Returns `true` if highest degree term in the expression is one.
    ///
    /// - `mul_term` in an expression contains degree-2 terms
    /// - `linear_combinations` contains degree-1 terms
    /// Hence, it is sufficient to check that there are no `mul_terms`
    ///
    /// Examples:
    /// -  f(x,y) = x + y would return true
    /// -  f(x,y) = xy would return false, the degree here is 2
    /// -  f(x,y) = 0 would return true, the degree is 0
    pub fn is_linear(&self) -> bool {
        self.mul_terms.is_empty()
    }

    /// Returns `true` if the expression can be seen as a degree-1 univariate polynomial
    ///
    /// - `mul_terms` in an expression can be univariate, however unless the coefficient
    /// is zero, it is always degree-2.
    /// - `linear_combinations` contains the sum of degree-1 terms, these terms do not
    /// need to contain the same variable and so it can be multivariate. However, we
    /// have thus far only checked if `linear_combinations` contains one term, so this
    /// method will return false, if the `Expression` has not been simplified.
    ///
    /// Hence, we check in the simplest case if an expression is a degree-1 univariate,
    /// by checking if it contains no `mul_terms` and it contains one `linear_combination` term.
    ///
    /// Examples:
    /// - f(x,y) = x would return true
    /// - f(x,y) = x + 6 would return true
    /// - f(x,y) = 2*y + 6 would return true
    /// - f(x,y) = x + y would return false
    /// - f(x,y) = x + x should return true, but we return false *** (we do not simplify)
    /// - f(x,y) = 5 would return false
    pub fn is_degree_one_univariate(&self) -> bool {
        self.is_linear() && self.linear_combinations.len() == 1
    }

    /// Returns a `FieldElement` if the expression represents a constant polynomial.
    /// Otherwise returns `None`.
    ///
    /// Examples:
    /// - f(x,y) = x would return `None`
    /// - f(x,y) = x + 6 would return `None`
    /// - f(x,y) = 2*y + 6 would return `None`
    /// - f(x,y) = x + y would return `None`
    /// - f(x,y) = 5 would return `FieldElement(5)`
    pub fn to_const(&self) -> Option<FieldElement> {
        self.is_const().then_some(self.q_c)
    }

    /// Returns a `Witness` if the `Expression` can be represented as a degree-1
    /// univariate polynomial. Otherwise returns `None`.
    ///
    /// Note that `Witness` is only capable of expressing polynomials of the form
    /// f(x) = x and not polynomials of the form f(x) = mx+c , so this method has
    /// extra checks to ensure that m=1 and c=0
    pub fn to_witness(&self) -> Option<Witness> {
        if self.is_degree_one_univariate() {
            // If we get here, we know that our expression is of the form `f(x) = mx+c`
            // We want to now restrict ourselves to expressions of the form f(x) = x
            // ie where the constant term is 0 and the coefficient in front of the variable is
            // one.
            let (coefficient, variable) = self.linear_combinations[0];
            let constant = self.q_c;

            if coefficient.is_one() && constant.is_zero() {
                return Some(variable);
            }
        }
        None
    }

    fn get_max_idx(&self) -> WitnessIdx {
        WitnessIdx {
            linear: self.linear_combinations.len(),
            mul: self.mul_terms.len(),
            second_term: true,
        }
    }
    // Returns the maximum witness at the provided position, and decrement the position
    // This function assumes the gate is sorted
    // TODO: possibly remove, and move to noir repo.
    fn get_max_term(&self, idx: &mut WitnessIdx) -> Option<Witness> {
        if idx.linear > 0 {
            if idx.mul > 0 {
                let mul_term = if idx.second_term {
                    self.mul_terms[idx.mul - 1].2
                } else {
                    self.mul_terms[idx.mul - 1].1
                };
                if self.linear_combinations[idx.linear - 1].1 > mul_term {
                    idx.linear -= 1;
                    Some(self.linear_combinations[idx.linear].1)
                } else {
                    if idx.second_term {
                        idx.second_term = false;
                    } else {
                        idx.mul -= 1;
                    }
                    Some(mul_term)
                }
            } else {
                idx.linear -= 1;
                Some(self.linear_combinations[idx.linear].1)
            }
        } else if idx.mul > 0 {
            if idx.second_term {
                idx.second_term = false;
                Some(self.mul_terms[idx.mul - 1].2)
            } else {
                idx.mul -= 1;
                Some(self.mul_terms[idx.mul].1)
            }
        } else {
            None
        }
    }

    // TODO: possibly remove, and move to noir repo.
    fn cmp_max(m1: Option<Witness>, m2: Option<Witness>) -> Ordering {
        if let Some(m1) = m1 {
            if let Some(m2) = m2 {
                m1.cmp(&m2)
            } else {
                Ordering::Greater
            }
        } else if m2.is_some() {
            Ordering::Less
        } else {
            Ordering::Equal
        }
    }

    /// Sorts gate in a deterministic order
    /// XXX: We can probably make this more efficient by sorting on each phase. We only care if it is deterministic
    pub fn sort(&mut self) {
        self.mul_terms.sort_by(|a, b| a.1.cmp(&b.1).then(a.2.cmp(&b.2)));
        self.linear_combinations.sort_by(|a, b| a.1.cmp(&b.1));
    }
}

impl Mul<&FieldElement> for &Expression {
    type Output = Expression;
    fn mul(self, rhs: &FieldElement) -> Self::Output {
        // Scale the mul terms
        let mul_terms: Vec<_> =
            self.mul_terms.iter().map(|(q_m, w_l, w_r)| (*q_m * *rhs, *w_l, *w_r)).collect();

        // Scale the linear combinations terms
        let lin_combinations: Vec<_> =
            self.linear_combinations.iter().map(|(q_l, w_l)| (*q_l * *rhs, *w_l)).collect();

        // Scale the constant
        let q_c = self.q_c * *rhs;

        Expression { mul_terms, q_c, linear_combinations: lin_combinations }
    }
}
impl Add<&FieldElement> for Expression {
    type Output = Expression;
    fn add(self, rhs: &FieldElement) -> Self::Output {
        // Increase the constant
        let q_c = self.q_c + *rhs;

        Expression { mul_terms: self.mul_terms, q_c, linear_combinations: self.linear_combinations }
    }
}
impl Sub<&FieldElement> for Expression {
    type Output = Expression;
    fn sub(self, rhs: &FieldElement) -> Self::Output {
        // Increase the constant
        let q_c = self.q_c - *rhs;

        Expression { mul_terms: self.mul_terms, q_c, linear_combinations: self.linear_combinations }
    }
}

impl Add<&Expression> for &Expression {
    type Output = Expression;
    fn add(self, rhs: &Expression) -> Expression {
        // XXX(med) : Implement an efficient way to do this

        let mul_terms: Vec<_> =
            self.mul_terms.iter().cloned().chain(rhs.mul_terms.iter().cloned()).collect();

        let linear_combinations: Vec<_> = self
            .linear_combinations
            .iter()
            .cloned()
            .chain(rhs.linear_combinations.iter().cloned())
            .collect();
        let q_c = self.q_c + rhs.q_c;

        Expression { mul_terms, linear_combinations, q_c }
    }
}

impl Neg for &Expression {
    type Output = Expression;
    fn neg(self) -> Self::Output {
        // XXX(med) : Implement an efficient way to do this

        let mul_terms: Vec<_> =
            self.mul_terms.iter().map(|(q_m, w_l, w_r)| (-*q_m, *w_l, *w_r)).collect();

        let linear_combinations: Vec<_> =
            self.linear_combinations.iter().map(|(q_k, w_k)| (-*q_k, *w_k)).collect();
        let q_c = -self.q_c;

        Expression { mul_terms, linear_combinations, q_c }
    }
}

impl Sub<&Expression> for &Expression {
    type Output = Expression;
    fn sub(self, rhs: &Expression) -> Expression {
        self + &-rhs
    }
}

impl From<&FieldElement> for Expression {
    fn from(constant: &FieldElement) -> Expression {
        Expression { q_c: *constant, linear_combinations: Vec::new(), mul_terms: Vec::new() }
    }
}
impl From<&Linear> for Expression {
    fn from(lin: &Linear) -> Expression {
        Expression {
            q_c: lin.add_scale,
            linear_combinations: vec![(lin.mul_scale, lin.witness)],
            mul_terms: Vec::new(),
        }
    }
}
impl From<Linear> for Expression {
    fn from(lin: Linear) -> Expression {
        Expression::from(&lin)
    }
}
impl From<&Witness> for Expression {
    fn from(wit: &Witness) -> Expression {
        Linear::from_witness(*wit).into()
    }
}

impl Add<&Expression> for &Linear {
    type Output = Expression;
    fn add(self, rhs: &Expression) -> Expression {
        &Expression::from(self) + rhs
    }
}
impl Add<&Linear> for &Expression {
    type Output = Expression;
    fn add(self, rhs: &Linear) -> Expression {
        &Expression::from(rhs) + self
    }
}
impl Sub<&Witness> for &Expression {
    type Output = Expression;
    fn sub(self, rhs: &Witness) -> Expression {
        self - &Expression::from(rhs)
    }
}
impl Sub<&UnknownWitness> for &Expression {
    type Output = Expression;
    fn sub(self, rhs: &UnknownWitness) -> Expression {
        let mut cloned = self.clone();
        cloned.linear_combinations.insert(0, (-FieldElement::one(), rhs.as_witness()));
        cloned
    }
}

impl Expression {
    // Checks if this polynomial can fit into one arithmetic identity
    pub fn fits_in_one_identity(&self, width: usize) -> bool {
        // A Polynomial with more than one mul term cannot fit into one gate
        if self.mul_terms.len() > 1 {
            return false;
        };
        // A Polynomial with more terms than fan-in cannot fit within a single gate
        if self.linear_combinations.len() > width {
            return false;
        }

        // A polynomial with no mul term and a fan-in that fits inside of the width can fit into a single gate
        if self.mul_terms.is_empty() {
            return true;
        }

        // A polynomial with width-2 fan-in terms and a single non-zero mul term can fit into one gate
        // Example: Axy + Dz . Notice, that the mul term places a constraint on the first two terms, but not the last term
        // XXX: This would change if our arithmetic polynomial equation was changed to Axyz for example, but for now it is not.
        if self.linear_combinations.len() <= (width - 2) {
            return true;
        }

        // We now know that we have a single mul term. We also know that the mul term must match up with two other terms
        // A polynomial whose mul terms are non zero which do not match up with two terms in the fan-in cannot fit into one gate
        // An example of this is: Axy + Bx + Cy + ...
        // Notice how the bivariate monomial xy has two univariate monomials with their respective coefficients
        // XXX: note that if x or y is zero, then we could apply a further optimization, but this would be done in another algorithm.
        // It would be the same as when we have zero coefficients - Can only work if wire is constrained to be zero publicly
        let mul_term = &self.mul_terms[0];

        // The coefficient should be non-zero, as this method is ran after the compiler removes all zero coefficient terms
        assert_ne!(mul_term.0, FieldElement::zero());

        let mut found_x = false;
        let mut found_y = false;

        for term in self.linear_combinations.iter() {
            let witness = &term.1;
            let x = &mul_term.1;
            let y = &mul_term.2;
            if witness == x {
                found_x = true;
            };
            if witness == y {
                found_y = true;
            };
            if found_x & found_y {
                break;
            }
        }

        found_x & found_y
    }
}

#[test]
fn serialization_roundtrip() {
    // Empty expression
    //
    let expr = Expression::default();

    fn read_write(expr: Expression) -> (Expression, Expression) {
        let mut bytes = Vec::new();
        expr.write(&mut bytes).unwrap();
        let got_expr = Expression::read(&*bytes).unwrap();
        (expr, got_expr)
    }

    let (expr, got_expr) = read_write(expr);
    assert_eq!(expr, got_expr);

    //
    let mut expr = Expression::default();
    expr.term_addition(FieldElement::from(123i128), Witness(20u32));
    expr.term_multiplication(FieldElement::from(123i128), Witness(20u32), Witness(123u32));
    expr.q_c = FieldElement::from(789456i128);

    let (expr, got_expr) = read_write(expr);
    assert_eq!(expr, got_expr);
}<|MERGE_RESOLUTION|>--- conflicted
+++ resolved
@@ -149,11 +149,6 @@
         Ok(expr)
     }
 
-<<<<<<< HEAD
-    pub fn is_linear(&self) -> bool {
-        self.mul_terms.is_empty()
-    }
-
     // Returns one witness belonging to the expression, in no relevant order
     // Returns None if the expression is const
     pub fn any_witness(&self) -> Option<Witness> {
@@ -168,8 +163,6 @@
         }
     }
 
-=======
->>>>>>> d3d5f891
     pub fn term_addition(&mut self, coefficient: acir_field::FieldElement, variable: Witness) {
         self.linear_combinations.push((coefficient, variable))
     }
@@ -192,7 +185,7 @@
         self.mul_terms.is_empty() && self.linear_combinations.is_empty()
     }
 
-    /// Returns `true` if highest degree term in the expression is one.
+    /// Returns `true` if highest degree term in the expression is one or less.
     ///
     /// - `mul_term` in an expression contains degree-2 terms
     /// - `linear_combinations` contains degree-1 terms
