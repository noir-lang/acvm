use crate::native_types::{Linear, Witness};
use crate::serialization::{read_field_element, read_u32, write_bytes, write_u32};
use acir_field::FieldElement;
use serde::{Deserialize, Serialize};
use std::cmp::Ordering;
use std::io::{Read, Write};
use std::ops::{Add, Mul, Neg, Sub};

use super::witness::UnknownWitness;

// In the addition polynomial
// We can have arbitrary fan-in/out, so we need more than wL,wR and wO
// When looking at the arithmetic gate for the quotient polynomial in standard plonk
// You can think of it as fan-in 2 and fan out-1 , or you can think of it as fan-in 1 and fan-out 2
//
// In the multiplication polynomial
// XXX: If we allow the degree of the quotient polynomial to be arbitrary, then we will need a vector of wire values
#[derive(Clone, Debug, PartialEq, Eq, Serialize, Deserialize)]
pub struct Expression {
    // To avoid having to create intermediate variables pre-optimization
    // We collect all of the multiplication terms in the arithmetic gate
    // A multiplication term if of the form q_M * wL * wR
    // Hence this vector represents the following sum: q_M1 * wL1 * wR1 + q_M2 * wL2 * wR2 + .. +
    pub mul_terms: Vec<(FieldElement, Witness, Witness)>,

    pub linear_combinations: Vec<(FieldElement, Witness)>,
    // TODO: rename q_c to `constant` moreover q_X is not clear to those who
    // TODO are not familiar with PLONK
    pub q_c: FieldElement,
}

impl Default for Expression {
    fn default() -> Expression {
        Expression {
            mul_terms: Vec::new(),
            linear_combinations: Vec::new(),
            q_c: FieldElement::zero(),
        }
    }
}

impl std::fmt::Display for Expression {
    fn fmt(&self, f: &mut std::fmt::Formatter) -> std::fmt::Result {
        if let Some(witness) = self.to_witness() {
            write!(f, "x{}", witness.witness_index())
        } else {
            write!(f, "%{:?}%", crate::circuit::opcodes::Opcode::Arithmetic(self.clone()))
        }
    }
}

// TODO: possibly remove, and move to noir repo.
impl Ord for Expression {
    fn cmp(&self, other: &Self) -> Ordering {
        let mut i1 = self.get_max_idx();
        let mut i2 = other.get_max_idx();
        let mut result = Ordering::Equal;
        while result == Ordering::Equal {
            let m1 = self.get_max_term(&mut i1);
            let m2 = other.get_max_term(&mut i2);
            if m1.is_none() && m2.is_none() {
                return Ordering::Equal;
            }
            result = Expression::cmp_max(m1, m2);
        }
        result
    }
}
// TODO: possibly remove, and move to noir repo.
impl PartialOrd for Expression {
    fn partial_cmp(&self, other: &Self) -> Option<Ordering> {
        Some(self.cmp(other))
    }
}
// TODO: possibly remove, and move to noir repo.
struct WitnessIdx {
    linear: usize,
    mul: usize,
    second_term: bool,
}

impl Expression {
    // TODO: possibly remove, and move to noir repo.
    pub const fn can_defer_constraint(&self) -> bool {
        false
    }

    /// Returns the number of multiplication terms
    pub fn num_mul_terms(&self) -> usize {
        self.mul_terms.len()
    }

    pub fn from_field(q_c: FieldElement) -> Expression {
        Self { q_c, ..Default::default() }
    }

    pub fn one() -> Expression {
        Self::from_field(FieldElement::one())
    }

    pub fn zero() -> Expression {
        Self::default()
    }

    pub fn write<W: Write>(&self, mut writer: W) -> std::io::Result<()> {
        let num_mul_terms = self.mul_terms.len() as u32;
        write_u32(&mut writer, num_mul_terms)?;

        let num_lin_combinations = self.linear_combinations.len() as u32;
        write_u32(&mut writer, num_lin_combinations)?;

        for mul_term in &self.mul_terms {
            write_bytes(&mut writer, &mul_term.0.to_be_bytes())?;
            write_u32(&mut writer, mul_term.1.witness_index())?;
            write_u32(&mut writer, mul_term.2.witness_index())?;
        }

        for lin_comb_term in &self.linear_combinations {
            write_bytes(&mut writer, &lin_comb_term.0.to_be_bytes())?;
            write_u32(&mut writer, lin_comb_term.1.witness_index())?;
        }

        write_bytes(&mut writer, &self.q_c.to_be_bytes())?;

        Ok(())
    }
    pub fn read<R: Read>(mut reader: R) -> std::io::Result<Self> {
        let mut expr = Expression::default();

        const FIELD_ELEMENT_NUM_BYTES: usize = FieldElement::max_num_bytes() as usize;

        let num_mul_terms = read_u32(&mut reader)?;
        let num_lin_comb_terms = read_u32(&mut reader)?;

        for _ in 0..num_mul_terms {
            let mul_term_coeff = read_field_element::<FIELD_ELEMENT_NUM_BYTES, _>(&mut reader)?;
            let mul_term_lhs = read_u32(&mut reader)?;
            let mul_term_rhs = read_u32(&mut reader)?;
            expr.term_multiplication(mul_term_coeff, Witness(mul_term_lhs), Witness(mul_term_rhs))
        }

        for _ in 0..num_lin_comb_terms {
            let lin_term_coeff = read_field_element::<FIELD_ELEMENT_NUM_BYTES, _>(&mut reader)?;
            let lin_term_variable = read_u32(&mut reader)?;
            expr.term_addition(lin_term_coeff, Witness(lin_term_variable))
        }

        let q_c = read_field_element::<FIELD_ELEMENT_NUM_BYTES, _>(&mut reader)?;
        expr.q_c = q_c;

        Ok(expr)
    }

    pub fn term_addition(&mut self, coefficient: acir_field::FieldElement, variable: Witness) {
        self.linear_combinations.push((coefficient, variable))
    }
    pub fn term_multiplication(
        &mut self,
        coefficient: acir_field::FieldElement,
        lhs: Witness,
        rhs: Witness,
    ) {
        self.mul_terms.push((coefficient, lhs, rhs))
    }

    /// Returns `true` if the expression represents a constant polynomial.
    ///
    /// Examples:
    /// -  f(x,y) = x + y would return false
    /// -  f(x,y) = xy would return false, the degree here is 2
    /// -  f(x,y) = 5 would return true, the degree is 0
    pub fn is_const(&self) -> bool {
        self.mul_terms.is_empty() && self.linear_combinations.is_empty()
    }

    /// Returns `true` if the expression contains no terms of degree greater than one.
    ///
    /// - `mul_term` in an expression contains degree-2 terms
    /// - `linear_combinations` contains degree-1 terms
    /// Hence, it is sufficient to check that there are no `mul_terms`
    ///
    /// Examples:
    /// -  f(x,y) = x + y would return true
    /// -  f(x,y) = xy would return false, the degree here is 2
    /// -  f(x,y) = 0 would return true, the degree is 0
    pub fn is_linear(&self) -> bool {
        self.mul_terms.is_empty()
    }

    /// Returns `true` if the expression can be seen as a degree-1 univariate polynomial
    ///
    /// - `mul_terms` in an expression can be univariate, however unless the coefficient
    /// is zero, it is always degree-2.
    /// - `linear_combinations` contains the sum of degree-1 terms, these terms do not
    /// need to contain the same variable and so it can be multivariate. However, we
    /// have thus far only checked if `linear_combinations` contains one term, so this
    /// method will return false, if the `Expression` has not been simplified.
    ///
    /// Hence, we check in the simplest case if an expression is a degree-1 univariate,
    /// by checking if it contains no `mul_terms` and it contains one `linear_combination` term.
    ///
    /// Examples:
    /// - f(x,y) = x would return true
    /// - f(x,y) = x + 6 would return true
    /// - f(x,y) = 2*y + 6 would return true
    /// - f(x,y) = x + y would return false
    /// - f(x,y) = x + x should return true, but we return false *** (we do not simplify)
    /// - f(x,y) = 5 would return false
    pub fn is_degree_one_univariate(&self) -> bool {
        self.is_linear() && self.linear_combinations.len() == 1
    }

    /// Returns a `FieldElement` if the expression represents a constant polynomial.
    /// Otherwise returns `None`.
    ///
    /// Examples:
    /// - f(x,y) = x would return `None`
    /// - f(x,y) = x + 6 would return `None`
    /// - f(x,y) = 2*y + 6 would return `None`
    /// - f(x,y) = x + y would return `None`
    /// - f(x,y) = 5 would return `FieldElement(5)`
    pub fn to_const(&self) -> Option<FieldElement> {
        self.is_const().then_some(self.q_c)
    }

    /// Returns a `Witness` if the `Expression` can be represented as a degree-1
    /// univariate polynomial. Otherwise returns `None`.
    ///
    /// Note that `Witness` is only capable of expressing polynomials of the form
    /// f(x) = x and not polynomials of the form f(x) = mx+c , so this method has
    /// extra checks to ensure that m=1 and c=0
    pub fn to_witness(&self) -> Option<Witness> {
        if self.is_degree_one_univariate() {
            // If we get here, we know that our expression is of the form `f(x) = mx+c`
            // We want to now restrict ourselves to expressions of the form f(x) = x
            // ie where the constant term is 0 and the coefficient in front of the variable is
            // one.
            let (coefficient, variable) = self.linear_combinations[0];
            let constant = self.q_c;

            if coefficient.is_one() && constant.is_zero() {
                return Some(variable);
            }
        }
        None
    }

    fn get_max_idx(&self) -> WitnessIdx {
        WitnessIdx {
            linear: self.linear_combinations.len(),
            mul: self.mul_terms.len(),
            second_term: true,
        }
    }
    // Returns the maximum witness at the provided position, and decrement the position
    // This function assumes the gate is sorted
    // TODO: possibly remove, and move to noir repo.
    fn get_max_term(&self, idx: &mut WitnessIdx) -> Option<Witness> {
        if idx.linear > 0 {
            if idx.mul > 0 {
                let mul_term = if idx.second_term {
                    self.mul_terms[idx.mul - 1].2
                } else {
                    self.mul_terms[idx.mul - 1].1
                };
                if self.linear_combinations[idx.linear - 1].1 > mul_term {
                    idx.linear -= 1;
                    Some(self.linear_combinations[idx.linear].1)
                } else {
                    if idx.second_term {
                        idx.second_term = false;
                    } else {
                        idx.mul -= 1;
                    }
                    Some(mul_term)
                }
            } else {
                idx.linear -= 1;
                Some(self.linear_combinations[idx.linear].1)
            }
        } else if idx.mul > 0 {
            if idx.second_term {
                idx.second_term = false;
                Some(self.mul_terms[idx.mul - 1].2)
            } else {
                idx.mul -= 1;
                Some(self.mul_terms[idx.mul].1)
            }
        } else {
            None
        }
    }

    // TODO: possibly remove, and move to noir repo.
    fn cmp_max(m1: Option<Witness>, m2: Option<Witness>) -> Ordering {
        if let Some(m1) = m1 {
            if let Some(m2) = m2 {
                m1.cmp(&m2)
            } else {
                Ordering::Greater
            }
        } else if m2.is_some() {
            Ordering::Less
        } else {
            Ordering::Equal
        }
    }

    /// Sorts gate in a deterministic order
    /// XXX: We can probably make this more efficient by sorting on each phase. We only care if it is deterministic
    pub fn sort(&mut self) {
        self.mul_terms.sort_by(|a, b| a.1.cmp(&b.1).then(a.2.cmp(&b.2)));
        self.linear_combinations.sort_by(|a, b| a.1.cmp(&b.1));
    }
}

impl Mul<&FieldElement> for &Expression {
    type Output = Expression;
    fn mul(self, rhs: &FieldElement) -> Self::Output {
        // Scale the mul terms
        let mul_terms: Vec<_> =
            self.mul_terms.iter().map(|(q_m, w_l, w_r)| (*q_m * *rhs, *w_l, *w_r)).collect();

        // Scale the linear combinations terms
        let lin_combinations: Vec<_> =
            self.linear_combinations.iter().map(|(q_l, w_l)| (*q_l * *rhs, *w_l)).collect();

        // Scale the constant
        let q_c = self.q_c * *rhs;

        Expression { mul_terms, q_c, linear_combinations: lin_combinations }
    }
}
impl Add<&FieldElement> for Expression {
    type Output = Expression;
    fn add(self, rhs: &FieldElement) -> Self::Output {
        // Increase the constant
        let q_c = self.q_c + *rhs;

        Expression { mul_terms: self.mul_terms, q_c, linear_combinations: self.linear_combinations }
    }
}
impl Sub<&FieldElement> for Expression {
    type Output = Expression;
    fn sub(self, rhs: &FieldElement) -> Self::Output {
        // Increase the constant
        let q_c = self.q_c - *rhs;

        Expression { mul_terms: self.mul_terms, q_c, linear_combinations: self.linear_combinations }
    }
}

impl Add<&Expression> for &Expression {
    type Output = Expression;
    fn add(self, rhs: &Expression) -> Expression {
        // XXX(med) : Implement an efficient way to do this

        let mul_terms: Vec<_> =
            self.mul_terms.iter().cloned().chain(rhs.mul_terms.iter().cloned()).collect();

        let linear_combinations: Vec<_> = self
            .linear_combinations
            .iter()
            .cloned()
            .chain(rhs.linear_combinations.iter().cloned())
            .collect();
        let q_c = self.q_c + rhs.q_c;

        Expression { mul_terms, linear_combinations, q_c }
    }
}

impl Neg for &Expression {
    type Output = Expression;
    fn neg(self) -> Self::Output {
        // XXX(med) : Implement an efficient way to do this

        let mul_terms: Vec<_> =
            self.mul_terms.iter().map(|(q_m, w_l, w_r)| (-*q_m, *w_l, *w_r)).collect();

        let linear_combinations: Vec<_> =
            self.linear_combinations.iter().map(|(q_k, w_k)| (-*q_k, *w_k)).collect();
        let q_c = -self.q_c;

        Expression { mul_terms, linear_combinations, q_c }
    }
}

impl Sub<&Expression> for &Expression {
    type Output = Expression;
    fn sub(self, rhs: &Expression) -> Expression {
        self + &-rhs
    }
}

impl From<FieldElement> for Expression {
    fn from(constant: FieldElement) -> Expression {
        Expression { q_c: constant, linear_combinations: Vec::new(), mul_terms: Vec::new() }
    }
}

impl From<&FieldElement> for Expression {
    fn from(constant: &FieldElement) -> Expression {
        (*constant).into()
    }
}

impl From<Witness> for Expression {
    fn from(wit: Witness) -> Expression {
        Linear::from_witness(wit).into()
    }
}

impl From<&Witness> for Expression {
    fn from(wit: &Witness) -> Expression {
        (*wit).into()
    }
}

impl From<&Linear> for Expression {
    fn from(lin: &Linear) -> Expression {
        Expression {
            q_c: lin.add_scale,
            linear_combinations: vec![(lin.mul_scale, lin.witness)],
            mul_terms: Vec::new(),
        }
    }
}
impl From<Linear> for Expression {
    fn from(lin: Linear) -> Expression {
        Expression::from(&lin)
    }
}
<<<<<<< HEAD
impl From<&Witness> for Expression {
    /// Creates an Expression from a Witness.
    ///
    /// This is infallible since an `Expression` is
    /// a multi-variate polynomial and a `Witness`
    /// can be seen as a univariate polynomial
    fn from(wit: &Witness) -> Expression {
        Linear::from(*wit).into()
    }
}
=======
>>>>>>> 9a827233

impl Add<&Expression> for &Linear {
    type Output = Expression;
    fn add(self, rhs: &Expression) -> Expression {
        &Expression::from(self) + rhs
    }
}
impl Add<&Linear> for &Expression {
    type Output = Expression;
    fn add(self, rhs: &Linear) -> Expression {
        &Expression::from(rhs) + self
    }
}
impl Sub<&Witness> for &Expression {
    type Output = Expression;
    fn sub(self, rhs: &Witness) -> Expression {
        self - &Expression::from(rhs)
    }
}
impl Sub<&UnknownWitness> for &Expression {
    type Output = Expression;
    fn sub(self, rhs: &UnknownWitness) -> Expression {
        let mut cloned = self.clone();
        cloned.linear_combinations.insert(0, (-FieldElement::one(), rhs.as_witness()));
        cloned
    }
}

impl Expression {
    /// Checks if this polynomial can fit into one arithmetic identity
    pub fn fits_in_one_identity(&self, width: usize) -> bool {
        // A Polynomial with more than one mul term cannot fit into one gate
        if self.mul_terms.len() > 1 {
            return false;
        };
        // A Polynomial with more terms than fan-in cannot fit within a single gate
        if self.linear_combinations.len() > width {
            return false;
        }

        // A polynomial with no mul term and a fan-in that fits inside of the width can fit into a single gate
        if self.mul_terms.is_empty() {
            return true;
        }

        // A polynomial with width-2 fan-in terms and a single non-zero mul term can fit into one gate
        // Example: Axy + Dz . Notice, that the mul term places a constraint on the first two terms, but not the last term
        // XXX: This would change if our arithmetic polynomial equation was changed to Axyz for example, but for now it is not.
        if self.linear_combinations.len() <= (width - 2) {
            return true;
        }

        // We now know that we have a single mul term. We also know that the mul term must match up with two other terms
        // A polynomial whose mul terms are non zero which do not match up with two terms in the fan-in cannot fit into one gate
        // An example of this is: Axy + Bx + Cy + ...
        // Notice how the bivariate monomial xy has two univariate monomials with their respective coefficients
        // XXX: note that if x or y is zero, then we could apply a further optimization, but this would be done in another algorithm.
        // It would be the same as when we have zero coefficients - Can only work if wire is constrained to be zero publicly
        let mul_term = &self.mul_terms[0];

        // The coefficient should be non-zero, as this method is ran after the compiler removes all zero coefficient terms
        assert_ne!(mul_term.0, FieldElement::zero());

        let mut found_x = false;
        let mut found_y = false;

        for term in self.linear_combinations.iter() {
            let witness = &term.1;
            let x = &mul_term.1;
            let y = &mul_term.2;
            if witness == x {
                found_x = true;
            };
            if witness == y {
                found_y = true;
            };
            if found_x & found_y {
                break;
            }
        }

        found_x & found_y
    }
}

#[test]
fn serialization_roundtrip() {
    // Empty expression
    //
    let expr = Expression::default();

    fn read_write(expr: Expression) -> (Expression, Expression) {
        let mut bytes = Vec::new();
        expr.write(&mut bytes).unwrap();
        let got_expr = Expression::read(&*bytes).unwrap();
        (expr, got_expr)
    }

    let (expr, got_expr) = read_write(expr);
    assert_eq!(expr, got_expr);

    //
    let mut expr = Expression::default();
    expr.term_addition(FieldElement::from(123i128), Witness(20u32));
    expr.term_multiplication(FieldElement::from(123i128), Witness(20u32), Witness(123u32));
    expr.q_c = FieldElement::from(789456i128);

    let (expr, got_expr) = read_write(expr);
    assert_eq!(expr, got_expr);
}<|MERGE_RESOLUTION|>--- conflicted
+++ resolved
@@ -406,6 +406,11 @@
 }
 
 impl From<Witness> for Expression {
+    /// Creates an Expression from a Witness.
+    ///
+    /// This is infallible since an `Expression` is
+    /// a multi-variate polynomial and a `Witness`
+    /// can be seen as a univariate polynomial
     fn from(wit: Witness) -> Expression {
         Linear::from_witness(wit).into()
     }
@@ -431,19 +436,6 @@
         Expression::from(&lin)
     }
 }
-<<<<<<< HEAD
-impl From<&Witness> for Expression {
-    /// Creates an Expression from a Witness.
-    ///
-    /// This is infallible since an `Expression` is
-    /// a multi-variate polynomial and a `Witness`
-    /// can be seen as a univariate polynomial
-    fn from(wit: &Witness) -> Expression {
-        Linear::from(*wit).into()
-    }
-}
-=======
->>>>>>> 9a827233
 
 impl Add<&Expression> for &Linear {
     type Output = Expression;
