<<<<<<< HEAD
use crate::helpers::VariableStore;
use acir::{
    brillig::{self, BrilligOpcode, RegisterIndex},
    circuit::{
        brillig::{Brillig, BrilligInputs, BrilligOutputs},
        directives::QuotientDirective,
        opcodes::{BlackBoxFuncCall, FunctionInput},
        Opcode,
    },
    native_types::{Expression, Witness},
    FieldElement,
};

/// UInt32 contains a witness that points to a field element that represents a u32 integer
/// It has a inner field of type [Witness] that points to the field element and width = 32
// TODO: This can be generalized to u8, u64 and others if needed.
#[derive(Copy, Clone, Debug)]
pub struct UInt32 {
    pub(crate) inner: Witness,
    width: u32,
}

impl UInt32 {
    #[cfg(any(test, feature = "testing"))]
    pub fn get_inner(&self) -> Witness {
        self.inner
    }
}
=======
use crate::impl_uint;
>>>>>>> 77a2241a

impl_uint!(UInt32, u32, 32);
impl UInt32 {
<<<<<<< HEAD
    /// Initialize A new [UInt32] type with a [Witness]
    pub fn new(witness: Witness) -> Self {
        UInt32 { inner: witness, width: 32 }
    }

    /// Load a [u128] constant into the circuit
    // TODO: This is currently a u128 instead of a u32 because
    // in some cases we want to load 2^32 which does not fit in u32
    pub(crate) fn load_constant(
        constant: u128,
        mut num_witness: u32,
    ) -> (UInt32, Vec<Opcode>, u32) {
        let mut new_gates = Vec::new();
        let mut variables = VariableStore::new(&mut num_witness);
        let new_witness = variables.new_variable();

        let brillig_opcode = Opcode::Brillig(Brillig {
            inputs: vec![BrilligInputs::Single(Expression {
                mul_terms: vec![],
                linear_combinations: vec![],
                q_c: FieldElement::from(constant),
            })],
            outputs: vec![BrilligOutputs::Simple(new_witness)],
            foreign_call_results: vec![],
            bytecode: vec![BrilligOpcode::Stop],
            predicate: None,
        });
        new_gates.push(brillig_opcode);
        let num_witness = variables.finalize();

        (UInt32::new(new_witness), new_gates, num_witness)
    }

=======
>>>>>>> 77a2241a
    /// Load a [UInt32] from four [Witness]es each representing a [u8]
    pub(crate) fn from_witnesses(
        witnesses: &[Witness],
        mut num_witness: u32,
    ) -> (Vec<UInt32>, Vec<Opcode>, u32) {
        let mut new_gates = Vec::new();
        let mut variables = VariableStore::new(&mut num_witness);
<<<<<<< HEAD
        let mut uint32s = Vec::new();

        for i in 0..witnesses.len() / 4 {
            let new_witness = variables.new_variable();
            let brillig_opcode = Opcode::Brillig(Brillig {
                inputs: vec![
                    BrilligInputs::Single(Expression {
                        mul_terms: vec![],
                        linear_combinations: vec![(FieldElement::one(), witnesses[i * 4])],
                        q_c: FieldElement::zero(),
                    }),
                    BrilligInputs::Single(Expression {
                        mul_terms: vec![],
                        linear_combinations: vec![(FieldElement::one(), witnesses[i * 4 + 1])],
                        q_c: FieldElement::zero(),
                    }),
                    BrilligInputs::Single(Expression {
                        mul_terms: vec![],
                        linear_combinations: vec![(FieldElement::one(), witnesses[i * 4 + 2])],
                        q_c: FieldElement::zero(),
                    }),
                    BrilligInputs::Single(Expression {
                        mul_terms: vec![],
                        linear_combinations: vec![(FieldElement::one(), witnesses[i * 4 + 3])],
                        q_c: FieldElement::zero(),
                    }),
                    BrilligInputs::Single(Expression {
                        mul_terms: vec![],
                        linear_combinations: vec![],
                        q_c: FieldElement::from(8_u128),
                    }),
                ],
                outputs: vec![BrilligOutputs::Simple(new_witness)],
                foreign_call_results: vec![],
                bytecode: vec![
                    BrilligOpcode::BinaryIntOp {
                        op: brillig::BinaryIntOp::Shl,
                        bit_size: 32,
                        lhs: RegisterIndex::from(0),
                        rhs: RegisterIndex::from(4),
                        destination: RegisterIndex::from(0),
                    },
                    BrilligOpcode::BinaryIntOp {
                        op: brillig::BinaryIntOp::Add,
                        bit_size: 32,
                        lhs: RegisterIndex::from(0),
                        rhs: RegisterIndex::from(1),
                        destination: RegisterIndex::from(0),
                    },
                    BrilligOpcode::BinaryIntOp {
                        op: brillig::BinaryIntOp::Shl,
                        bit_size: 32,
                        lhs: RegisterIndex::from(0),
                        rhs: RegisterIndex::from(4),
                        destination: RegisterIndex::from(0),
                    },
                    BrilligOpcode::BinaryIntOp {
                        op: brillig::BinaryIntOp::Add,
                        bit_size: 32,
                        lhs: RegisterIndex::from(0),
                        rhs: RegisterIndex::from(2),
                        destination: RegisterIndex::from(0),
                    },
                    BrilligOpcode::BinaryIntOp {
                        op: brillig::BinaryIntOp::Shl,
                        bit_size: 32,
                        lhs: RegisterIndex::from(0),
                        rhs: RegisterIndex::from(4),
                        destination: RegisterIndex::from(0),
                    },
                    BrilligOpcode::BinaryIntOp {
                        op: brillig::BinaryIntOp::Add,
                        bit_size: 32,
                        lhs: RegisterIndex::from(0),
                        rhs: RegisterIndex::from(3),
                        destination: RegisterIndex::from(0),
                    },
                ],
                predicate: None,
            });
            uint32s.push(UInt32::new(new_witness));
            new_gates.push(brillig_opcode);
=======
        let mut uint = Vec::new();

        for i in 0..witnesses.len() / 4 {
            let new_witness = variables.new_variable();
            uint.push(UInt32::new(new_witness));
>>>>>>> 77a2241a
            let mut expr = Expression::from(new_witness);
            for j in 0..4 {
                let scaling_factor_value = 1 << (8 * (3 - j) as u32);
                let scaling_factor = FieldElement::from(scaling_factor_value as u128);
                expr.push_addition_term(-scaling_factor, witnesses[i * 4 + j]);
            }

            new_gates.push(Opcode::Arithmetic(expr));
        }
        let num_witness = variables.finalize();

<<<<<<< HEAD
        (uint32s, new_gates, num_witness)
    }

    /// Returns the quotient and remainder such that lhs = rhs * quotient + remainder
    // This should be the same as its equivalent in the Noir repo
    pub fn euclidean_division(
        lhs: &UInt32,
        rhs: &UInt32,
        mut num_witness: u32,
    ) -> (UInt32, UInt32, Vec<Opcode>, u32) {
        let mut new_gates = Vec::new();
        let mut variables = VariableStore::new(&mut num_witness);
        let q_witness = variables.new_variable();
        let r_witness = variables.new_variable();

        // compute quotient using directive function
        let quotient_opcode =
            Opcode::Directive(acir::circuit::directives::Directive::Quotient(QuotientDirective {
                a: lhs.inner.into(),
                b: rhs.inner.into(),
                q: q_witness,
                r: r_witness,
                predicate: None,
            }));
        new_gates.push(quotient_opcode);

        // make sure r and q are in 32 bit range
        let r_range_opcode = Opcode::BlackBoxFuncCall(BlackBoxFuncCall::RANGE {
            input: FunctionInput { witness: r_witness, num_bits: lhs.width },
        });
        let q_range_opcode = Opcode::BlackBoxFuncCall(BlackBoxFuncCall::RANGE {
            input: FunctionInput { witness: q_witness, num_bits: lhs.width },
        });
        new_gates.push(r_range_opcode);
        new_gates.push(q_range_opcode);
        let num_witness = variables.finalize();

        // constrain r < rhs
        let (rhs_sub_r, extra_gates, num_witness) =
            rhs.sub_no_overflow(&UInt32::new(r_witness), num_witness);
        new_gates.extend(extra_gates);
        let rhs_sub_r_range_opcode = Opcode::BlackBoxFuncCall(BlackBoxFuncCall::RANGE {
            input: FunctionInput { witness: rhs_sub_r.inner, num_bits: lhs.width },
        });
        new_gates.push(rhs_sub_r_range_opcode);

        // constrain lhs = rhs * quotient + remainder
        let rhs_expr = Expression::from(rhs.inner);
        let lhs_constraint = Expression::from(lhs.inner);
        let rhs_constraint = &rhs_expr * &Expression::from(q_witness);
        let rhs_constraint = &rhs_constraint.unwrap() + &Expression::from(r_witness);
        let div_euclidean = &lhs_constraint - &rhs_constraint;
        new_gates.push(Opcode::Arithmetic(div_euclidean));

        (UInt32::new(q_witness), UInt32::new(r_witness), new_gates, num_witness)
    }

    /// Rotate right `rotation` bits. `(x >> rotation) | (x << (width - rotation))`
    // Switched `or` with `add` here
    // This should be the same as `u32.rotate_right(rotation)` in rust stdlib
    pub fn ror(&self, rotation: u32, num_witness: u32) -> (UInt32, Vec<Opcode>, u32) {
        let mut new_gates = Vec::new();

        let (left_shift, extra_gates, num_witness) = self.leftshift(32 - rotation, num_witness);
        new_gates.extend(extra_gates);
        let (right_shift, extra_gates, num_witness) = self.rightshift(rotation, num_witness);
        new_gates.extend(extra_gates);
        let (result, extra_gates, num_witness) = left_shift.add(&right_shift, num_witness);
        new_gates.extend(extra_gates);

        (result, new_gates, num_witness)
    }

    /// left shift by `bits`
    pub fn leftshift(&self, bits: u32, num_witness: u32) -> (UInt32, Vec<Opcode>, u32) {
        let mut new_gates = Vec::new();
        let (two_pow_rhs, extra_gates, num_witness) =
            UInt32::load_constant(2_u128.pow(bits), num_witness);
        new_gates.extend(extra_gates);
        let (left_shift, extra_gates, num_witness) = self.mul(&two_pow_rhs, num_witness);
        new_gates.extend(extra_gates);

        (left_shift, new_gates, num_witness)
    }

    /// right shift by `bits`
    pub fn rightshift(&self, bits: u32, num_witness: u32) -> (UInt32, Vec<Opcode>, u32) {
        let mut new_gates = Vec::new();
        let (two_pow_rhs, extra_gates, num_witness) =
            UInt32::load_constant(2_u128.pow(bits), num_witness);
        new_gates.extend(extra_gates);
        let (right_shift, _, extra_gates, num_witness) =
            UInt32::euclidean_division(self, &two_pow_rhs, num_witness);
        new_gates.extend(extra_gates);

        (right_shift, new_gates, num_witness)
    }

    /// Caculate and constrain `self` + `rhs`
    pub fn add(&self, rhs: &UInt32, mut num_witness: u32) -> (UInt32, Vec<Opcode>, u32) {
        let mut new_gates = Vec::new();
        let mut variables = VariableStore::new(&mut num_witness);
        let new_witness = variables.new_variable();

        // calculate `self` + `rhs` with overflow
        let brillig_opcode = Opcode::Brillig(Brillig {
            inputs: vec![
                BrilligInputs::Single(Expression {
                    mul_terms: vec![],
                    linear_combinations: vec![(FieldElement::one(), self.inner)],
                    q_c: FieldElement::zero(),
                }),
                BrilligInputs::Single(Expression {
                    mul_terms: vec![],
                    linear_combinations: vec![(FieldElement::one(), rhs.inner)],
                    q_c: FieldElement::zero(),
                }),
            ],
            outputs: vec![BrilligOutputs::Simple(new_witness)],
            foreign_call_results: vec![],
            bytecode: vec![BrilligOpcode::BinaryIntOp {
                op: brillig::BinaryIntOp::Add,
                bit_size: 127,
                lhs: RegisterIndex::from(0),
                rhs: RegisterIndex::from(1),
                destination: RegisterIndex::from(0),
            }],
            predicate: None,
        });
        new_gates.push(brillig_opcode);
        let num_witness = variables.finalize();

        // constrain addition
        let mut add_expr = Expression::from(new_witness);
        add_expr.push_addition_term(-FieldElement::one(), self.inner);
        add_expr.push_addition_term(-FieldElement::one(), rhs.inner);
        new_gates.push(Opcode::Arithmetic(add_expr));

        // mod 2^width to get final result as the remainder
        let (two_pow_width, extra_gates, num_witness) =
            UInt32::load_constant(2_u128.pow(self.width), num_witness);
        new_gates.extend(extra_gates);
        let (_, add_mod, extra_gates, num_witness) =
            UInt32::euclidean_division(&UInt32::new(new_witness), &two_pow_width, num_witness);
        new_gates.extend(extra_gates);

        (add_mod, new_gates, num_witness)
    }

    /// Caculate and constrain `self` - `rhs`
    pub fn sub(&self, rhs: &UInt32, mut num_witness: u32) -> (UInt32, Vec<Opcode>, u32) {
        let mut new_gates = Vec::new();
        let mut variables = VariableStore::new(&mut num_witness);
        let new_witness = variables.new_variable();

        // calculate 2^32 + self - rhs to avoid overflow
        let brillig_opcode = Opcode::Brillig(Brillig {
            inputs: vec![
                BrilligInputs::Single(Expression {
                    mul_terms: vec![],
                    linear_combinations: vec![(FieldElement::one(), self.inner)],
                    q_c: FieldElement::zero(),
                }),
                BrilligInputs::Single(Expression {
                    mul_terms: vec![],
                    linear_combinations: vec![(FieldElement::one(), rhs.inner)],
                    q_c: FieldElement::zero(),
                }),
                BrilligInputs::Single(Expression {
                    mul_terms: vec![],
                    linear_combinations: vec![],
                    q_c: FieldElement::from(1_u128 << self.width),
                }),
            ],
            outputs: vec![BrilligOutputs::Simple(new_witness)],
            foreign_call_results: vec![],
            bytecode: vec![
                BrilligOpcode::BinaryIntOp {
                    op: brillig::BinaryIntOp::Add,
                    bit_size: 127,
                    lhs: RegisterIndex::from(0),
                    rhs: RegisterIndex::from(2),
                    destination: RegisterIndex::from(0),
                },
                BrilligOpcode::BinaryIntOp {
                    op: brillig::BinaryIntOp::Sub,
                    bit_size: 127,
                    lhs: RegisterIndex::from(0),
                    rhs: RegisterIndex::from(1),
                    destination: RegisterIndex::from(0),
                },
            ],
            predicate: None,
        });
        new_gates.push(brillig_opcode);
        let num_witness = variables.finalize();

        // constrain subtraction
        let mut sub_constraint = Expression::from(self.inner);
        sub_constraint.push_addition_term(-FieldElement::one(), new_witness);
        sub_constraint.push_addition_term(-FieldElement::one(), rhs.inner);
        sub_constraint.q_c = FieldElement::from(1_u128 << self.width);
        new_gates.push(Opcode::Arithmetic(sub_constraint));

        // mod 2^width to get final result as the remainder
        let (two_pow_width, extra_gates, num_witness) =
            UInt32::load_constant(2_u128.pow(self.width), num_witness);
        new_gates.extend(extra_gates);
        let (_, sub_mod, extra_gates, num_witness) =
            UInt32::euclidean_division(&UInt32::new(new_witness), &two_pow_width, num_witness);
        new_gates.extend(extra_gates);

        (sub_mod, new_gates, num_witness)
    }

    /// Calculate and constrain `self` - `rhs` - 1 without allowing overflow
    /// This is a helper function to `euclidean_division`
    //  There is a `-1` because theres a case where rhs = 2^32 and remainder = 0
    pub(crate) fn sub_no_overflow(
        &self,
        rhs: &UInt32,
        mut num_witness: u32,
    ) -> (UInt32, Vec<Opcode>, u32) {
        let mut new_gates = Vec::new();
        let mut variables = VariableStore::new(&mut num_witness);
        let new_witness = variables.new_variable();

        // calculate self - rhs - 1
        let brillig_opcode = Opcode::Brillig(Brillig {
            inputs: vec![
                BrilligInputs::Single(Expression {
                    mul_terms: vec![],
                    linear_combinations: vec![(FieldElement::one(), self.inner)],
                    q_c: FieldElement::zero(),
                }),
                BrilligInputs::Single(Expression {
                    mul_terms: vec![],
                    linear_combinations: vec![(FieldElement::one(), rhs.inner)],
                    q_c: FieldElement::zero(),
                }),
                BrilligInputs::Single(Expression {
                    mul_terms: vec![],
                    linear_combinations: vec![],
                    q_c: FieldElement::one(),
                }),
            ],
            outputs: vec![BrilligOutputs::Simple(new_witness)],
            foreign_call_results: vec![],
            bytecode: vec![
                BrilligOpcode::BinaryIntOp {
                    op: brillig::BinaryIntOp::Sub,
                    bit_size: 127,
                    lhs: RegisterIndex::from(0),
                    rhs: RegisterIndex::from(1),
                    destination: RegisterIndex::from(0),
                },
                BrilligOpcode::BinaryIntOp {
                    op: brillig::BinaryIntOp::Sub,
                    bit_size: 127,
                    lhs: RegisterIndex::from(0),
                    rhs: RegisterIndex::from(2),
                    destination: RegisterIndex::from(0),
                },
            ],
            predicate: None,
        });
        new_gates.push(brillig_opcode);
        let num_witness = variables.finalize();

        // constrain subtraction
        let mut sub_constraint = Expression::from(self.inner);
        sub_constraint.push_addition_term(-FieldElement::one(), new_witness);
        sub_constraint.push_addition_term(-FieldElement::one(), rhs.inner);
        sub_constraint.q_c = -FieldElement::one();
        new_gates.push(Opcode::Arithmetic(sub_constraint));

        (UInt32::new(new_witness), new_gates, num_witness)
    }

    /// Calculate and constrain `self` * `rhs`
    pub(crate) fn mul(&self, rhs: &UInt32, mut num_witness: u32) -> (UInt32, Vec<Opcode>, u32) {
        let mut new_gates = Vec::new();
        let mut variables = VariableStore::new(&mut num_witness);
        let new_witness = variables.new_variable();

        // calulate `self` * `rhs` with overflow
        let brillig_opcode = Opcode::Brillig(Brillig {
            inputs: vec![
                BrilligInputs::Single(Expression {
                    mul_terms: vec![],
                    linear_combinations: vec![(FieldElement::one(), self.inner)],
                    q_c: FieldElement::zero(),
                }),
                BrilligInputs::Single(Expression {
                    mul_terms: vec![],
                    linear_combinations: vec![(FieldElement::one(), rhs.inner)],
                    q_c: FieldElement::zero(),
                }),
            ],
            outputs: vec![BrilligOutputs::Simple(new_witness)],
            foreign_call_results: vec![],
            bytecode: vec![BrilligOpcode::BinaryIntOp {
                op: brillig::BinaryIntOp::Mul,
                bit_size: 127,
                lhs: RegisterIndex::from(0),
                rhs: RegisterIndex::from(1),
                destination: RegisterIndex::from(0),
            }],
            predicate: None,
        });
        new_gates.push(brillig_opcode);
        let num_witness = variables.finalize();

        // constrain mul
        let mut mul_constraint = Expression::from(new_witness);
        mul_constraint.push_multiplication_term(-FieldElement::one(), self.inner, rhs.inner);
        new_gates.push(Opcode::Arithmetic(mul_constraint));

        // mod 2^width to get final result as the remainder
        let (two_pow_rhs, extra_gates, num_witness) =
            UInt32::load_constant(2_u128.pow(self.width), num_witness);
        new_gates.extend(extra_gates);
        let (_, mul_mod, extra_gates, num_witness) =
            UInt32::euclidean_division(&UInt32::new(new_witness), &two_pow_rhs, num_witness);
        new_gates.extend(extra_gates);

        (mul_mod, new_gates, num_witness)
    }

    /// Calculate and constrain `self` and `rhs`
    pub(crate) fn and(&self, rhs: &UInt32, mut num_witness: u32) -> (UInt32, Vec<Opcode>, u32) {
        let mut new_gates = Vec::new();
        let mut variables = VariableStore::new(&mut num_witness);
        let new_witness = variables.new_variable();

        let brillig_opcode = Opcode::Brillig(Brillig {
            inputs: vec![
                BrilligInputs::Single(Expression {
                    mul_terms: vec![],
                    linear_combinations: vec![(FieldElement::one(), self.inner)],
                    q_c: FieldElement::zero(),
                }),
                BrilligInputs::Single(Expression {
                    mul_terms: vec![],
                    linear_combinations: vec![(FieldElement::one(), rhs.inner)],
                    q_c: FieldElement::zero(),
                }),
            ],
            outputs: vec![BrilligOutputs::Simple(new_witness)],
            foreign_call_results: vec![],
            bytecode: vec![BrilligOpcode::BinaryIntOp {
                op: brillig::BinaryIntOp::And,
                bit_size: self.width,
                lhs: RegisterIndex::from(0),
                rhs: RegisterIndex::from(1),
                destination: RegisterIndex::from(0),
            }],
            predicate: None,
        });
        new_gates.push(brillig_opcode);
        let num_witness = variables.finalize();

        let and_opcode = Opcode::BlackBoxFuncCall(BlackBoxFuncCall::AND {
            lhs: FunctionInput { witness: self.inner, num_bits: self.width },
            rhs: FunctionInput { witness: rhs.inner, num_bits: self.width },
            output: new_witness,
        });
        new_gates.push(and_opcode);

        (UInt32::new(new_witness), new_gates, num_witness)
    }

    /// Calculate and constrain `self` xor `rhs`
    pub(crate) fn xor(&self, rhs: &UInt32, mut num_witness: u32) -> (UInt32, Vec<Opcode>, u32) {
        let mut new_gates = Vec::new();
        let mut variables = VariableStore::new(&mut num_witness);
        let new_witness = variables.new_variable();

        let brillig_opcode = Opcode::Brillig(Brillig {
            inputs: vec![
                BrilligInputs::Single(Expression {
                    mul_terms: vec![],
                    linear_combinations: vec![(FieldElement::one(), self.inner)],
                    q_c: FieldElement::zero(),
                }),
                BrilligInputs::Single(Expression {
                    mul_terms: vec![],
                    linear_combinations: vec![(FieldElement::one(), rhs.inner)],
                    q_c: FieldElement::zero(),
                }),
            ],
            outputs: vec![BrilligOutputs::Simple(new_witness)],
            foreign_call_results: vec![],
            bytecode: vec![BrilligOpcode::BinaryIntOp {
                op: brillig::BinaryIntOp::Xor,
                bit_size: self.width,
                lhs: RegisterIndex::from(0),
                rhs: RegisterIndex::from(1),
                destination: RegisterIndex::from(0),
            }],
            predicate: None,
        });
        new_gates.push(brillig_opcode);

        let xor_opcode = Opcode::BlackBoxFuncCall(BlackBoxFuncCall::XOR {
            lhs: FunctionInput { witness: self.inner, num_bits: self.width },
            rhs: FunctionInput { witness: rhs.inner, num_bits: self.width },
            output: new_witness,
        });
        new_gates.push(xor_opcode);

        let num_witness = variables.finalize();

        (UInt32::new(new_witness), new_gates, num_witness)
    }

    /// Calculate and constrain not `self`
    pub(crate) fn not(&self, mut num_witness: u32) -> (UInt32, Vec<Opcode>, u32) {
        let mut new_gates = Vec::new();
        let mut variables = VariableStore::new(&mut num_witness);
        let new_witness = variables.new_variable();

        let brillig_opcode = Opcode::Brillig(Brillig {
            inputs: vec![
                BrilligInputs::Single(Expression {
                    mul_terms: vec![],
                    linear_combinations: vec![(FieldElement::one(), self.inner)],
                    q_c: FieldElement::zero(),
                }),
                BrilligInputs::Single(Expression {
                    mul_terms: vec![],
                    linear_combinations: vec![],
                    q_c: FieldElement::from((1_u128 << self.width) - 1),
                }),
            ],
            outputs: vec![BrilligOutputs::Simple(new_witness)],
            foreign_call_results: vec![],
            bytecode: vec![BrilligOpcode::BinaryIntOp {
                op: brillig::BinaryIntOp::Sub,
                bit_size: self.width,
                lhs: RegisterIndex::from(1),
                rhs: RegisterIndex::from(0),
                destination: RegisterIndex::from(0),
            }],
            predicate: None,
        });
        new_gates.push(brillig_opcode);
        let num_witness = variables.finalize();

        let mut not_constraint = Expression::from(new_witness);
        not_constraint.push_addition_term(FieldElement::one(), self.inner);
        not_constraint.q_c = -FieldElement::from((1_u128 << self.width) - 1);
        new_gates.push(Opcode::Arithmetic(not_constraint));

        (UInt32::new(new_witness), new_gates, num_witness)
=======
        (uint, new_gates, num_witness)
>>>>>>> 77a2241a
    }

    /// Calculate and constrain `self` >= `rhs`
    //  This should be similar to its equivalent in the Noir repo
    pub(crate) fn more_than_eq_comparison(
        &self,
        rhs: &UInt32,
        mut num_witness: u32,
    ) -> (UInt32, Vec<Opcode>, u32) {
        let mut new_gates = Vec::new();
        let mut variables = VariableStore::new(&mut num_witness);
        let new_witness = variables.new_variable();
        let q_witness = variables.new_variable();
        let r_witness = variables.new_variable();

        // calculate 2^32 + self - rhs
        let brillig_opcode = Opcode::Brillig(Brillig {
            inputs: vec![
                BrilligInputs::Single(Expression {
                    mul_terms: vec![],
                    linear_combinations: vec![(FieldElement::one(), self.inner)],
                    q_c: FieldElement::zero(),
                }),
                BrilligInputs::Single(Expression {
                    mul_terms: vec![],
                    linear_combinations: vec![(FieldElement::one(), rhs.inner)],
                    q_c: FieldElement::zero(),
                }),
                BrilligInputs::Single(Expression {
                    mul_terms: vec![],
                    linear_combinations: vec![],
                    q_c: FieldElement::from(1_u128 << self.width),
                }),
            ],
            outputs: vec![BrilligOutputs::Simple(new_witness)],
            foreign_call_results: vec![],
            bytecode: vec![
                BrilligOpcode::BinaryIntOp {
                    op: brillig::BinaryIntOp::Add,
                    bit_size: 127,
                    lhs: RegisterIndex::from(0),
                    rhs: RegisterIndex::from(2),
                    destination: RegisterIndex::from(0),
                },
                BrilligOpcode::BinaryIntOp {
                    op: brillig::BinaryIntOp::Sub,
                    bit_size: 127,
                    lhs: RegisterIndex::from(0),
                    rhs: RegisterIndex::from(1),
                    destination: RegisterIndex::from(0),
                },
            ],
            predicate: None,
        });
        new_gates.push(brillig_opcode);
        let num_witness = variables.finalize();

        // constrain subtraction
        let mut sub_constraint = Expression::from(self.inner);
        sub_constraint.push_addition_term(-FieldElement::one(), new_witness);
        sub_constraint.push_addition_term(-FieldElement::one(), rhs.inner);
        sub_constraint.q_c = FieldElement::from(1_u128 << self.width);
        new_gates.push(Opcode::Arithmetic(sub_constraint));

        let (two_pow_rhs, extra_gates, num_witness) =
            UInt32::load_constant(2_u128.pow(self.width), num_witness);
        new_gates.extend(extra_gates);

        // constraint 2^{max_bits} + a - b = q * 2^{max_bits} + r
        // q = 1 if a == b
        // q = 1 if a > b
        // q = 0 if a < b
        let quotient_opcode =
            Opcode::Directive(acir::circuit::directives::Directive::Quotient(QuotientDirective {
                a: new_witness.into(),
                b: two_pow_rhs.inner.into(),
                q: q_witness,
                r: r_witness,
                predicate: None,
            }));
        new_gates.push(quotient_opcode);

        // make sure r in 32 bit range and q is 1 bit
        let r_range_opcode = Opcode::BlackBoxFuncCall(BlackBoxFuncCall::RANGE {
            input: FunctionInput { witness: r_witness, num_bits: self.width },
        });
        let q_range_opcode = Opcode::BlackBoxFuncCall(BlackBoxFuncCall::RANGE {
            input: FunctionInput { witness: q_witness, num_bits: 1 },
        });
        new_gates.push(r_range_opcode);
        new_gates.push(q_range_opcode);

        (UInt32::new(q_witness), new_gates, num_witness)
    }

    /// Calculate and constrain `self` < `rhs`
    pub fn less_than_comparison(
        &self,
        rhs: &UInt32,
        num_witness: u32,
    ) -> (UInt32, Vec<Opcode>, u32) {
        let mut new_gates = Vec::new();
        let (mut comparison, extra_gates, num_witness) =
            self.more_than_eq_comparison(rhs, num_witness);
        new_gates.extend(extra_gates);
        comparison.width = 1;

        // `self` < `rhs` == not `self` >= `rhs`
        let (less_than, extra_gates, num_witness) = comparison.not(num_witness);
        new_gates.extend(extra_gates);

        (less_than, new_gates, num_witness)
    }
}<|MERGE_RESOLUTION|>--- conflicted
+++ resolved
@@ -1,74 +1,7 @@
-<<<<<<< HEAD
-use crate::helpers::VariableStore;
-use acir::{
-    brillig::{self, BrilligOpcode, RegisterIndex},
-    circuit::{
-        brillig::{Brillig, BrilligInputs, BrilligOutputs},
-        directives::QuotientDirective,
-        opcodes::{BlackBoxFuncCall, FunctionInput},
-        Opcode,
-    },
-    native_types::{Expression, Witness},
-    FieldElement,
-};
-
-/// UInt32 contains a witness that points to a field element that represents a u32 integer
-/// It has a inner field of type [Witness] that points to the field element and width = 32
-// TODO: This can be generalized to u8, u64 and others if needed.
-#[derive(Copy, Clone, Debug)]
-pub struct UInt32 {
-    pub(crate) inner: Witness,
-    width: u32,
-}
-
-impl UInt32 {
-    #[cfg(any(test, feature = "testing"))]
-    pub fn get_inner(&self) -> Witness {
-        self.inner
-    }
-}
-=======
 use crate::impl_uint;
->>>>>>> 77a2241a
 
 impl_uint!(UInt32, u32, 32);
 impl UInt32 {
-<<<<<<< HEAD
-    /// Initialize A new [UInt32] type with a [Witness]
-    pub fn new(witness: Witness) -> Self {
-        UInt32 { inner: witness, width: 32 }
-    }
-
-    /// Load a [u128] constant into the circuit
-    // TODO: This is currently a u128 instead of a u32 because
-    // in some cases we want to load 2^32 which does not fit in u32
-    pub(crate) fn load_constant(
-        constant: u128,
-        mut num_witness: u32,
-    ) -> (UInt32, Vec<Opcode>, u32) {
-        let mut new_gates = Vec::new();
-        let mut variables = VariableStore::new(&mut num_witness);
-        let new_witness = variables.new_variable();
-
-        let brillig_opcode = Opcode::Brillig(Brillig {
-            inputs: vec![BrilligInputs::Single(Expression {
-                mul_terms: vec![],
-                linear_combinations: vec![],
-                q_c: FieldElement::from(constant),
-            })],
-            outputs: vec![BrilligOutputs::Simple(new_witness)],
-            foreign_call_results: vec![],
-            bytecode: vec![BrilligOpcode::Stop],
-            predicate: None,
-        });
-        new_gates.push(brillig_opcode);
-        let num_witness = variables.finalize();
-
-        (UInt32::new(new_witness), new_gates, num_witness)
-    }
-
-=======
->>>>>>> 77a2241a
     /// Load a [UInt32] from four [Witness]es each representing a [u8]
     pub(crate) fn from_witnesses(
         witnesses: &[Witness],
@@ -76,96 +9,11 @@
     ) -> (Vec<UInt32>, Vec<Opcode>, u32) {
         let mut new_gates = Vec::new();
         let mut variables = VariableStore::new(&mut num_witness);
-<<<<<<< HEAD
-        let mut uint32s = Vec::new();
-
-        for i in 0..witnesses.len() / 4 {
-            let new_witness = variables.new_variable();
-            let brillig_opcode = Opcode::Brillig(Brillig {
-                inputs: vec![
-                    BrilligInputs::Single(Expression {
-                        mul_terms: vec![],
-                        linear_combinations: vec![(FieldElement::one(), witnesses[i * 4])],
-                        q_c: FieldElement::zero(),
-                    }),
-                    BrilligInputs::Single(Expression {
-                        mul_terms: vec![],
-                        linear_combinations: vec![(FieldElement::one(), witnesses[i * 4 + 1])],
-                        q_c: FieldElement::zero(),
-                    }),
-                    BrilligInputs::Single(Expression {
-                        mul_terms: vec![],
-                        linear_combinations: vec![(FieldElement::one(), witnesses[i * 4 + 2])],
-                        q_c: FieldElement::zero(),
-                    }),
-                    BrilligInputs::Single(Expression {
-                        mul_terms: vec![],
-                        linear_combinations: vec![(FieldElement::one(), witnesses[i * 4 + 3])],
-                        q_c: FieldElement::zero(),
-                    }),
-                    BrilligInputs::Single(Expression {
-                        mul_terms: vec![],
-                        linear_combinations: vec![],
-                        q_c: FieldElement::from(8_u128),
-                    }),
-                ],
-                outputs: vec![BrilligOutputs::Simple(new_witness)],
-                foreign_call_results: vec![],
-                bytecode: vec![
-                    BrilligOpcode::BinaryIntOp {
-                        op: brillig::BinaryIntOp::Shl,
-                        bit_size: 32,
-                        lhs: RegisterIndex::from(0),
-                        rhs: RegisterIndex::from(4),
-                        destination: RegisterIndex::from(0),
-                    },
-                    BrilligOpcode::BinaryIntOp {
-                        op: brillig::BinaryIntOp::Add,
-                        bit_size: 32,
-                        lhs: RegisterIndex::from(0),
-                        rhs: RegisterIndex::from(1),
-                        destination: RegisterIndex::from(0),
-                    },
-                    BrilligOpcode::BinaryIntOp {
-                        op: brillig::BinaryIntOp::Shl,
-                        bit_size: 32,
-                        lhs: RegisterIndex::from(0),
-                        rhs: RegisterIndex::from(4),
-                        destination: RegisterIndex::from(0),
-                    },
-                    BrilligOpcode::BinaryIntOp {
-                        op: brillig::BinaryIntOp::Add,
-                        bit_size: 32,
-                        lhs: RegisterIndex::from(0),
-                        rhs: RegisterIndex::from(2),
-                        destination: RegisterIndex::from(0),
-                    },
-                    BrilligOpcode::BinaryIntOp {
-                        op: brillig::BinaryIntOp::Shl,
-                        bit_size: 32,
-                        lhs: RegisterIndex::from(0),
-                        rhs: RegisterIndex::from(4),
-                        destination: RegisterIndex::from(0),
-                    },
-                    BrilligOpcode::BinaryIntOp {
-                        op: brillig::BinaryIntOp::Add,
-                        bit_size: 32,
-                        lhs: RegisterIndex::from(0),
-                        rhs: RegisterIndex::from(3),
-                        destination: RegisterIndex::from(0),
-                    },
-                ],
-                predicate: None,
-            });
-            uint32s.push(UInt32::new(new_witness));
-            new_gates.push(brillig_opcode);
-=======
         let mut uint = Vec::new();
 
         for i in 0..witnesses.len() / 4 {
             let new_witness = variables.new_variable();
             uint.push(UInt32::new(new_witness));
->>>>>>> 77a2241a
             let mut expr = Expression::from(new_witness);
             for j in 0..4 {
                 let scaling_factor_value = 1 << (8 * (3 - j) as u32);
@@ -177,465 +25,7 @@
         }
         let num_witness = variables.finalize();
 
-<<<<<<< HEAD
-        (uint32s, new_gates, num_witness)
-    }
-
-    /// Returns the quotient and remainder such that lhs = rhs * quotient + remainder
-    // This should be the same as its equivalent in the Noir repo
-    pub fn euclidean_division(
-        lhs: &UInt32,
-        rhs: &UInt32,
-        mut num_witness: u32,
-    ) -> (UInt32, UInt32, Vec<Opcode>, u32) {
-        let mut new_gates = Vec::new();
-        let mut variables = VariableStore::new(&mut num_witness);
-        let q_witness = variables.new_variable();
-        let r_witness = variables.new_variable();
-
-        // compute quotient using directive function
-        let quotient_opcode =
-            Opcode::Directive(acir::circuit::directives::Directive::Quotient(QuotientDirective {
-                a: lhs.inner.into(),
-                b: rhs.inner.into(),
-                q: q_witness,
-                r: r_witness,
-                predicate: None,
-            }));
-        new_gates.push(quotient_opcode);
-
-        // make sure r and q are in 32 bit range
-        let r_range_opcode = Opcode::BlackBoxFuncCall(BlackBoxFuncCall::RANGE {
-            input: FunctionInput { witness: r_witness, num_bits: lhs.width },
-        });
-        let q_range_opcode = Opcode::BlackBoxFuncCall(BlackBoxFuncCall::RANGE {
-            input: FunctionInput { witness: q_witness, num_bits: lhs.width },
-        });
-        new_gates.push(r_range_opcode);
-        new_gates.push(q_range_opcode);
-        let num_witness = variables.finalize();
-
-        // constrain r < rhs
-        let (rhs_sub_r, extra_gates, num_witness) =
-            rhs.sub_no_overflow(&UInt32::new(r_witness), num_witness);
-        new_gates.extend(extra_gates);
-        let rhs_sub_r_range_opcode = Opcode::BlackBoxFuncCall(BlackBoxFuncCall::RANGE {
-            input: FunctionInput { witness: rhs_sub_r.inner, num_bits: lhs.width },
-        });
-        new_gates.push(rhs_sub_r_range_opcode);
-
-        // constrain lhs = rhs * quotient + remainder
-        let rhs_expr = Expression::from(rhs.inner);
-        let lhs_constraint = Expression::from(lhs.inner);
-        let rhs_constraint = &rhs_expr * &Expression::from(q_witness);
-        let rhs_constraint = &rhs_constraint.unwrap() + &Expression::from(r_witness);
-        let div_euclidean = &lhs_constraint - &rhs_constraint;
-        new_gates.push(Opcode::Arithmetic(div_euclidean));
-
-        (UInt32::new(q_witness), UInt32::new(r_witness), new_gates, num_witness)
-    }
-
-    /// Rotate right `rotation` bits. `(x >> rotation) | (x << (width - rotation))`
-    // Switched `or` with `add` here
-    // This should be the same as `u32.rotate_right(rotation)` in rust stdlib
-    pub fn ror(&self, rotation: u32, num_witness: u32) -> (UInt32, Vec<Opcode>, u32) {
-        let mut new_gates = Vec::new();
-
-        let (left_shift, extra_gates, num_witness) = self.leftshift(32 - rotation, num_witness);
-        new_gates.extend(extra_gates);
-        let (right_shift, extra_gates, num_witness) = self.rightshift(rotation, num_witness);
-        new_gates.extend(extra_gates);
-        let (result, extra_gates, num_witness) = left_shift.add(&right_shift, num_witness);
-        new_gates.extend(extra_gates);
-
-        (result, new_gates, num_witness)
-    }
-
-    /// left shift by `bits`
-    pub fn leftshift(&self, bits: u32, num_witness: u32) -> (UInt32, Vec<Opcode>, u32) {
-        let mut new_gates = Vec::new();
-        let (two_pow_rhs, extra_gates, num_witness) =
-            UInt32::load_constant(2_u128.pow(bits), num_witness);
-        new_gates.extend(extra_gates);
-        let (left_shift, extra_gates, num_witness) = self.mul(&two_pow_rhs, num_witness);
-        new_gates.extend(extra_gates);
-
-        (left_shift, new_gates, num_witness)
-    }
-
-    /// right shift by `bits`
-    pub fn rightshift(&self, bits: u32, num_witness: u32) -> (UInt32, Vec<Opcode>, u32) {
-        let mut new_gates = Vec::new();
-        let (two_pow_rhs, extra_gates, num_witness) =
-            UInt32::load_constant(2_u128.pow(bits), num_witness);
-        new_gates.extend(extra_gates);
-        let (right_shift, _, extra_gates, num_witness) =
-            UInt32::euclidean_division(self, &two_pow_rhs, num_witness);
-        new_gates.extend(extra_gates);
-
-        (right_shift, new_gates, num_witness)
-    }
-
-    /// Caculate and constrain `self` + `rhs`
-    pub fn add(&self, rhs: &UInt32, mut num_witness: u32) -> (UInt32, Vec<Opcode>, u32) {
-        let mut new_gates = Vec::new();
-        let mut variables = VariableStore::new(&mut num_witness);
-        let new_witness = variables.new_variable();
-
-        // calculate `self` + `rhs` with overflow
-        let brillig_opcode = Opcode::Brillig(Brillig {
-            inputs: vec![
-                BrilligInputs::Single(Expression {
-                    mul_terms: vec![],
-                    linear_combinations: vec![(FieldElement::one(), self.inner)],
-                    q_c: FieldElement::zero(),
-                }),
-                BrilligInputs::Single(Expression {
-                    mul_terms: vec![],
-                    linear_combinations: vec![(FieldElement::one(), rhs.inner)],
-                    q_c: FieldElement::zero(),
-                }),
-            ],
-            outputs: vec![BrilligOutputs::Simple(new_witness)],
-            foreign_call_results: vec![],
-            bytecode: vec![BrilligOpcode::BinaryIntOp {
-                op: brillig::BinaryIntOp::Add,
-                bit_size: 127,
-                lhs: RegisterIndex::from(0),
-                rhs: RegisterIndex::from(1),
-                destination: RegisterIndex::from(0),
-            }],
-            predicate: None,
-        });
-        new_gates.push(brillig_opcode);
-        let num_witness = variables.finalize();
-
-        // constrain addition
-        let mut add_expr = Expression::from(new_witness);
-        add_expr.push_addition_term(-FieldElement::one(), self.inner);
-        add_expr.push_addition_term(-FieldElement::one(), rhs.inner);
-        new_gates.push(Opcode::Arithmetic(add_expr));
-
-        // mod 2^width to get final result as the remainder
-        let (two_pow_width, extra_gates, num_witness) =
-            UInt32::load_constant(2_u128.pow(self.width), num_witness);
-        new_gates.extend(extra_gates);
-        let (_, add_mod, extra_gates, num_witness) =
-            UInt32::euclidean_division(&UInt32::new(new_witness), &two_pow_width, num_witness);
-        new_gates.extend(extra_gates);
-
-        (add_mod, new_gates, num_witness)
-    }
-
-    /// Caculate and constrain `self` - `rhs`
-    pub fn sub(&self, rhs: &UInt32, mut num_witness: u32) -> (UInt32, Vec<Opcode>, u32) {
-        let mut new_gates = Vec::new();
-        let mut variables = VariableStore::new(&mut num_witness);
-        let new_witness = variables.new_variable();
-
-        // calculate 2^32 + self - rhs to avoid overflow
-        let brillig_opcode = Opcode::Brillig(Brillig {
-            inputs: vec![
-                BrilligInputs::Single(Expression {
-                    mul_terms: vec![],
-                    linear_combinations: vec![(FieldElement::one(), self.inner)],
-                    q_c: FieldElement::zero(),
-                }),
-                BrilligInputs::Single(Expression {
-                    mul_terms: vec![],
-                    linear_combinations: vec![(FieldElement::one(), rhs.inner)],
-                    q_c: FieldElement::zero(),
-                }),
-                BrilligInputs::Single(Expression {
-                    mul_terms: vec![],
-                    linear_combinations: vec![],
-                    q_c: FieldElement::from(1_u128 << self.width),
-                }),
-            ],
-            outputs: vec![BrilligOutputs::Simple(new_witness)],
-            foreign_call_results: vec![],
-            bytecode: vec![
-                BrilligOpcode::BinaryIntOp {
-                    op: brillig::BinaryIntOp::Add,
-                    bit_size: 127,
-                    lhs: RegisterIndex::from(0),
-                    rhs: RegisterIndex::from(2),
-                    destination: RegisterIndex::from(0),
-                },
-                BrilligOpcode::BinaryIntOp {
-                    op: brillig::BinaryIntOp::Sub,
-                    bit_size: 127,
-                    lhs: RegisterIndex::from(0),
-                    rhs: RegisterIndex::from(1),
-                    destination: RegisterIndex::from(0),
-                },
-            ],
-            predicate: None,
-        });
-        new_gates.push(brillig_opcode);
-        let num_witness = variables.finalize();
-
-        // constrain subtraction
-        let mut sub_constraint = Expression::from(self.inner);
-        sub_constraint.push_addition_term(-FieldElement::one(), new_witness);
-        sub_constraint.push_addition_term(-FieldElement::one(), rhs.inner);
-        sub_constraint.q_c = FieldElement::from(1_u128 << self.width);
-        new_gates.push(Opcode::Arithmetic(sub_constraint));
-
-        // mod 2^width to get final result as the remainder
-        let (two_pow_width, extra_gates, num_witness) =
-            UInt32::load_constant(2_u128.pow(self.width), num_witness);
-        new_gates.extend(extra_gates);
-        let (_, sub_mod, extra_gates, num_witness) =
-            UInt32::euclidean_division(&UInt32::new(new_witness), &two_pow_width, num_witness);
-        new_gates.extend(extra_gates);
-
-        (sub_mod, new_gates, num_witness)
-    }
-
-    /// Calculate and constrain `self` - `rhs` - 1 without allowing overflow
-    /// This is a helper function to `euclidean_division`
-    //  There is a `-1` because theres a case where rhs = 2^32 and remainder = 0
-    pub(crate) fn sub_no_overflow(
-        &self,
-        rhs: &UInt32,
-        mut num_witness: u32,
-    ) -> (UInt32, Vec<Opcode>, u32) {
-        let mut new_gates = Vec::new();
-        let mut variables = VariableStore::new(&mut num_witness);
-        let new_witness = variables.new_variable();
-
-        // calculate self - rhs - 1
-        let brillig_opcode = Opcode::Brillig(Brillig {
-            inputs: vec![
-                BrilligInputs::Single(Expression {
-                    mul_terms: vec![],
-                    linear_combinations: vec![(FieldElement::one(), self.inner)],
-                    q_c: FieldElement::zero(),
-                }),
-                BrilligInputs::Single(Expression {
-                    mul_terms: vec![],
-                    linear_combinations: vec![(FieldElement::one(), rhs.inner)],
-                    q_c: FieldElement::zero(),
-                }),
-                BrilligInputs::Single(Expression {
-                    mul_terms: vec![],
-                    linear_combinations: vec![],
-                    q_c: FieldElement::one(),
-                }),
-            ],
-            outputs: vec![BrilligOutputs::Simple(new_witness)],
-            foreign_call_results: vec![],
-            bytecode: vec![
-                BrilligOpcode::BinaryIntOp {
-                    op: brillig::BinaryIntOp::Sub,
-                    bit_size: 127,
-                    lhs: RegisterIndex::from(0),
-                    rhs: RegisterIndex::from(1),
-                    destination: RegisterIndex::from(0),
-                },
-                BrilligOpcode::BinaryIntOp {
-                    op: brillig::BinaryIntOp::Sub,
-                    bit_size: 127,
-                    lhs: RegisterIndex::from(0),
-                    rhs: RegisterIndex::from(2),
-                    destination: RegisterIndex::from(0),
-                },
-            ],
-            predicate: None,
-        });
-        new_gates.push(brillig_opcode);
-        let num_witness = variables.finalize();
-
-        // constrain subtraction
-        let mut sub_constraint = Expression::from(self.inner);
-        sub_constraint.push_addition_term(-FieldElement::one(), new_witness);
-        sub_constraint.push_addition_term(-FieldElement::one(), rhs.inner);
-        sub_constraint.q_c = -FieldElement::one();
-        new_gates.push(Opcode::Arithmetic(sub_constraint));
-
-        (UInt32::new(new_witness), new_gates, num_witness)
-    }
-
-    /// Calculate and constrain `self` * `rhs`
-    pub(crate) fn mul(&self, rhs: &UInt32, mut num_witness: u32) -> (UInt32, Vec<Opcode>, u32) {
-        let mut new_gates = Vec::new();
-        let mut variables = VariableStore::new(&mut num_witness);
-        let new_witness = variables.new_variable();
-
-        // calulate `self` * `rhs` with overflow
-        let brillig_opcode = Opcode::Brillig(Brillig {
-            inputs: vec![
-                BrilligInputs::Single(Expression {
-                    mul_terms: vec![],
-                    linear_combinations: vec![(FieldElement::one(), self.inner)],
-                    q_c: FieldElement::zero(),
-                }),
-                BrilligInputs::Single(Expression {
-                    mul_terms: vec![],
-                    linear_combinations: vec![(FieldElement::one(), rhs.inner)],
-                    q_c: FieldElement::zero(),
-                }),
-            ],
-            outputs: vec![BrilligOutputs::Simple(new_witness)],
-            foreign_call_results: vec![],
-            bytecode: vec![BrilligOpcode::BinaryIntOp {
-                op: brillig::BinaryIntOp::Mul,
-                bit_size: 127,
-                lhs: RegisterIndex::from(0),
-                rhs: RegisterIndex::from(1),
-                destination: RegisterIndex::from(0),
-            }],
-            predicate: None,
-        });
-        new_gates.push(brillig_opcode);
-        let num_witness = variables.finalize();
-
-        // constrain mul
-        let mut mul_constraint = Expression::from(new_witness);
-        mul_constraint.push_multiplication_term(-FieldElement::one(), self.inner, rhs.inner);
-        new_gates.push(Opcode::Arithmetic(mul_constraint));
-
-        // mod 2^width to get final result as the remainder
-        let (two_pow_rhs, extra_gates, num_witness) =
-            UInt32::load_constant(2_u128.pow(self.width), num_witness);
-        new_gates.extend(extra_gates);
-        let (_, mul_mod, extra_gates, num_witness) =
-            UInt32::euclidean_division(&UInt32::new(new_witness), &two_pow_rhs, num_witness);
-        new_gates.extend(extra_gates);
-
-        (mul_mod, new_gates, num_witness)
-    }
-
-    /// Calculate and constrain `self` and `rhs`
-    pub(crate) fn and(&self, rhs: &UInt32, mut num_witness: u32) -> (UInt32, Vec<Opcode>, u32) {
-        let mut new_gates = Vec::new();
-        let mut variables = VariableStore::new(&mut num_witness);
-        let new_witness = variables.new_variable();
-
-        let brillig_opcode = Opcode::Brillig(Brillig {
-            inputs: vec![
-                BrilligInputs::Single(Expression {
-                    mul_terms: vec![],
-                    linear_combinations: vec![(FieldElement::one(), self.inner)],
-                    q_c: FieldElement::zero(),
-                }),
-                BrilligInputs::Single(Expression {
-                    mul_terms: vec![],
-                    linear_combinations: vec![(FieldElement::one(), rhs.inner)],
-                    q_c: FieldElement::zero(),
-                }),
-            ],
-            outputs: vec![BrilligOutputs::Simple(new_witness)],
-            foreign_call_results: vec![],
-            bytecode: vec![BrilligOpcode::BinaryIntOp {
-                op: brillig::BinaryIntOp::And,
-                bit_size: self.width,
-                lhs: RegisterIndex::from(0),
-                rhs: RegisterIndex::from(1),
-                destination: RegisterIndex::from(0),
-            }],
-            predicate: None,
-        });
-        new_gates.push(brillig_opcode);
-        let num_witness = variables.finalize();
-
-        let and_opcode = Opcode::BlackBoxFuncCall(BlackBoxFuncCall::AND {
-            lhs: FunctionInput { witness: self.inner, num_bits: self.width },
-            rhs: FunctionInput { witness: rhs.inner, num_bits: self.width },
-            output: new_witness,
-        });
-        new_gates.push(and_opcode);
-
-        (UInt32::new(new_witness), new_gates, num_witness)
-    }
-
-    /// Calculate and constrain `self` xor `rhs`
-    pub(crate) fn xor(&self, rhs: &UInt32, mut num_witness: u32) -> (UInt32, Vec<Opcode>, u32) {
-        let mut new_gates = Vec::new();
-        let mut variables = VariableStore::new(&mut num_witness);
-        let new_witness = variables.new_variable();
-
-        let brillig_opcode = Opcode::Brillig(Brillig {
-            inputs: vec![
-                BrilligInputs::Single(Expression {
-                    mul_terms: vec![],
-                    linear_combinations: vec![(FieldElement::one(), self.inner)],
-                    q_c: FieldElement::zero(),
-                }),
-                BrilligInputs::Single(Expression {
-                    mul_terms: vec![],
-                    linear_combinations: vec![(FieldElement::one(), rhs.inner)],
-                    q_c: FieldElement::zero(),
-                }),
-            ],
-            outputs: vec![BrilligOutputs::Simple(new_witness)],
-            foreign_call_results: vec![],
-            bytecode: vec![BrilligOpcode::BinaryIntOp {
-                op: brillig::BinaryIntOp::Xor,
-                bit_size: self.width,
-                lhs: RegisterIndex::from(0),
-                rhs: RegisterIndex::from(1),
-                destination: RegisterIndex::from(0),
-            }],
-            predicate: None,
-        });
-        new_gates.push(brillig_opcode);
-
-        let xor_opcode = Opcode::BlackBoxFuncCall(BlackBoxFuncCall::XOR {
-            lhs: FunctionInput { witness: self.inner, num_bits: self.width },
-            rhs: FunctionInput { witness: rhs.inner, num_bits: self.width },
-            output: new_witness,
-        });
-        new_gates.push(xor_opcode);
-
-        let num_witness = variables.finalize();
-
-        (UInt32::new(new_witness), new_gates, num_witness)
-    }
-
-    /// Calculate and constrain not `self`
-    pub(crate) fn not(&self, mut num_witness: u32) -> (UInt32, Vec<Opcode>, u32) {
-        let mut new_gates = Vec::new();
-        let mut variables = VariableStore::new(&mut num_witness);
-        let new_witness = variables.new_variable();
-
-        let brillig_opcode = Opcode::Brillig(Brillig {
-            inputs: vec![
-                BrilligInputs::Single(Expression {
-                    mul_terms: vec![],
-                    linear_combinations: vec![(FieldElement::one(), self.inner)],
-                    q_c: FieldElement::zero(),
-                }),
-                BrilligInputs::Single(Expression {
-                    mul_terms: vec![],
-                    linear_combinations: vec![],
-                    q_c: FieldElement::from((1_u128 << self.width) - 1),
-                }),
-            ],
-            outputs: vec![BrilligOutputs::Simple(new_witness)],
-            foreign_call_results: vec![],
-            bytecode: vec![BrilligOpcode::BinaryIntOp {
-                op: brillig::BinaryIntOp::Sub,
-                bit_size: self.width,
-                lhs: RegisterIndex::from(1),
-                rhs: RegisterIndex::from(0),
-                destination: RegisterIndex::from(0),
-            }],
-            predicate: None,
-        });
-        new_gates.push(brillig_opcode);
-        let num_witness = variables.finalize();
-
-        let mut not_constraint = Expression::from(new_witness);
-        not_constraint.push_addition_term(FieldElement::one(), self.inner);
-        not_constraint.q_c = -FieldElement::from((1_u128 << self.width) - 1);
-        new_gates.push(Opcode::Arithmetic(not_constraint));
-
-        (UInt32::new(new_witness), new_gates, num_witness)
-=======
         (uint, new_gates, num_witness)
->>>>>>> 77a2241a
     }
 
     /// Calculate and constrain `self` >= `rhs`
