--- conflicted
+++ resolved
@@ -1,11 +1,7 @@
 [package]
 name = "acvm_stdlib"
 description = "The ACVM standard library."
-<<<<<<< HEAD
-version = "0.20.0"
-=======
 version = "0.20.1"
->>>>>>> 77a2241a
 authors.workspace = true
 edition.workspace = true
 license.workspace = true
